/* eslint-disable max-len */
/**
 * Build config for development process that uses Hot-Module-Replacement
 * https://webpack.github.io/docs/hot-module-replacement-with-webpack.html
 */

import webpack from 'webpack';
import HtmlWebpackPlugin from 'html-webpack-plugin';
import { merge } from 'webpack-merge';
import baseConfig from './webpack.config.base';
import cp from 'child_process';
import { spawn } from 'child_process';
import path from 'path';

const VERSION_SHA = process.env.CIRCLE_SHA1 ||
  process.env.APPVEYOR_REPO_COMMIT ||
  cp.execSync('git rev-parse HEAD', { cwd: __dirname, encoding: 'utf8' });

const port = process.env.PORT || 3005;
const publicPath = `http://localhost:${port}`;

if (process.env.DEBUG_ERROR === 'true') {
  console.log('~ ~ ~ ~ ~ ~ ~ ~ ~ ~');
  console.log('### DEBUG MODE ###');
  console.log('~ ~ ~ ~ ~ ~ ~ ~ ~ ~');
  console.log();
}

if ((!process.env.API_URL && !process.env.UPLOAD_URL && !process.env.DATA_URL && !process.env.BLIP_URL)) {
  console.log('Using the default environment, which is now production.');
} else {
  console.log('***** NOT using the default environment *****');
  console.log('The default right-click server menu may be incorrect.');
  console.log('API_URL =', process.env.API_URL);
  console.log('UPLOAD_URL =', process.env.UPLOAD_URL);
  console.log('DATA_URL =', process.env.DATA_URL);
  console.log('BLIP_URL =', process.env.BLIP_URL);
}

export default merge(baseConfig, {
  devtool: 'inline-source-map',//'#cheap-module-source-map',

  mode: 'development',

  target: 'web',

  entry: [
    //...(process.env.PLAIN_HMR ? [] : ['react-hot-loader/patch']),
    `webpack-dev-server/client?http://localhost:${port}/`,
    'webpack/hot/only-dev-server',
    require.resolve('./app/index')
  ],

  output: {
    publicPath: `http://localhost:${port}/`,
    filename: 'renderer.dev.js',
    libraryTarget: 'umd'
  },

  module: {
    rules: [
      {
        test: /\.jsx?$/,
        exclude: /node_modules/,
        use: {
          loader: 'babel-loader',
          options: {
            cacheDirectory: true
          }
        }
      },
      // https://github.com/ashtuchkin/iconv-lite/issues/204#issuecomment-432048618
      {
        test: /node_modules[\/\\](iconv-lite)[\/\\].+/,
        resolve: {
          aliasFields: ['main']
        }
      },
      {
        test: /\.global\.css$/,
        use: [{
          loader: 'style-loader'
        }, {
          loader: 'css-loader',
          options: {
            sourceMap: true
          }
        }]
      },

      {
        test: /^((?!\.global).)*\.css$/,
        use: [{
          loader: 'style-loader'
        }, {
          loader: 'css-loader',
          options: {
            modules: {
              localIdentName: '[name]__[local]___[hash:base64:5]'
            },
            sourceMap: true,
            importLoaders: 1,
          }
        }]
      },

      {
        test: /\.module\.less$/,
        use: [{
          loader: 'style-loader'
        }, {
          loader: 'css-loader',
          options: {
            modules: {
              localIdentName: '[name]__[local]___[hash:base64:5]'
            },
            sourceMap: true,
            importLoaders: 1
          }
        }, {
          loader: 'less-loader',
          options: {
            sourceMap: true
          }
        }]
      },

      {
        test: /^((?!module).)*\.less$/,
        use: [{
          loader: 'style-loader'
        }, {
          loader: 'css-loader',

          options: {
            sourceMap: true
          }
        }, {
          loader: 'less-loader',

          options: {
            sourceMap: true
          }
        }]
      },

      { test: /\.woff(\?v=\d+\.\d+\.\d+)?$/, use: [{
        loader: 'url-loader',

        options: {
          limit: 10000,
          mimetype: 'application/font-woff'
        }
      }] },
      { test: /\.woff2(\?v=\d+\.\d+\.\d+)?$/, use: [{
        loader: 'url-loader',

        options: {
          limit: 10000,
          mimetype: 'application/font-woff'
        }
      }] },
      { test: /\.ttf(\?v=\d+\.\d+\.\d+)?$/, use: [{
        loader: 'url-loader',

        options: {
          limit: 10000,
          mimetype: 'application/octet-stream'
        }
      }] },
      { test: /\.eot(\?v=\d+\.\d+\.\d+)?$/, use: [{
        loader: 'file-loader'
      }] },
      { test: /\.svg(\?v=\d+\.\d+\.\d+)?$/, use: [{
        loader: 'url-loader',

        options: {
          limit: 10000,
          mimetype: 'image/svg+xml'
        }
      }] },

      {
        test: /\.(?:ico|gif|png|jpg|jpeg|webp)$/,
        use: [{
          loader: 'url-loader',
          options: {
            limit: 10000,
          }
        }]
      },
<<<<<<< HEAD

      {
        test: /\.wasm$/,
        type: 'javascript/auto',
        loader: 'file-loader',
        options: {
          name: '[name].[ext]',
          mimetype: 'application/wasm',
          publicPath: 'dist/'
        }
=======
      {
        test: /\.wasm$/,
        type: 'javascript/auto',
        use: [{
          loader: 'file-loader',
          options: {
            name: '[name].[ext]'
          }
        }]
>>>>>>> 6fa494f9
      }

    ]
  },
  resolve: {
    alias: {
      'react-dom': '@hot-loader/react-dom'
    },
    fallback: {
      fs: false,
      dns: false,
      child_process: false,
      os: require.resolve('os-browserify/browser'), // false,
      path: false,
      crypto: require.resolve('crypto-browserify'),
      stream: false, // stream: require.resolve('stream-browserify')
      perf_hooks: false,
      buffer: require.resolve('buffer/'),
      process: require.resolve('process/browser'),
      worker_threads: false
    }
  },
  plugins: [
    // new webpack.HotModuleReplacementPlugin({
    //   multiStep: true
    // }),

    new webpack.NoEmitOnErrorsPlugin(),

     /**
     * Create global constants which can be configured at compile time.
     *
     * Useful for allowing different behaviour between development builds and
     * release builds
     *
     * NODE_ENV should be production so that modules do not perform certain
     * development checks
     */
    new webpack.DefinePlugin({
      'process.env.NODE_ENV': JSON.stringify(process.env.NODE_ENV) || '"development"',
      'process.env.BUILD': JSON.stringify(process.env.BUILD) || '"dev"',
      __DEBUG__: JSON.stringify(JSON.parse(process.env.DEBUG_ERROR || 'false')),
      __VERSION_SHA__: JSON.stringify(VERSION_SHA),
      'global.GENTLY': false, // http://github.com/visionmedia/superagent/wiki/SuperAgent-for-Webpack for platform-client
    }),

    new webpack.LoaderOptionsPlugin({
      debug: true
    }),

    new HtmlWebpackPlugin({
      template: 'app/web.html',
      inject: false
    }),

    new webpack.ProvidePlugin({
      Buffer: ['buffer', 'Buffer'],
    }),

    // new webpack.ProvidePlugin({
    //   process: 'process/browser',
    // })
  ],

  optimization: {
    moduleIds: 'named'
  },

  experiments: {
    asyncWebAssembly: true
  },

  node: {
    __dirname: true, // https://github.com/visionmedia/superagent/wiki/SuperAgent-for-Webpack for platform-client
    __filename: false
  },

  devServer: {
    clientLogLevel: 'debug',
    port,
    publicPath,
    compress: true,
    noInfo: true,
    stats: 'errors-only',
    inline: true,
    lazy: false,
    hot: true,
    headers: { 'Access-Control-Allow-Origin': '*' },
    contentBase: path.join(__dirname),
    watchOptions: {
      aggregateTimeout: 300,
      ignored: /node_modules/,
      poll: 100
    },
    historyApiFallback: {
      verbose: true,
      disableDotRule: false
    },
    before() {
      if (process.env.START_HOT) {
        console.log('Starting Main Process...');
        spawn('npm', ['run', 'start-main-dev'], {
          shell: true,
          env: process.env,
          stdio: 'inherit'
        })
          .on('close', code => process.exit(code))
          .on('error', spawnError => console.error(spawnError));
      } else {
        console.log('not starting main process');
      }
    }
  }
});<|MERGE_RESOLUTION|>--- conflicted
+++ resolved
@@ -189,28 +189,15 @@
           }
         }]
       },
-<<<<<<< HEAD
-
       {
         test: /\.wasm$/,
         type: 'javascript/auto',
-        loader: 'file-loader',
-        options: {
-          name: '[name].[ext]',
-          mimetype: 'application/wasm',
-          publicPath: 'dist/'
-        }
-=======
-      {
-        test: /\.wasm$/,
-        type: 'javascript/auto',
         use: [{
           loader: 'file-loader',
           options: {
             name: '[name].[ext]'
           }
         }]
->>>>>>> 6fa494f9
       }
 
     ]

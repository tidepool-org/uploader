/*
 Provides a set of services to build objects in a format that can
 be directly uploaded to Tidepool servers.

 Generally, call 'setDefaults' with the common fields you want to set default
 values for, then call a series of 'make' functions to build the base object,
 and then chain that to a series of 'with_' calls to set the fields. If you
 need to add a value that's not in the standard set of values for a given
 type, use the 'set' function.

 When complete, call the 'done' function, which removes the placeholders
 for optional fields and checks to make sure that required fields were
 supplied. The 'done' function returns the completed object.

 It looks like this:

 var cbg = builder.makeCBG()
 .with_value(data.glucose)
 .with_time(data.displayUtc)
 .with_deviceTime(data.displayTime)
 .set("trend", data.trendText)
 .done();

 */

/*
 * == BSD2 LICENSE ==
 * Copyright (c) 2014, Tidepool Project
 *
 * This program is free software; you can redistribute it and/or modify it under
 * the terms of the associated License, which is identical to the BSD 2-Clause
 * License as published by the Open Source Initiative at opensource.org.
 *
 * This program is distributed in the hope that it will be useful, but WITHOUT
 * ANY WARRANTY; without even the implied warranty of MERCHANTABILITY or FITNESS
 * FOR A PARTICULAR PURPOSE. See the License for more details.
 *
 * You should have received a copy of the License along with this program; if
 * not, you can obtain one from Tidepool Project at tidepool.org.
 * == BSD2 LICENSE ==
 */

'use strict';

var _ = require('lodash');
var util = require('util');

module.exports = function () {
  var REQUIRED = '**REQUIRED**';
  var OPTIONAL = '**OPTIONAL**';

  var deviceInfo = {
    time: REQUIRED,
    deviceTime: OPTIONAL,
    timezoneOffset: REQUIRED
  };
  function setDefaults(info) {
    deviceInfo = _.assign({}, deviceInfo, _.pick(info, 'deviceId', 'source', 'timezoneOffset'));
  }

  function _createObject() {
    return {
      // use set to specify extra values that aren't in the template for
      // the data type
      set: function set(k, v) {
        if (v == null && this[k]) {
          delete this[k];
        } else {
          this[k] = v;
        }
        return this;
      },

      // checks the object, removes unused optional fields,
      // and returns a copy of the object with all functions removed.
      done: function () {
        var valid = _.reduce(this, function (result, value, key) {
          if (value === REQUIRED) {
            result.push(key);
          }
          return result;
        }, []);
        if (valid.length !== 0) {
          throw new Error(util.format('Some arguments to %s(%j) were not specified!', this.type, valid.join(',')));
        }

        return _.pick(this, function (value, key) {
          return !(_.isFunction(value) || value === OPTIONAL);
        });
      },

      _bindProps: function () {
        _.forIn(this, function (value, key, obj) {
          if (!_.isFunction(value)) {
            obj['with_' + key] = obj.set.bind(obj, key);
          }
        });
      }

    };
  }

  function makeSMBG() {
    var rec = _.assign(_createObject(), deviceInfo, {
      type: 'smbg',
      value: REQUIRED,
      units: REQUIRED
    });
    rec._bindProps();
    return rec;
  }

<<<<<<< HEAD
  function makeSMBG() {
    var rec = _.assign(_createObject(), deviceInfo, {
      type: 'smbg',
      value: REQUIRED,
      units: REQUIRED
    });
    rec._bindProps();
    return rec;
  }

=======
>>>>>>> ccd3aae8
  function makeCBG() {
    var rec = _.assign(_createObject(), deviceInfo, {
      type: 'cbg',
      value: REQUIRED,
      units: REQUIRED
    });
    rec._bindProps();
    return rec;
  }

  function makeNote() {
    var rec = _.assign(_createObject(), deviceInfo, {
      type: 'note',
      value: REQUIRED
    });
    rec._bindProps();
    return rec;
  }

  function makeFood() {
    var rec = _.assign(_createObject(), deviceInfo, {
      type: 'food',
      carbs: REQUIRED
    });
    rec._bindProps();
    return rec;
  }

  function makeWizard() {
    var rec = _.assign(_createObject(), deviceInfo, {
      type: 'wizard',
      recommended: OPTIONAL,
      bgInput: OPTIONAL,
      carbInput: OPTIONAL,
      insulinOnBoard: OPTIONAL,
      insulinCarbRatio: OPTIONAL,
      insulinSensitivity: OPTIONAL,
      bgTarget: OPTIONAL,
      bolus: OPTIONAL,
      payload: OPTIONAL,
      units: REQUIRED
    });
    rec._bindProps();
    return rec;
  }

  function makeNormalBolus() {
    var rec = _.assign(_createObject(), deviceInfo, {
      type: 'bolus',
      subType: 'normal',
      normal: REQUIRED
    });
    rec._bindProps();
    return rec;
  }

  function makeSquareBolus() {
    var rec = _.assign(_createObject(), deviceInfo, {
      type: 'bolus',
      subType: 'square',
      extended: REQUIRED,
      duration: REQUIRED
    });
    rec._bindProps();
    return rec;
  }

  function makeDualBolus() {
    var rec = _.assign(_createObject(), deviceInfo, {
      type: 'bolus',
      subType: 'dual/square',
      normal: REQUIRED,
      extended: REQUIRED,
      duration: REQUIRED
    });
    rec._bindProps();
    return rec;
  }

  function makeDeviceMetaSuspend() {
    var rec = _.assign(_createObject(), deviceInfo, {
      type: 'deviceMeta',
      subType: 'status',
      status: 'suspended',
      reason: REQUIRED,
      previous: OPTIONAL
    });
    rec._bindProps();
    return rec;
  }

  function makeDeviceMetaResume() {
    var rec = _.assign(_createObject(), deviceInfo, {
      type: 'deviceMeta',
      subType: 'status',
      status: 'resumed',
      reason: REQUIRED,
      previous: OPTIONAL
    });
    rec._bindProps();
    return rec;
  }

  function makeDeviceMetaCalibration() {
    var rec = _.assign(_createObject(), deviceInfo, {
      type: 'deviceMeta',
      subType: 'calibration',
      value: REQUIRED,
    });
    rec._bindProps();
    return rec;
  }

  function makeScheduledBasal() {
    var rec = _.assign(_createObject(), deviceInfo, {
      type: 'basal',
      deliveryType: 'scheduled',
      scheduleName: REQUIRED,
      rate: REQUIRED,
      duration: REQUIRED,
      previous: OPTIONAL
    });
    rec._bindProps();
    return rec;
  }

  function makeSuspendBasal() {
    var rec = _.assign(_createObject(), deviceInfo, {
      type: 'basal',
      deliveryType: 'suspend',
      duration: OPTIONAL,
      previous: OPTIONAL,
      suppressed: OPTIONAL
    });
    rec._bindProps();
    return rec;
  }

  function makeTempBasal() {
    var rec = _.assign(_createObject(), deviceInfo, {
      type: 'basal',
      deliveryType: 'temp',
      rate: OPTIONAL,
      percent: OPTIONAL,
      duration: REQUIRED,
      previous: OPTIONAL,
      suppressed: OPTIONAL
    });
    rec._bindProps();
    return rec;
  }

  function makeSettings() {
    var rec = _.assign(_createObject(), deviceInfo, {
      type: 'settings',
      activeSchedule: REQUIRED,
      units: REQUIRED,
      basalSchedules: {},
      carbRatio: [],
      insulinSensitivity: [],
      bgTarget: []
    });
    rec._bindProps();
    rec.add_basalScheduleItem = function (key, item) {
      if (!rec.basalSchedules[key]) {
        rec.basalSchedules[key] = [];
      }
      rec.basalSchedules[key].push(item);
    };
    rec.add_carbRatioItem = function (item) { rec.carbRatio.push(item); };
    rec.add_insulinSensitivityItem = function (item) { rec.insulinSensitivity.push(item); };
    rec.add_bgTargetItem = function (item) { rec.bgTarget.push(item); };
    return rec;
  }


  return {
    makeCBG: makeCBG,
    makeDeviceMetaResume: makeDeviceMetaResume,
    makeDeviceMetaSuspend: makeDeviceMetaSuspend,
    makeDeviceMetaCalibration: makeDeviceMetaCalibration,
    makeDualBolus: makeDualBolus,
    makeFood: makeFood,
    makeNormalBolus: makeNormalBolus,
    makeNote: makeNote,
    makeScheduledBasal: makeScheduledBasal,
    makeSettings: makeSettings,
    makeSMBG: makeSMBG,
    makeSquareBolus: makeSquareBolus,
    makeSuspendBasal: makeSuspendBasal,
    makeTempBasal: makeTempBasal,
    makeWizard: makeWizard,
    setDefaults: setDefaults
  };
};<|MERGE_RESOLUTION|>--- conflicted
+++ resolved
@@ -110,19 +110,6 @@
     return rec;
   }
 
-<<<<<<< HEAD
-  function makeSMBG() {
-    var rec = _.assign(_createObject(), deviceInfo, {
-      type: 'smbg',
-      value: REQUIRED,
-      units: REQUIRED
-    });
-    rec._bindProps();
-    return rec;
-  }
-
-=======
->>>>>>> ccd3aae8
   function makeCBG() {
     var rec = _.assign(_createObject(), deviceInfo, {
       type: 'cbg',

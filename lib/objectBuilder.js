--- conflicted
+++ resolved
@@ -46,10 +46,6 @@
 var util = require('util');
 
 module.exports = function () {
-<<<<<<< HEAD
-    var REQUIRED = '**REQUIRED**';
-    var OPTIONAL = '**OPTIONAL**';
-=======
   var REQUIRED = '**REQUIRED**';
   var OPTIONAL = '**OPTIONAL**';
 
@@ -121,335 +117,16 @@
           return !(_.isFunction(value) || value === OPTIONAL);
         });
       },
->>>>>>> 1b200767
-
-    var deviceInfo = {
-        time: REQUIRED,
-        deviceTime: OPTIONAL,
-        timezoneOffset: REQUIRED
+
+      _bindProps: function () {
+        _.forIn(this, function (value, key, obj) {
+          if (!_.isFunction(value)) {
+            obj['with_' + key] = obj.set.bind(obj, key);
+          }
+        });
+      }
+
     };
-    function setDefaults(info) {
-        deviceInfo = _.assign({}, deviceInfo, _.pick(info, 'deviceId', 'source', 'timezoneOffset'));
-    }
-
-    function _createObject() {
-        return {
-            // use set to specify extra values that aren't in the template for
-            // the data type
-            set: function set(k, v) {
-                if (v == null && this[k]) {
-                    delete this[k];
-                } else if (v != null) {
-                    this[k] = v;
-                }
-                return this;
-            },
-
-            // checks the object, removes unused optional fields,
-            // and returns a copy of the object with all functions removed.
-            done: function () {
-                var valid = _.reduce(this, function (result, value, key) {
-                    if (value === REQUIRED) {
-                        result.push(key);
-                    }
-                    return result;
-                }, []);
-                if (valid.length !== 0) {
-                    throw new Error(util.format('Some arguments to %s(%j) were not specified!', this.type, valid.join(',')));
-                }
-
-                return _.pick(this, function (value, key) {
-                    return !(_.isFunction(value) || value === OPTIONAL);
-                });
-            },
-
-            _bindProps: function () {
-                _.forIn(this, function (value, key, obj) {
-                    if (!_.isFunction(value)) {
-                        obj['with_' + key] = obj.set.bind(obj, key);
-                    }
-                });
-            }
-
-        };
-    }
-
-    function makeSMBG() {
-        var rec = _.assign(_createObject(), deviceInfo, {
-            type: 'smbg',
-            value: REQUIRED,
-            units: REQUIRED,
-            subType: OPTIONAL
-        });
-        rec._bindProps();
-        return rec;
-    }
-
-    function makeCBG() {
-        var rec = _.assign(_createObject(), deviceInfo, {
-            type: 'cbg',
-            value: REQUIRED,
-            units: REQUIRED
-        });
-        rec._bindProps();
-        return rec;
-    }
-
-    function makeNote() {
-        var rec = _.assign(_createObject(), deviceInfo, {
-            type: 'note',
-            value: REQUIRED
-        });
-        rec._bindProps();
-        return rec;
-    }
-
-    function makeBloodKetone() {
-        var rec = _.assign(_createObject(), deviceInfo, {
-            type: 'bloodKetone',
-            units: 'mmol/L',
-            value: REQUIRED
-        });
-        rec._bindProps();
-        return rec;
-    }
-
-    function makeFood() {
-        var rec = _.assign(_createObject(), deviceInfo, {
-            type: 'food',
-            carbs: REQUIRED
-        });
-        rec._bindProps();
-        return rec;
-    }
-
-    function makeWizard() {
-        var rec = _.assign(_createObject(), deviceInfo, {
-            type: 'wizard',
-            recommended: OPTIONAL,
-            bgInput: OPTIONAL,
-            carbInput: OPTIONAL,
-            insulinOnBoard: OPTIONAL,
-            insulinCarbRatio: OPTIONAL,
-            insulinSensitivity: OPTIONAL,
-            bgTarget: OPTIONAL,
-            bolus: OPTIONAL,
-            payload: OPTIONAL,
-            units: REQUIRED
-        });
-        rec._bindProps();
-        return rec;
-    }
-
-    function makeNormalBolus() {
-        var rec = _.assign(_createObject(), deviceInfo, {
-            type: 'bolus',
-            subType: 'normal',
-            normal: REQUIRED
-        });
-        rec._bindProps();
-        return rec;
-    }
-
-    function makeSquareBolus() {
-        var rec = _.assign(_createObject(), deviceInfo, {
-            type: 'bolus',
-            subType: 'square',
-            extended: REQUIRED,
-            duration: REQUIRED
-        });
-        rec._bindProps();
-        return rec;
-    }
-
-    function makeDualBolus() {
-        var rec = _.assign(_createObject(), deviceInfo, {
-            type: 'bolus',
-            subType: 'dual/square',
-            normal: REQUIRED,
-            extended: REQUIRED,
-            duration: REQUIRED
-        });
-        rec._bindProps();
-        return rec;
-    }
-
-    function makeDeviceMetaAlarm() {
-        var rec = _.assign(_createObject(), deviceInfo, {
-            type: 'deviceMeta',
-            subType: 'alarm',
-            alarmType: REQUIRED,
-            payload: OPTIONAL,
-            status: OPTIONAL
-        });
-        rec._bindProps();
-        return rec;
-    }
-
-    function makeDeviceMetaSuspend() {
-        var rec = _.assign(_createObject(), deviceInfo, {
-            type: 'deviceMeta',
-            subType: 'status',
-            status: 'suspended',
-            reason: REQUIRED,
-            previous: OPTIONAL
-        });
-        rec._bindProps();
-        return rec;
-    }
-
-    function makeDeviceMetaResume() {
-        var rec = _.assign(_createObject(), deviceInfo, {
-            type: 'deviceMeta',
-            subType: 'status',
-            status: 'resumed',
-            reason: REQUIRED,
-            previous: OPTIONAL
-        });
-        rec._bindProps();
-        return rec;
-    }
-
-    function makeDeviceMetaCalibration() {
-        var rec = _.assign(_createObject(), deviceInfo, {
-            type: 'deviceMeta',
-            subType: 'calibration',
-            value: REQUIRED,
-            units: REQUIRED
-        });
-        rec._bindProps();
-        return rec;
-    }
-
-    function makeDeviceMetaReservoirChange() {
-        var rec = _.assign(_createObject(), deviceInfo, {
-            type: 'deviceMeta',
-            subType: 'reservoirChange',
-            payload: OPTIONAL,
-            status: OPTIONAL
-        });
-        rec._bindProps();
-        return rec;
-    }
-
-    function makeDeviceMetaTimeChange() {
-        var rec = _.assign(_createObject(), deviceInfo, {
-            type: 'deviceMeta',
-            subType: 'timeChange',
-            change: REQUIRED,
-            payload: OPTIONAL
-        });
-        rec._bindProps();
-        return rec;
-    }
-
-    function makeScheduledBasal() {
-        var rec = _.assign(_createObject(), deviceInfo, {
-            type: 'basal',
-            deliveryType: 'scheduled',
-            scheduleName: REQUIRED,
-            rate: REQUIRED,
-            duration: REQUIRED,
-            previous: OPTIONAL
-        });
-        rec._bindProps();
-        return rec;
-    }
-
-    function makeSuspendBasal() {
-        var rec = _.assign(_createObject(), deviceInfo, {
-            type: 'basal',
-            deliveryType: 'suspend',
-            duration: OPTIONAL,
-            previous: OPTIONAL,
-            suppressed: OPTIONAL
-        });
-        rec._bindProps();
-        return rec;
-    }
-
-    function makeTempBasal() {
-        var rec = _.assign(_createObject(), deviceInfo, {
-            type: 'basal',
-            deliveryType: 'temp',
-            rate: OPTIONAL,
-            percent: OPTIONAL,
-            duration: REQUIRED,
-            previous: OPTIONAL,
-            suppressed: OPTIONAL
-        });
-        rec._bindProps();
-        return rec;
-    }
-
-    function makeSettings() {
-        var rec = _.assign(_createObject(), deviceInfo, {
-            type: 'settings',
-            activeSchedule: REQUIRED,
-            units: REQUIRED,
-            basalSchedules: {},
-            carbRatio: [],
-            insulinSensitivity: [],
-            bgTarget: []
-        });
-        rec._bindProps();
-        rec.add_basalScheduleItem = function (key, item) {
-            if (!rec.basalSchedules[key]) {
-                rec.basalSchedules[key] = [];
-            }
-            rec.basalSchedules[key].push(item);
-        };
-        rec.add_carbRatioItem = function (item) { rec.carbRatio.push(item); };
-        rec.add_insulinSensitivityItem = function (item) { rec.insulinSensitivity.push(item); };
-        rec.add_bgTargetItem = function (item) { rec.bgTarget.push(item); };
-        return rec;
-    }
-
-    function makeUpload() {
-        var rec = _.assign(_createObject(), {
-            type: 'upload',
-            time: REQUIRED,
-            timezone: REQUIRED,
-            version: REQUIRED,
-            source: OPTIONAL,
-            uploadId: REQUIRED,
-            byUser: REQUIRED,
-            deviceTags: REQUIRED,
-            deviceManufacturers: OPTIONAL,
-            deviceModel: OPTIONAL,
-            deviceSerialNumber: OPTIONAL,
-            deviceId: REQUIRED,
-            payload: OPTIONAL
-        });
-        rec._bindProps();
-        return rec;
-    }
-
-    return {
-        makeBloodKetone: makeBloodKetone,
-        makeCBG: makeCBG,
-        makeDeviceMetaAlarm: makeDeviceMetaAlarm,
-        makeDeviceMetaResume: makeDeviceMetaResume,
-        makeDeviceMetaSuspend: makeDeviceMetaSuspend,
-        makeDeviceMetaCalibration: makeDeviceMetaCalibration,
-        makeDeviceMetaReservoirChange: makeDeviceMetaReservoirChange,
-        makeDeviceMetaTimeChange: makeDeviceMetaTimeChange,
-        makeDualBolus: makeDualBolus,
-        makeFood: makeFood,
-        makeNormalBolus: makeNormalBolus,
-        makeNote: makeNote,
-        makeScheduledBasal: makeScheduledBasal,
-        makeSettings: makeSettings,
-        makeSMBG: makeSMBG,
-        makeSquareBolus: makeSquareBolus,
-        makeSuspendBasal: makeSuspendBasal,
-        makeTempBasal: makeTempBasal,
-        makeUpload: makeUpload,
-        makeWizard: makeWizard,
-        setDefaults: setDefaults
-    };
-<<<<<<< HEAD
-=======
   }
 
   function makeSMBG() {
@@ -741,5 +418,4 @@
     makeWizard: makeWizard,
     setDefaults: setDefaults
   };
->>>>>>> 1b200767
 };
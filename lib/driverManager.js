 /*
 * == BSD2 LICENSE ==
 * Copyright (c) 2014, Tidepool Project
 *
 * This program is free software; you can redistribute it and/or modify it under
 * the terms of the associated License, which is identical to the BSD 2-Clause
 * License as published by the Open Source Initiative at opensource.org.
 *
 * This program is distributed in the hope that it will be useful, but WITHOUT
 * ANY WARRANTY; without even the implied warranty of MERCHANTABILITY or FITNESS
 * FOR A PARTICULAR PURPOSE. See the License for more details.
 *
 * You should have received a copy of the License along with this program; if
 * not, you can obtain one from Tidepool Project at tidepool.org.
 * == BSD2 LICENSE ==
 */

var _ = require('lodash');
var async = require('async');
var statusManager = require('./statusManager.js');
var debug = require('bows')('DriverManager');
var isBrowser = typeof window !== 'undefined';

module.exports = function (driverObjects, configs) {
  var drivers = {};
  var required = [
    'setup',
    'connect',
    'getConfigInfo',
    'fetchData',
    'processData',
    'uploadData',
    'disconnect',
    'cleanup',
  ];
  var noop = function() {};

  for (var d in driverObjects) {
    try {
      drivers[d] = driverObjects[d](configs[d]);
    } catch (e) {
      debug('Driver not available.');
      return null;
    }

    for (var i=0; i<required.length; ++i) {
      if (typeof(drivers[d][required[i]]) != 'function') {
        debug('!!!! Driver %s must implement %s', d, required[i]);
      }
    }
  }

  var createStat = function(driver) {
    var progress = configs[driver].progress || noop;
    return statusManager({
      progress: progress,
      steps: [
        { name: required[0], min: 0, max: 3 },
        { name: required[1], min: 3, max: 6 },
        { name: required[2], min: 6, max: 10 },
        { name: required[3], min: 10, max: 70 },
        { name: required[4], min: 70, max: 75 },
        { name: required[5], min: 75, max: 90 },
        { name: required[6], min: 90, max: 95 },
        { name: required[7], min: 95, max: 100 }
      ]
    });
  };

  return {
    detect: function(driver, cb) {

      // if the driver supplies a detect function, call it, but if not,
      // we call the first three upload functions with a noop progress function.
      var deviceInfo = configs[driver].deviceInfo;
      if (drivers[driver].detect) {
        drivers[driver].detect(deviceInfo, cb);
      } else {
        var drvr = drivers[driver];
        async.waterfall([
          drvr.setup.bind(drvr, deviceInfo, noop),
          drvr.connect.bind(drvr, noop),
          drvr.disconnect.bind(drvr, noop)
        ], function(err, result) {
          result = result || {};
          drvr.cleanup(noop, result, function() {
            if (err) {
              cb(err, result);
            } else {
              cb(null, {
                model: result.model,
                serialNumber: result.serialNumber,
                id: result.id
              });
            }
          });
        });
      }
    },

    // note that this assumes driver info was set up
    process: function (driver, cb) {
      var deviceInfo = configs[driver].deviceInfo;
      var drvr = drivers[driver];
      var stat = createStat(driver);


      function connect(data, next){
        try{
          drvr.connect(stat.progressForStep(1), data, next);
        } catch (connectError) {
          connectError.step = 'connect';
          return next(connectError);
        }
      }
      function getConfigInfo(data, next){
        try{
          drvr.getConfigInfo(stat.progressForStep(2), data, next);
        } catch (configError) {
          configError.step = 'getConfigInfo';
          return next(configError);
        }
      }
      function fetchData(data, next){
        try{
          drvr.fetchData(stat.progressForStep(3), data, next);
        } catch (fetchDataError) {
          fetchDataError.step = 'fetchData';
          return next(fetchDataError);
        }
      }
      function uploadBlob(data, next) {
        if(isBrowser && (_.isArray(
          data.pages ||              // Medtronic 500/700-series and 600-series
<<<<<<< HEAD
          data.aapPackets) // ||        // Abbott Libre
          // _.isArrayBuffer(data.filedata) // OmniPod
=======
          data.aapPackets) ||        // Abbott Libre
          _.isArrayBuffer(data.filedata) // OmniPod & LibreView
>>>>>>> c83f259e
        )) {
          let contentType = 'application/json';
          let dataBinary = null;

          if (data.filedata) {
            contentType = 'application/octet-stream';
            dataBinary = new Uint8Array(data.filedata);
          } else {
            const blob = _.omit(data, ['post_records']);
            dataBinary = JSON.stringify(blob, undefined, 4);
          }

          console.time('upload blob elapsed');
          configs[driver].api.upload.blob(dataBinary, contentType, function (err, result) {
            if (err) {
              // we shouldn't fail if we can't upload the binary blob
              debug(err);
            }

            if (result && result.id) {
              debug('Blob ID:', result.id);
              data.blobId = result.id;
            }

            console.timeEnd('upload blob elapsed');
            return next(null, data);
          });
        } else {
          return next(null, data);
        }
      }
      function processData(data, next){
        try{
          drvr.processData(stat.progressForStep(4), data, next);
        } catch (processDataError) {
          processDataError.step = 'processData';
          return next(processDataError);
        }
      }
      function uploadData(data, next){
        try{
          drvr.uploadData(stat.progressForStep(5), data, next);
        } catch (uploadDataError) {
          uploadDataError.step = 'uploadData';
          return next(uploadDataError);
        }
      }
      function disconnect(data, next){
        try{
          drvr.disconnect(stat.progressForStep(6), data, next);
        } catch (disconnectError) {
          disconnectError.step = 'disconnect';
          return next(disconnectError);
        }
      }

      // no try/catch for local development is the easiest/only(?) way to get good stack traces!
      if (configs.debug === true) {
        debug('DriverManager set up in debug mode: all non-device comms errors will throw in console.');
        console.time('total time elapsed');
        async.waterfall([
          drvr.setup.bind(drvr, deviceInfo, stat.progressForStep(0)),
          drvr.connect.bind(drvr, stat.progressForStep(1)),
          drvr.getConfigInfo.bind(drvr, stat.progressForStep(2)),
          drvr.fetchData.bind(drvr, stat.progressForStep(3)),
          uploadBlob,
          drvr.processData.bind(drvr, stat.progressForStep(4)),
          drvr.uploadData.bind(drvr, stat.progressForStep(5)),
          drvr.disconnect.bind(drvr, stat.progressForStep(6))
        ], function(err, result) {
          result = result || {};
          drvr.cleanup(stat.progressForStep(7), result, function() {
            console.timeEnd('total time elapsed');

            if(isBrowser) {
              var snd;
              if(err) {
                snd = new Audio('../sounds/UploadFailed.wav');
              } else {
                snd = new Audio('../sounds/UploadSucceeded.wav');
              }
              snd.play();
            }

            cb(err, result);
          });
        });
      }
      else {
        debug('DriverManager set up in normal mode: all errors will surface in UI only.');
        console.time('total time elapsed');
        async.waterfall([
          drvr.setup.bind(drvr, deviceInfo, stat.progressForStep(0)),
          connect,
          getConfigInfo,
          fetchData,
          uploadBlob,
          processData,
          uploadData,
          disconnect
        ], function(err, result) {
          result = result || {};
          drvr.cleanup(stat.progressForStep(7), result, function() {
            console.timeEnd('total time elapsed');

            if(isBrowser) {
              var snd;
              if(err) {
                snd = new Audio('../sounds/UploadFailed.wav');
              } else {
                snd = new Audio('../sounds/UploadSucceeded.wav');
              }
              snd.play();
            }

            cb(err, result);
          });
        });
      }
    }
  };
};<|MERGE_RESOLUTION|>--- conflicted
+++ resolved
@@ -132,13 +132,8 @@
       function uploadBlob(data, next) {
         if(isBrowser && (_.isArray(
           data.pages ||              // Medtronic 500/700-series and 600-series
-<<<<<<< HEAD
-          data.aapPackets) // ||        // Abbott Libre
-          // _.isArrayBuffer(data.filedata) // OmniPod
-=======
           data.aapPackets) ||        // Abbott Libre
           _.isArrayBuffer(data.filedata) // OmniPod & LibreView
->>>>>>> c83f259e
         )) {
           let contentType = 'application/json';
           let dataBinary = null;

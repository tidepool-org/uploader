--- conflicted
+++ resolved
@@ -42,27 +42,15 @@
      * but will have the Upload ID of the *next* upload D:
      * So we just ignore all `Current`* for the purposes of judging upload overlap.
      */
-<<<<<<< HEAD
-    if (payload.theData[i]['Raw-Type'].search('Current') === -1) {
-      if (uploads[payload.theData[i]['Raw-Upload ID']] != null) {
-        uploads[payload.theData[i]['Raw-Upload ID']].end = payload.theData[i].index;
-      }
-      else {
-        uploadIdsInOrder.push(payload.theData[i]['Raw-Upload ID']);
-        uploads[payload.theData[i]['Raw-Upload ID']] = {
-          start: payload.theData[i].index,
-          device: payload.theData[i]['Raw-Device Type']
-=======
     if (payload.theData[i][RAW_TYPE].search('Current') === -1) {
       if (uploads[payload.theData[i][RAW_UPLOAD_ID]] != null) {
-        uploads[payload.theData[i][RAW_UPLOAD_ID]].end = payload.theData[i].deviceTime;
+        uploads[payload.theData[i][RAW_UPLOAD_ID]].end = payload.theData[i].index;
       }
       else {
         uploadIdsInOrder.push(payload.theData[i][RAW_UPLOAD_ID]);
         uploads[payload.theData[i][RAW_UPLOAD_ID]] = {
-          start: payload.theData[i].deviceTime,
+          start: payload.theData[i].index,
           device: payload.theData[i][RAW_DEVICE_TYPE]
->>>>>>> cb36d7bd
         };
       }
     }

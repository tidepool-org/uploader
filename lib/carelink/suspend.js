/*
 * == BSD2 LICENSE ==
 * Copyright (c) 2014, Tidepool Project
 * 
 * This program is free software; you can redistribute it and/or modify it under
 * the terms of the associated License, which is identical to the BSD 2-Clause
 * License as published by the Open Source Initiative at opensource.org.
 * 
 * This program is distributed in the hope that it will be useful, but WITHOUT
 * ANY WARRANTY; without even the implied warranty of MERCHANTABILITY or FITNESS
 * FOR A PARTICULAR PURPOSE. See the License for more details.
 * 
 * You should have received a copy of the License along with this program; if
 * not, you can obtain one from Tidepool Project at tidepool.org.
 * == BSD2 LICENSE ==
 */

var _ = require('lodash');
var util = require('util');

var common = require('./common.js');
var parsing = require('./parsing.js');

module.exports = function () {
  var parser = common.makeParser(
    {
      ChangeSuspendEnable: [
        common.makeCommonVals(),
        {
          payload: parsing.map(['Raw-Values', 'ENABLE'], function(reason){
            switch(reason) {
              case null:
              case 'null':
                return null;
              case 'user_suspend':
                return {
                  status: 'suspended',
                  reason: {
                    suspended: 'manual'
                  }
                };
              case 'low_suspend_mode_1':
              case 'alarm_suspend':
              case 'low_suspend_no_response':
              case 'low_suspend_user_selected':
                return {
                  status: 'suspended',
                  reason: {
                    suspended: 'automatic'
                  },
                  payload: {
                    cause: 'low_glucose',
                    code: reason
                    // TODO: would be wonderful one day to include LGS threshold in payload
                    // but looking that up from settings may have to be in simulator
                  }
                };
              // resume events
              case 'normal_pumping':
                return {
                  status: 'resumed',
                  reason: {
                    resumed: 'manual'
<<<<<<< HEAD
=======
                  },
                  payload: {
                    code: reason
>>>>>>> 1b200767
                  }
                };
              case 'user_restart_basal':
                return {
                  status: 'resumed',
                  reason: {
                    resumed: 'manual'
                  },
                  payload: {
<<<<<<< HEAD
                    cause: 'user_restart_basal'
=======
                    code: reason
>>>>>>> 1b200767
                  }
                };
              case 'auto_resume_complete':
                return {
                  status: 'resumed',
                  reason: {
                    resumed: 'automatic'
                  },
                  payload: {
<<<<<<< HEAD
                    cause: 'auto_resume_complete',
=======
                    code: reason,
>>>>>>> 1b200767
                    user_intervention: 'acknowledged'
                  }
                };
              case 'auto_resume_reduced':
                return {
                  status: 'resumed',
                  reason: {
                    resumed: 'automatic'
                  },
                  payload: {
<<<<<<< HEAD
                    cause: 'auto_resume_reduced',
=======
                    code: reason,
>>>>>>> 1b200767
                    user_intervention: 'ignored'
                  }
                };
              default:
                throw new Error(util.format('Unknown status[%s]', reason));
            }
          })
        }
      ]
    }
  );

  return function (simulator, data) {
    var parsed = parser(data);
    // if parsed *is* null, we're just in a row of the CSV
    // that isn't relevant to this processor
    // hence the lack of an `else` condition
    if (parsed != null && parsed.payload != null) {
      var event = _.assign(_.omit(parsed, 'payload'), _.omit(parsed.payload, 'status'));
      switch (parsed.payload.status) {
        case 'suspended':
          if (event.payload && event.payload.cause === 'low_glucose') {
            simulator.suspend(event);
          }
          else if (event.reason.suspended === 'manual') {
            simulator.suspend(event);
          }
          else {
            throw new Error(util.format('Unknown suspend reason[%s]', parsed.payload.reason));
          }
          break;
        case 'resumed':
<<<<<<< HEAD
          if (event.payload && event.payload.cause === 'auto_resume_complete') {
            simulator.resume(event);
          }
          else if (event.payload && event.payload.cause === 'auto_resume_reduced') {
            simulator.lgsAutoResume(event);
          }
          else if (event.payload && event.payload.cause === 'user_restart_basal') {
=======
          if (event.payload && event.payload.code === 'auto_resume_complete') {
            simulator.resume(event);
          }
          else if (event.payload && event.payload.code === 'auto_resume_reduced') {
            simulator.lgsAutoResume(event);
          }
          else if (event.payload && event.payload.code === 'user_restart_basal') {
>>>>>>> 1b200767
            simulator.lgsResume(event);
          }
          else if (event.reason.resumed === 'manual') {
            simulator.resume(event);
          }
          else {
            throw new Error(util.format('Unknown resume reason[%s]', parsed.payload.reason));
          }
          break;
        default:
      }
    }
  };
};<|MERGE_RESOLUTION|>--- conflicted
+++ resolved
@@ -61,12 +61,9 @@
                   status: 'resumed',
                   reason: {
                     resumed: 'manual'
-<<<<<<< HEAD
-=======
                   },
                   payload: {
                     code: reason
->>>>>>> 1b200767
                   }
                 };
               case 'user_restart_basal':
@@ -76,11 +73,7 @@
                     resumed: 'manual'
                   },
                   payload: {
-<<<<<<< HEAD
-                    cause: 'user_restart_basal'
-=======
                     code: reason
->>>>>>> 1b200767
                   }
                 };
               case 'auto_resume_complete':
@@ -90,11 +83,7 @@
                     resumed: 'automatic'
                   },
                   payload: {
-<<<<<<< HEAD
-                    cause: 'auto_resume_complete',
-=======
                     code: reason,
->>>>>>> 1b200767
                     user_intervention: 'acknowledged'
                   }
                 };
@@ -105,11 +94,7 @@
                     resumed: 'automatic'
                   },
                   payload: {
-<<<<<<< HEAD
-                    cause: 'auto_resume_reduced',
-=======
                     code: reason,
->>>>>>> 1b200767
                     user_intervention: 'ignored'
                   }
                 };
@@ -142,15 +127,6 @@
           }
           break;
         case 'resumed':
-<<<<<<< HEAD
-          if (event.payload && event.payload.cause === 'auto_resume_complete') {
-            simulator.resume(event);
-          }
-          else if (event.payload && event.payload.cause === 'auto_resume_reduced') {
-            simulator.lgsAutoResume(event);
-          }
-          else if (event.payload && event.payload.cause === 'user_restart_basal') {
-=======
           if (event.payload && event.payload.code === 'auto_resume_complete') {
             simulator.resume(event);
           }
@@ -158,7 +134,6 @@
             simulator.lgsAutoResume(event);
           }
           else if (event.payload && event.payload.code === 'user_restart_basal') {
->>>>>>> 1b200767
             simulator.lgsResume(event);
           }
           else if (event.reason.resumed === 'manual') {

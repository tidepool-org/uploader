--- conflicted
+++ resolved
@@ -18,17 +18,14 @@
 var common = require('./common.js');
 var parsing = require('./parsing.js');
 
-<<<<<<< HEAD
 var builder = require('../objectBuilder')();
 builder.setDefaults({source: 'carelink'});
-=======
+
 var RAW_VALUES = 'Raw-Values';
 
 var RV_KEYS = {
   NEW_TIME: 'NEW_TIME'
 };
->>>>>>> cb36d7bd
-
 module.exports = function () {
   var parser = common.makeParser(
     {
@@ -41,7 +38,7 @@
       ChangeTimeGH: [
         common.makeCommonVals(),
         {
-          timestamp: parsing.asNumber(['Raw-Values', 'NEW_TIME'])
+          timestamp: parsing.asNumber([RAW_VALUES, RV_KEYS.NEW_TIME])
         }
       ]
     }

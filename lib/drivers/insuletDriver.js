/*
 * == BSD2 LICENSE ==
 * Copyright (c) 2014, Tidepool Project
 *
 * This program is free software; you can redistribute it and/or modify it under
 * the terms of the associated License, which is identical to the BSD 2-Clause
 * License as published by the Open Source Initiative at opensource.org.
 *
 * This program is distributed in the hope that it will be useful, but WITHOUT
 * ANY WARRANTY; without even the implied warranty of MERCHANTABILITY or FITNESS
 * FOR A PARTICULAR PURPOSE. See the License for more details.
 *
 * You should have received a copy of the License along with this program; if
 * not, you can obtain one from Tidepool Project at tidepool.org.
 * == BSD2 LICENSE ==
 */

var _ = require('lodash');
var struct = require('./../struct.js')();
var sundial = require('sundial');

var annotate = require('../eventAnnotations');
var common = require('../insulet/common');
var logic = require('../insulet/objectBuildingLogic');
var insuletSimulatorMaker = require('../insulet/insuletSimulator');

var isBrowser = typeof window !== 'undefined';
var debug = isBrowser ? require('../bows')('InsuletDriver') : console.log;

module.exports = function (config) {
  var cfg = _.clone(config);
  var buf;
  var bytes;

  var BG_UNITS = 'mg/dL';

  // all insulin unit readings are in .01 unit increments, so we divide by 100.0 to get units
  // (multiplying by 0.01 tends to cause floating point issues)
  var toUnits = function (x) {
    return x / 100.0;
  };

  // Insulet reports percentage temp basals as +/- integers [-100, 100+]
  // i.e., -50 for 50% of the scheduled basal rate
  var convertPercentage = function(x) {
    // 0 means there *wasn't* a temp basal in this record
    if (x === 0) {
      return null;
    }
    return 1.0 + x / 100;
  };

  // This is a particularly weak checksum algorithm but that's what Insulet uses...
  var weakChecksum = function (offset, count) {
    var total = 0;
    for (var i = 0; i < count; ++i) {
      total += bytes[offset + i];
    }
    return total & 0xFFFF;
  };

  var getRecord = function (offset) {
    var recsize = struct.extractBEShort(bytes, offset);
    var retval = {
      recsize: recsize,
      packetlen: recsize + 2,
      rawdata: new Uint8Array(buf, offset + 2, recsize - 2),
      chksum: struct.extractBEShort(bytes, offset + recsize),
      calcsum: weakChecksum(offset + 2, recsize - 2)
    };
    retval.valid = (retval.calcsum == retval.chksum);
    return retval;
  };

  var addTimestamp = function (o) {
    var dt = sundial.buildTimestamp(o);
    if (dt) {
      o.timestamp = sundial.applyTimezone(dt, cfg.timezone).toISOString();
      o.deviceTime = sundial.formatDeviceTime(dt);
      o.timezoneOffset = sundial.getOffsetFromZone(o.timestamp, cfg.timezone);
    }
  };

  // postprocess is a function that accepts a record, optionally modifies it,
  // and returns null if the record is good, and a message if processing should halt.
  var fixedRecords = {
    ibf_version: { format: '6S8z8z', fields: [
      'ibf_maj', 'ibf_min', 'ibf_patch',
      'eng_maj', 'eng_min', 'eng_patch',
      'vendorid', 'productid'
    ], postprocess: function (rec) {
      if ((rec.ibf_maj === 0) && (rec.ibf_min >= 1) &&
          (rec.eng_maj === 0) && (rec.ibf_min >= 1) &&
          (rec.vendorid === 'Insulet') && (rec.productid === 'OmniPod')) {
        return null;
      } else {
        return 'ibf_version record is incompatible with this driver.';
      }
    }
    },
    pdm_version: { format: '3S', fields: [
      'pdm_maj', 'pdm_min', 'pdm_patch'
    ], postprocess: function (rec) {
      if ((rec.pdm_maj === 2) && (rec.pdm_min >= 3)) {
        return null;
      } else {
        return 'pdm_version record is incompatible with this driver.';
      }
    } },
    // this format gets rewritten before being used
    mfg_data: { format: '??z', fields: ['data']},
    basal_programs_hdr: { format: '3S', fields: [
      'num_progs', 'enabled_idx', 'max_name_size'
    ] },
    // this format gets rewritten before being used
    basal_programs_name: { format: 'S??z', fields: ['index', 'name'] },
    eeprom_settings: {
      format: '13.4i2b4.b5.b.bb8.i19.7b3sb19.bi',
      fields: [
        'BOLUS_INCR',
        'BOLUS_MAX',
        'BASAL_MAX',
        'LOW_VOL',
        'AUTO_OFF',
        'LANGUAGE',
        'EXPIRE_ALERT',
        'BG_REMINDER',
        'CONF_ALERT',
        'REMDR_ALERT',
        'REMOTE_ID',
        'TEMP_BAS_TYPE',
        'EXT_BOL_TYPE',
        'BOL_REMINDER',
        'BOL_CALCS',
        'BOL_CALCS_REVERSE',
        'BG_DISPLAY',
        'BG_SOUND',
        'BG_MIN',
        'BG_GOAL_LOW',
        'BG_GOAL_UP',
        'INSULIN_DURATION',
        'ALARM_REPAIR_COUNT',
        'PDM_CONFIG'
      ],
      postprocess: function (rec) {
        rec.bolus_incr_units = toUnits(rec.BOLUS_INCR);
        rec.bolus_max_units = toUnits(rec.BOLUS_MAX);
        rec.basal_max_units = toUnits(rec.BASAL_MAX);
        rec.low_vol_units = toUnits(rec.LOW_VOL);
        rec.serial_number = rec.REMOTE_ID.toString();
        if (rec.BG_DISPLAY === 0) {
          rec.units = 'mg/dL';
        } else {
          rec.units = 'mmol/L';
        }
        rec.insulin_duration_msec = rec.INSULIN_DURATION * sundial.MIN30_TO_MSEC;
        return null;
      }
    },
    profile_hdr: { format: 'b6.Si', fields: [
      'profile_idx', 'error_code', 'operation_time'
    ] },
    log_hdr: { format: '7bS3b.S', fields: [
      'logs_info_revision',
      'insulin_history_revision',
      'alarm_history_revision',
      'blood_glucose_revision',
      'insulet_stats_revision',
      'day',
      'month',
      'year',
      'seconds',
      'minutes',
      'hours',
      'num_log_descriptions'
    ]},
    log_description: { format: '5S2N', fields: [
      'log_index', 'backup', 'location', 'has_variable', 'record_size',
      'first_index', 'last_index'
    ]},
    log_record: { format: 'bNSSbbsbbb.i', fields: [
      'log_id', 'log_index', 'record_size', 'error_code',
      'day', 'month', 'year', 'seconds', 'minutes', 'hours',
      'secs_since_powerup'
    ]},
    history_record: { format: 'bNSSbbsbbb.ins..', fields: [
      'log_id', 'log_index', 'record_size', 'error_code',
      'day', 'month', 'year', 'seconds', 'minutes', 'hours',
      'secs_since_powerup', 'rectype', 'flags'
    ]}
  };

  var logRecords = {
    0x0000: { value: 0x0000, name: 'End_Marker', format: '', fields: [] },
    0x0001: { value: 0x0001, name: 'Deactivate', format: '', fields: [] },
    0x0002: { value: 0x0002, name: 'Time_Change', format: '3b.', fields: [
      'seconds',
      'minutes',
      'hours'
    ]
    },
    0x0004: { value: 0x0004, name: 'Bolus', format: 'isss', fields: [
      'volume',
      'extended_duration_minutes',
      'calculation_record_offset',
      'immediate_duration_seconds'
    ], postprocess: function (rec) {
      rec.volume_units = toUnits(rec.volume);
      rec.extended_duration_msec = rec.extended_duration_minutes * sundial.MIN_TO_MSEC;
      rec.immediate_duration_msec = rec.immediate_duration_seconds * sundial.SEC_TO_MSEC;
    }
    },
    0x0008: { value: 0x0008, name: 'Basal_Rate', format: 'ish', fields: [
      'basal_rate', 'duration', 'percent'
    ], postprocess: function (rec) {
      rec.basal_rate_units_per_hour = toUnits(rec.basal_rate);
      rec.duration_msec = rec.duration * sundial.MIN_TO_MSEC;
      rec.temp_basal_percent = convertPercentage(rec.percent);
    }
    },
    0x0010: { value: 0x0010, name: 'Suspend', format: '', fields: [] },
    0x0020: { value: 0x0020, name: 'Date_Change', format: 'bbs', fields: [
      'day',
      'month',
      'year'
    ]
    },
    0x0040: { value: 0x0040, name: 'Suggested_Calc', format: '4in3i6s', fields: [
      'correction_delivered', 'carb_bolus_delivered',
      'correction_programmed', 'carb_bolus_programmed',
      'correction_suggested', 'carb_bolus_suggested',
      'correction_iob', 'meal_iob',
      'correction_factor_used', 'current_bg',
      'target_bg', 'bg_correction_threshold',
      'carb_grams', 'ic_ratio_used'
    ],
      postprocess: function (rec) {
        rec.corr_units_delivered = toUnits(rec.correction_delivered);
        rec.carb_bolus_units_delivered = toUnits(rec.carb_bolus_delivered);
        rec.corr_units_programmed = toUnits(rec.correction_programmed);
        rec.carb_bolus_units_programmed = toUnits(rec.carb_bolus_programmed);
        rec.corr_units_suggested = toUnits(rec.correction_suggested);
        rec.carb_bolus_units_suggested = toUnits(rec.carb_bolus_suggested);
        rec.corr_units_iob = toUnits(rec.correction_iob);
        rec.meal_units_iob = toUnits(rec.meal_iob);
      }
    },
    0x0080: { value: 0x0080, name: 'Remote_Hazard_Alarm', format: '2bs3b.4s', fields: [
      'day', 'month', 'year', 'seconds', 'minutes', 'hours',
      'alarm_type', 'file_number', 'line_number', 'error_code'
    ]
    },
    0x0400: { value: 0x0400, name: 'Alarm', format: '2bs3b.4s', fields: [
      'day', 'month', 'year', 'seconds', 'minutes', 'hours',
      'alarm_type', 'file_number', 'line_number', 'error_code'
    ]
    },
    0x0800: { value: 0x0800, name: 'Blood_Glucose', format: 'is24z24zb.', fields: [
      'error_code', 'bg_reading',
      'user_tag_1', 'user_tag_2',
      'flags'
    ],
    },
    0x1000: { value: 0x1000, name: 'Carb', format: 'sbb', fields: [
      'carbs',
      'was_preset',
      'preset_type'
    ]
    },
    0x2000: { value: 0x2000, name: 'Terminate_Bolus', format: 'is', fields: [
      'insulin_left',
      'time_left_seconds'
    ], postprocess: function (rec) {
      rec.insulin_units_left = toUnits(rec.insulin_left);
      rec.time_left_msec = rec.time_left_seconds * sundial.MIN_TO_MSEC;
    }
    },
    0x4000: { value: 0x4000, name: 'Terminate_Basal', format: 's', fields: [
      'time_left_minutes'
    ], postprocess: function (rec) {
      rec.time_left_msec = rec.time_left_minutes * sundial.MIN_TO_MSEC;
    }
    },
    0x8000: { value: 0x8000, name: 'Activate', format: '2S6b', fields: [
      'lot_number', 'serial_number',
      'pod_maj', 'pod_min', 'pod_patch',
      'interlock_maj', 'interlock_min', 'interlock_patch'
    ]
    },
    0x10000: { value: 0x10000, name: 'Resume', format: '', fields: [] },
    0x20000: { value: 0x20000, name: 'Download', format: '', fields: [] },
    0x40000: { value: 0x40000, name: 'Occlusion', format: '', fields: [] }
  };

  var PROFILES = {
    carbRatio: {
      value: 11, name: 'carbRatio', mfrname: 'IC Ratio', isBasal: false,
      keyname: 'amount', valuename: 'value'
    },
    insulinSensitivity: {
      value: 12, name: 'insulinSensitivity', mfrname: 'Correction', isBasal: false,
      keyname: 'amount', valuename: 'value'
    },
    bgTarget: {
      value: 13, name: 'bgTarget', mfrname: 'Target BG', isBasal: false,
      keyname: 'low', valuename: 'value'
    },
    bgThreshold: {
      value: 14, name: 'bgThreshold', mfrname: 'BG Threshold', isBasal: false,
      keyname: 'amount', valuename: 'value'
    },
    basalprofile0: {
      value: 15, name: 'basalprofile0', mfrname: 'Basal Profile 0', isBasal: true,
      keyname: 'rate', valuename: 'units'
    },
    basalprofile1: {
      value: 16, name: 'basalprofile1', mfrname: 'Basal Profile 1', isBasal: true,
      keyname: 'rate', valuename: 'units'
    },
    basalprofile2: {
      value: 17, name: 'basalprofile2', mfrname: 'Basal Profile 2', isBasal: true,
      keyname: 'rate', valuename: 'units'
    },
    basalprofile3: {
      value: 18, name: 'basalprofile3', mfrname: 'Basal Profile 3', isBasal: true,
      keyname: 'rate', valuename: 'units'
    },
    basalprofile4: {
      value: 19, name: 'basalprofile4', mfrname: 'Basal Profile 4', isBasal: true,
      keyname: 'rate', valuename: 'units'
    },
    basalprofile5: {
      value: 20, name: 'basalprofile5', mfrname: 'Basal Profile 5', isBasal: true,
      keyname: 'rate', valuename: 'units'
    },
    basalprofile6: {
      value: 21, name: 'basalprofile6', mfrname: 'Basal Profile 6', isBasal: true,
      keyname: 'rate', valuename: 'units'
    }
  };

  var pump_alarm_record = {
    format: '2bs3b.s.b2i6b', fields: [
      'day', 'month', 'year', 'seconds', 'minutes', 'hours',
      'alarm', 'error_code', 'lot_number', 'seq_number',
      'processor_maj', 'processor_min', 'processor_patch',
      'interlock_maj', 'interlock_min', 'interlock_patch'
    ]
  };

  var BG_FLAGS = {
    MANUAL_FLAG: { value: 0x01, name: 'MANUAL_FLAG' },
    TEMPERATURE_FLAG: { value: 0x02, name: 'TEMPERATURE_FLAG' },
    BELOW_TARGET_FLAG: { value: 0x04, name: 'BELOW_TARGET_FLAG' },
    ABOVE_TARGET_FLAG: { value: 0x08, name: 'ABOVE_TARGET_FLAG' },
    RANGE_ERROR_LOW_FLAG: { value: 0x10, name: 'RANGE_ERROR_LOW_FLAG' },
    RANGE_ERROR_HIGH_FLAG: { value: 0x20, name: 'RANGE_ERROR_HIGH_FLAG' },
    OTHER_ERROR_FLAG: { value: 0x40, name: 'OTHER_ERROR_FLAG' }
  };

  var PDM_CONFIG_FLAGS = {
    SUGGESTED_BOLUS_STYLE: { value: 0x01, name: 'SUGGESTED_BOLUS_STYLE' },
    PRODUCT_ID: { mask: 0x1E, shift: 1, name: 'PRODUCT_ID' },
    LOT_TID_SUPPORT: { value: 0x20, name: 'LOT_TID_SUPPORT' },
    BG_BOARD_TYPE: { mask: 0x3C0, shift: 6, name: 'BG_BOARD_TYPE' }
  };

  var BG_BOARD_TYPES = {
    0: { name: 'Abbott FreeStyle', highest: 500 },
    2: { name: 'LifeScan Verio', highest: 600 },
    3: { name: 'None', highest: 600 }
  };

  var LOG_FLAGS = {
    CARRY_OVER_FLAG: { value: 0x01, name: 'CARRY_OVER_FLAG' },
    NEW_DAY_FLAG: { value: 0x02, name: 'NEW_DAY_FLAG' },
    IN_PROGRESS_FLAG: { value: 0x04, name: 'IN_PROGRESS_FLAG' },
    END_DAY_FLAG: { value: 0x08, name: 'END_DAY_FLAG' },
    UNCOMFIRMED_FLAG: { value: 0x10, name: 'UNCOMFIRMED_FLAG' },
    REVERSE_CORR_FLAG: { value: 0x0100, name: 'REVERSE_CORR_FLAG' },
    MAX_BOLUS_FLAG: { value: 0x0200, name: 'MAX_BOLUS_FLAG' },
    ERROR: { value: 0x80000000, name: 'ERROR' }
  };

  var LOG_TYPES = {
    HISTORY: { value: 0x03, name: 'HISTORY' },
    PUMP_ALARM: { value: 0x05, name: 'PUMP_ALARM' },
    DELETED: { mask: 0x80000000, name: 'DELETED' },
    // this is an impossible value for a 1-byte LOG_TYPE
    IGNORE: { value: 0x100, name: 'IGNORED by driver' }
  };

  var ALARM_TYPES = {
    ALARM_PDM_ERROR0: { value: 0, name: 'ALARM_PDM_ERROR0' },
    ALARM_PDM_ERROR1: { value: 1, name: 'ALARM_PDM_ERROR1' },
    ALARM_PDM_ERROR2: { value: 2, name: 'ALARM_PDM_ERROR2' },
    ALARM_PDM_ERROR3: { value: 3, name: 'ALARM_PDM_ERROR3' },
    ALARM_PDM_ERROR4: { value: 4, name: 'ALARM_PDM_ERROR4' },
    ALARM_PDM_ERROR5: { value: 5, name: 'ALARM_PDM_ERROR5' },
    ALARM_PDM_ERROR6: { value: 6, name: 'ALARM_PDM_ERROR6' },
    ALARM_PDM_ERROR7: { value: 7, name: 'ALARM_PDM_ERROR7' },
    ALARM_PDM_ERROR8: { value: 8, name: 'ALARM_PDM_ERROR8' },
    ALARM_PDM_ERROR9: { value: 9, name: 'ALARM_PDM_ERROR9' },
    ALARM_SYSTEM_ERROR10: { value: 10, name: 'ALARM_SYSTEM_ERROR10' },
    ALARM_SYSTEM_ERROR12: { value: 12, name: 'ALARM_SYSTEM_ERROR12' },
    ALARM_HAZ_REMOTE: { value: 13, name: 'ALARM_HAZ_REMOTE' },
    ALARM_HAZ_PUMP_VOL: { value: 14, name: 'ALARM_HAZ_PUMP_VOL' },
    ALARM_HAZ_PUMP_AUTO_OFF: { value: 15, name: 'ALARM_HAZ_PUMP_AUTO_OFF' },
    ALARM_HAZ_EXPIRED: { value: 16, name: 'ALARM_HAZ_EXPIRED' },
    ALARM_HAZ_OCCL: { value: 17, name: 'ALARM_HAZ_OCCL' },
    ALARM_HAZ_ACTIVATE: { value: 18, name: 'ALARM_HAZ_ACTIVATE' },
    ALARM_KEY: { value: 21, name: 'ALARM_KEY' },
    ALARM_ADV_PUMP_VOL: { value: 23, name: 'ALARM_ADV_PUMP_VOL' },
    ALARM_ADV_PUMP_AUTO_OFF: { value: 24, name: 'ALARM_ADV_PUMP_AUTO_OFF' },
    ALARM_ADV_PUMP_SUSPEND: { value: 25, name: 'ALARM_ADV_PUMP_SUSPEND' },
    ALARM_ADV_PUMP_EXP1: { value: 26, name: 'ALARM_ADV_PUMP_EXP1' },
    ALARM_ADV_PUMP_EXP2: { value: 27, name: 'ALARM_ADV_PUMP_EXP2' },
    ALARM_SYSTEM_ERROR28: { value: 28, name: 'ALARM_SYSTEM_ERROR28' },
    ALARM_EXPIRATION: { value: 37, name: 'ALARM_EXPIRATION' },
    ALARM_PDM_AUTO_OFF: { value: 39, name: 'ALARM_PDM_AUTO_OFF' }
  };

  var LOG_ERRORS = {
    eLogNoErr: { value: 0, name: 'eLogNoErr' },
    eLogGetEEPROMErr: { value: 3, name: 'eLogGetEEPROMErr' },
    eLogCRCErr: { value: 4, name: 'eLogCRCErr' },
    eLogLogIndexErr: { value: 6, name: 'eLogLogIndexErr' },
    eLogRecSizeErr: { value: 8, name: 'eLogRecSizeErr' }
  };

  var getItemWithValue = function (list, itemname, valuename, value) {
    for (var i in list) {
      if (list[i][valuename] == value) {
        return list[i][itemname];
      }
    }
    return null;
  };

  var getNameForValue = function (list, v) {
    return getItemWithValue(list, 'name', 'value', v);
  };

  var getValueForName = function (list, n) {
    return getItemWithValue(list, 'value', 'name', n);
  };


  var getFlagNames = function (list, v) {
    var flags = [];
    for (var i in list) {
      if (list[i].value & v) {
        flags.push(list[i].name);
      }
    }
    return flags.join('|');
  };

  var hasFlag = function (flag, v) {
    if (flag.value & v) {
      return true;
    }
    return false;
  };


  var getFixedRecord = function (recname, offset) {
    var rec = getRecord(offset);
    var decoded = struct.unpack(rec.rawdata, 0,
                                fixedRecords[recname].format, fixedRecords[recname].fields);
    _.assign(rec, decoded);
    return rec;
  };

  var getManufacturingData = function (offset) {
    var rec = getRecord(offset);
    var fmt = rec.recsize + 'z';
    var decoded = struct.unpack(rec.rawdata, 0, fmt, fixedRecords.mfg_data.fields);
    _.assign(rec, decoded);
    return rec;
  };

  var getBasalProgramNames = function (offset) {
    var basalProgramsHeader = getFixedRecord('basal_programs_hdr', offset);
    var basalProgramNames = [];
    for (var i = 0; i < 7; ++i) {
      var prgOffset = 6 + i * (2 + basalProgramsHeader.max_name_size);
      // the format for the name data is dependent on the name size
      fixedRecords.basal_programs_name.format = 'S' +
                                                basalProgramsHeader.max_name_size + 'z';
      var prog = struct.unpack(basalProgramsHeader.rawdata, prgOffset,
                               fixedRecords.basal_programs_name.format,
                               fixedRecords.basal_programs_name.fields);
      basalProgramNames.push(prog);
    }
    basalProgramsHeader.names = basalProgramNames;
    return basalProgramsHeader;
  };

  var getProfiles = function (offset, basalProgramNames) {
    var profiles = [];
    var totalLen = 0;
    // there are 11 profiles in a row
    for (var i = 0; i < 11; ++i) {
      // profiles consist of a header plus 48 integers
      var profile = getFixedRecord('profile_hdr', offset);
      profile.standard_name = getItemWithValue(PROFILES, 'mfrname', 'value', profile.profile_idx);
      if (getItemWithValue(PROFILES, 'isBasal', 'value', profile.profile_idx)) {
        // user-assigned name is at an index in the program names
        // relative to the profile index, which starts at 15 in
        // insulet data
        profile.name = basalProgramNames[profile.profile_idx - 15].name;
      }
      profile.steps = [];
      var step_offset = struct.structlen(fixedRecords.profile_hdr.format);
      for (var j = 0; j < 48; ++j) {
        profile.steps.push({
                             // profile steps are every 30 minutes starting at midnight
                             // convert them to milliseconds
                             starttime: j * sundial.MIN30_TO_MSEC,
                             value: struct.extractInt(profile.rawdata, step_offset + j * 4)
                           });
        // if it's a basal profile, add the units conversion
        if (getItemWithValue(PROFILES, 'isBasal', 'value', profile.profile_idx)) {
          profile.steps[j].units = toUnits(profile.steps[j].value);
        }
      }
      profiles.push(profile);
      offset += profile.packetlen;
      totalLen += profile.packetlen;
    }
    profiles.packetlen = totalLen;
    return profiles;
  };

  var getLogDescriptions = function (offset) {
    var logDescriptions = getFixedRecord('log_hdr', offset);
    logDescriptions.descs = [];
    addTimestamp(logDescriptions);
    for (var i = 0; i < logDescriptions.num_log_descriptions; ++i) {
      var descOffset = 15 + i * 18;
      var desc = struct.unpack(logDescriptions.rawdata, descOffset,
                               fixedRecords.log_description.format,
                               fixedRecords.log_description.fields);
      logDescriptions.descs.push(desc);
    }
    return logDescriptions;
  };

  var getLogRecord = function (offset) {
    var rec = getRecord(offset);
    var logheader = struct.unpack(rec.rawdata, 0,
                                  fixedRecords.log_record.format,
                                  fixedRecords.log_record.fields);
    if (logheader.log_id == LOG_TYPES.HISTORY.value) { // history
      logheader = struct.unpack(rec.rawdata, 0,
                                fixedRecords.history_record.format,
                                fixedRecords.history_record.fields);
      if (logheader.error_code) {
        logheader.error_text = getNameForValue(LOG_ERRORS, logheader.error_code);
      }
      if (logheader.flags !== 0) {
        logheader.flag_text = getFlagNames(LOG_FLAGS, logheader.flags);
      }
    } else {
      // There are other record types but we don't have documentation on them,
      // so we're going to ignore them.
    }
    _.assign(rec, logheader);
    if (rec.rectype & LOG_TYPES.DELETED.mask) {
      // this is a deleted record so we're going to only return
      // a deleted flag and a size
      return { rectype: LOG_TYPES.IGNORE.value, packetlen: rec.packetlen };
    }
    // now process further data, if there is any
    if (rec.log_id == LOG_TYPES.HISTORY.value) {
      if (logRecords[rec.rectype]) {
        if (rec.rectype !== 0) {
          addTimestamp(rec);
        }
        rec.rectype_name = logRecords[rec.rectype].name;
        var detail = struct.unpack(rec.rawdata,
                                   struct.structlen(fixedRecords.history_record.format),
                                   logRecords[rec.rectype].format,
                                   logRecords[rec.rectype].fields);
        if (logRecords[rec.rectype].postprocess) {
          logRecords[rec.rectype].postprocess(detail);
        }
        rec.detail = detail;
      } else {
        debug('Unknown history record type %d', rec.rectype);
      }
    } else if (rec.log_id == LOG_TYPES.PUMP_ALARM.value) {
      rec.alarm = struct.unpack(rec.rawdata,
                                struct.structlen(fixedRecords.log_record.format),
                                pump_alarm_record.format,
                                pump_alarm_record.fields);
      rec.alarm.alarm_text = getNameForValue(ALARM_TYPES, rec.alarm.alarm);
      addTimestamp(rec.alarm);
    } else {
      // all other log types are meaningless to us, we're told
      return { rectype: LOG_TYPES.IGNORE.value, packetlen: rec.packetlen };
    }
    return rec;
  };

  var getLogRecords = function (recordset) {
    // this is where we get the position-independent information
    var offset = recordset.independent_offset;
    var done = false;
    var log_records = [];
    var index = 0;
    while (!done) {
      var rec = getLogRecord(offset);
      offset += rec.packetlen;
      if (offset >= bytes.length) {
        done = true;
      }
      if (rec.rectype == LOG_TYPES.IGNORE.value) {
        continue;
      }
      if (rec.error_code) {
        debug('Nonzero logRecord error_code!');
      }
      rec.index = index++;
      log_records.push(rec);
    }

    return log_records;
  };

  // returns indices of the matching records
  var findSpecificRecords = function (recordlist, rectypelist) {
    var result = [];
    for (var i = 0; i < recordlist.length; ++i) {
      for (var j = 0; j < rectypelist.length; ++j) {
        if (recordlist[i].rectype === rectypelist[j]) {
          result.push(i);
        }
      }
    }
    return result.sort(function compare(a, b) {
      return recordlist[a].log_index - recordlist[b].log_index;
    });
  };

  var linkWizardRecords = function (data, bolusrecs) {
    // we need to see if two (or more!) boluses come from the same calculation (wizard) record
    // if so, they're actually a dual bolus, and need to be consolidated
    // so we create a table of backlinks from the calc records to the bolus records that
    // refer to them
    var wizRecords = {};
    for (var b = 0; b < bolusrecs.length; ++b) {
      var bolus = data.log_records[bolusrecs[b]], wiz_idx;
      // these are boluses not linked with wizard records (i.e., quick boluses)
      // but they could be dual-wave boluses with a normal and square component
      // so we use the timestamp to index them
      if (bolus.detail.calculation_record_offset === 0) {
        wiz_idx = bolus.timestamp;
      }
      else {
        wiz_idx = bolusrecs[b] + bolus.detail.calculation_record_offset;
      }
      var r = wizRecords[wiz_idx] || {};
      if (bolus.detail.extended_duration_msec !== 0) {
        // the extended portion of a dual-wave bolus is split into two records
        // if it crosses local (deviceTime) midnight
        if (r.extended != null) {
          r.extended2 = bolusrecs[b];
        } else {
          r.extended = bolusrecs[b];
        }
      } else {
        r.immediate = bolusrecs[b];
      }
      if (r.immediate && r.extended) {
        r.isDual = true;
      }
      wizRecords[wiz_idx] = r;
    }
    return wizRecords;
  };

  var buildBolusRecords = function (data, records) {
    var bolusrecs = findSpecificRecords(data.log_records, [
      getValueForName(logRecords, 'Bolus')
    ]);
    var wizRecords = linkWizardRecords(data, bolusrecs);
    var postrecords = [];

    for (var b = 0; b < bolusrecs.length; ++b) {
      var bolus = data.log_records[bolusrecs[b]];
      var wiz_idx = -1;
      // quick boluses are indexed by timestamp
      if (bolus.detail.calculation_record_offset === 0) {
        wiz_idx = bolus.timestamp;
      }
      else {
        wiz_idx = bolusrecs[b] + bolus.detail.calculation_record_offset;
      }

      // if we already did this dual bolus, skip it on the second round
      if (wizRecords[wiz_idx] && wizRecords[wiz_idx].handled) {
        continue;
      }

      var postbolus = null;
      if (wizRecords[wiz_idx]) {
        if (wizRecords[wiz_idx].isDual) {
          var ext = wizRecords[wiz_idx].extended;
          var ext2 = wizRecords[wiz_idx].extended2 || null;
          var imm = wizRecords[wiz_idx].immediate;
          postbolus = cfg.builder.makeDualBolus()
            .with_normal(data.log_records[imm].detail.volume_units)
            .with_time(data.log_records[ext].timestamp)
            .with_deviceTime(data.log_records[ext].deviceTime)
            .with_timezoneOffset(data.log_records[ext].timezoneOffset);
          if (ext2 != null) {
            postbolus = postbolus.with_extended(common.fixFloatingPoint(
                data.log_records[ext].detail.volume_units + data.log_records[ext2].detail.volume_units,
                2)
              )
              .with_duration(
                data.log_records[ext].detail.extended_duration_msec + data.log_records[ext2].detail.extended_duration_msec
              ).done();
          } else {
            postbolus = postbolus.with_extended(data.log_records[ext].detail.volume_units)
              .with_duration(data.log_records[ext].detail.extended_duration_msec)
              .done();
          }
          wizRecords[wiz_idx].handled = true;
        } else if (bolus.detail.extended_duration_msec !== 0) {
          var square2 = wizRecords[wiz_idx].extended2 || null;
          postbolus = cfg.builder.makeSquareBolus()
            .with_time(bolus.timestamp)
            .with_deviceTime(bolus.deviceTime)
            .with_timezoneOffset(bolus.timezoneOffset);
          if (square2 != null) {
            postbolus = postbolus.with_extended(common.fixFloatingPoint(
                bolus.detail.volume_units + data.log_records[square2].detail.volume_units,
                2)
              )
              .with_duration(
                bolus.detail.extended_duration_msec + data.log_records[square2].detail.extended_duration_msec
              ).done();
          } else {
            postbolus.with_extended(bolus.detail.volume_units)
              .with_duration(bolus.detail.extended_duration_msec);
            var millisInDay = sundial.getMsFromMidnight(postbolus.time, postbolus.timezoneOffset);
            // extended boluses with timestamps at "precisely" (within 5 sec.) of midnight
            // might actually be the second half of a previous dual- or square-wave bolus
            // since Insulet always splits these records when they cross midnight
            // when there isn't a wizard record to tie split records together, we don't
            // know if this is a component of a split, so we annotate
            if (millisInDay <= 5000 && !data.log_records[wiz_idx]) {
              annotate.annotateEvent(postbolus, 'bolus/insulet/split-extended');
            }
            postbolus = postbolus.done();
          }
        } else if (bolus.detail.immediate_duration_msec !== 0) {
          postbolus = cfg.builder.makeNormalBolus()
            .with_normal(bolus.detail.volume_units)
            .with_time(bolus.timestamp)
            .with_deviceTime(bolus.deviceTime)
            .with_timezoneOffset(bolus.timezoneOffset)
            .done();
        } else {
          if (bolus.detail.volume_units !== 0) {
            debug('Unexpected bolus of nonzero volume %d but zero duration!', bolus.detail.volume_units);
          }
        }
      }

      if (postbolus) {
        postrecords.push(postbolus);
        if (wizRecords[wiz_idx]) {
          var wiz = data.log_records[wiz_idx] || {};
          // wiz will be empty if the bolus was a quick bolus
          if (!_.isEmpty(wiz)) {
            var payload = _.assign({}, wiz.detail);
            var bg = wiz.detail.current_bg;
            if (bg === 65535) {
              // if bg was not given to the wizard, don't report it.
              bg = null;
            }
            var carb = wiz.detail.carb_grams;
            if (carb === 65535) {
              // if carb count was not given to the wizard, don't report it.
              carb = null;
            }
            var postwiz = cfg.builder.makeWizard()
              .with_recommended({
                carb: wiz.detail.carb_bolus_units_suggested,
                correction: wiz.detail.corr_units_suggested,
                net: logic.calculateNetRecommendation(wiz.detail)
              })
              .with_bgInput(bg)
              .with_carbInput(carb)
              .with_insulinOnBoard(common.fixFloatingPoint(wiz.detail.corr_units_iob + wiz.detail.meal_units_iob, 2))
              .with_insulinCarbRatio(wiz.detail.ic_ratio_used)
              .with_insulinSensitivity(wiz.detail.correction_factor_used)
              .with_bgTarget({target: wiz.detail.target_bg,
                               high: wiz.detail.bg_correction_threshold })
              .with_bolus(postbolus)
              .with_payload(payload)
              .with_time(wiz.timestamp)
              .with_deviceTime(wiz.deviceTime)
              .with_timezoneOffset(wiz.timezoneOffset)
              .with_units(BG_UNITS)
              .done();
            postrecords.push(postwiz);
          }
        }
      } else {
        // Skip zero boluses.
      }
    }
    return records.concat(postrecords);
  };

  var buildBolusTerminations = function(data, records) {
    var termrecs = findSpecificRecords(data.log_records, [
      getValueForName(logRecords, 'Terminate_Bolus')
    ]);
    var postrecords = [];
    var postterm = null;
    for (var t = 0; t < termrecs.length; ++t) {
      var term = data.log_records[termrecs[t]];
      // these get fed to the simulator but not uploaded (just used to modify other events)
      // hence not using the object builder
      postterm = {
        type: 'termination',
        subType: 'bolus',
        time: term.timestamp,
        missedInsulin: term.detail.insulin_units_left,
        durationLeft: term.detail.time_left_msec
      };
      postrecords.push(postterm);
    }
    return records.concat(postrecords);
  };

  var buildBasalRecords = function (data, records) {
    var basalrecs = findSpecificRecords(data.log_records, [
      getValueForName(logRecords, 'Basal_Rate')
    ]);
    var postrecords = [];
    var postbasal = null;
    var dupcheck = {};
    for (var b = 0; b < basalrecs.length; ++b) {
      var basal = data.log_records[basalrecs[b]];
      // for Tidepool's purposes, the 'duration' field of a scheduled basal is
      // how long it's supposed to last. In this case, the answer is "until the next rate
      // change" -- but it's NOT the duration field of the basal record; that's only for
      // temp basals
      if (basal.detail.duration === 0) {
        postbasal = cfg.builder.makeScheduledBasal()
          .with_scheduleName(
          data.basalPrograms.names[data.basalPrograms.enabled_idx].name)
          .with_rate(basal.detail.basal_rate_units_per_hour)
          .with_time(basal.timestamp)
          .with_deviceTime(basal.deviceTime)
          .with_timezoneOffset(basal.timezoneOffset);
      }
      else {
        postbasal = cfg.builder.makeTempBasal()
          .with_rate(basal.detail.basal_rate_units_per_hour)
          .with_time(basal.timestamp)
          .with_deviceTime(basal.deviceTime)
          .with_timezoneOffset(basal.timezoneOffset)
          .with_duration(basal.detail.duration_msec);
        if (basal.detail.temp_basal_percent != null) {
          var suppressed = cfg.builder.makeScheduledBasal()
            .with_rate(common.fixFloatingPoint(basal.detail.basal_rate_units_per_hour/basal.detail.temp_basal_percent, 2))
            .with_time(basal.timestamp)
            .with_deviceTime(basal.deviceTime)
            .with_timezoneOffset(basal.timezoneOffset)
            .with_duration(basal.detail.duration_msec);
          postbasal.with_percent(basal.detail.temp_basal_percent)
            .set('suppressed', suppressed);
        }
      }

      if (dupcheck[postbasal.time]) {
        debug('Duplicate basal!');
        debug(postbasal);
        debug(dupcheck[postbasal.time]);
      } else {
        dupcheck[postbasal.time] = postbasal;
        postrecords.push(postbasal);        // don't push the dup records for now.
      }
    }
    var lastBasal = postrecords[postrecords.length - 1];
    annotate.annotateEvent(lastBasal, 'insulet/basal/fabricated-from-schedule');
    return records.concat(postrecords);
  };

  var buildSuspendRecords = function (data, records) {
    var suspendrecs = findSpecificRecords(data.log_records, [
      getValueForName(logRecords, 'Suspend'),
      getValueForName(logRecords, 'Deactivate')
    ]);
    var postrecords = [];
    var postsuspend = null, postbasal = null;
    for (var s = 0; s < suspendrecs.length; ++s) {
      var suspend = data.log_records[suspendrecs[s]];
      postsuspend = cfg.builder.makeDeviceMetaSuspend()
        .with_time(suspend.timestamp)
        .with_deviceTime(suspend.deviceTime)
        .with_timezoneOffset(suspend.timezoneOffset)
        // the spec doesn't really specify circumstances under which suspends happen
        // i.e., 'manual' reason code is an assumption here
        // 'Deactivate' is probably most commonly *not* manual (b/c it's pod expiration)
        // but it *can* be and the event itself doesn't identify
        // in the future we could consider keeping track of the pump warnings that precede
        // (e.g., in the simulator) and attempt to infer the proper reason code that way
        // TODO: consider an annotation here re: unknown reason code
        .with_reason('manual')
        .done();
      postrecords.push(postsuspend);
      // we don't call .done() on the basal b/c it still needs duration added
      // which happens in the simulator
      postbasal = cfg.builder.makeSuspendBasal()
        .with_time(suspend.timestamp)
        .with_deviceTime(suspend.deviceTime)
        .with_timezoneOffset(suspend.timezoneOffset);
      postrecords.push(postbasal);
    }
    return records.concat(postrecords);
  };

  var buildResumeRecords = function (data, records) {
    var resumerecs = findSpecificRecords(data.log_records, [
      getValueForName(logRecords, 'Resume')
    ]);
    var postrecords = [];
    var postresume = null;
    for (var r = 0; r < resumerecs.length; ++r) {
      var resume = data.log_records[resumerecs[r]];
      // we don't call .done() on a resume b/c we still need to pair it with
      // its previous suspend in the simulator
      postresume = cfg.builder.makeDeviceMetaResume()
        .with_time(resume.timestamp)
        .with_deviceTime(resume.deviceTime)
        .with_timezoneOffset(resume.timezoneOffset)
        // the spec doesn't really specify circumstances under which resumes happen
        // i.e., 'manual' reason code is an assumption here
        .with_reason('manual');
      postrecords.push(postresume);
    }
    return records.concat(postrecords);
  };

  var buildActivationRecords = function (data, records) {
    var activerecs = findSpecificRecords(data.log_records, [
      getValueForName(logRecords, 'Activate')
    ]);
    var postrecords = [];
    var postactivate = null;
    for (var a = 0; a < activerecs.length; ++a) {
      var activate = data.log_records[activerecs[a]];
      postactivate = cfg.builder.makeDeviceMetaResume()
        .with_time(activate.timestamp)
        .with_deviceTime(activate.deviceTime)
        .with_timezoneOffset(activate.timezoneOffset)
        .with_reason('new_pod');
      postrecords.push(postactivate);
    }
    return records.concat(postrecords);
  };

  var buildBGRecords = function (data, records) {
    var bgrecs = findSpecificRecords(data.log_records, [
      getValueForName(logRecords, 'Blood_Glucose')
    ]);
    var postrecords = [];
    for (var i = 0; i < bgrecs.length; ++i) {
      var bg = data.log_records[bgrecs[i]];
      // skip errored records: meter error code, temperature error flag, other error flag
      if (bg.detail.error_code !== 0 ||
        hasFlag(BG_FLAGS.TEMPERATURE_FLAG, bg.detail.flags) ||
        hasFlag(BG_FLAGS.OTHER_ERROR_FLAG, bg.detail.flags)) {
        continue;
      }
      var bgMeter = BG_BOARD_TYPES[PDM_CONFIG_FLAGS.BG_BOARD_TYPE.mask & data.eeprom_settings.PDM_CONFIG_FLAGS];
      var postbg = cfg.builder.makeSMBG()
        .with_time(bg.timestamp)
        .with_deviceTime(bg.deviceTime)
        .with_timezoneOffset(bg.timezoneOffset)
        .with_units(BG_UNITS)
        .with_subType(hasFlag(BG_FLAGS.MANUAL_FLAG, bg.detail.flags) ? 'manual' : 'linked');
      var value = bg.detail.bg_reading;
      if (hasFlag(BG_FLAGS.RANGE_ERROR_LOW_FLAG, bg.detail.flags)) {
        value = 19;
        annotate.annotateEvent(postbg, {code: 'bg/out-of-range', value: 'low'});
      }
      if (hasFlag(BG_FLAGS.RANGE_ERROR_HIGH_FLAG, bg.detail.flags)) {
        value = bgMeter.highest + 1;
        annotate.annotateEvent(postbg, {code: 'bg/out-of-range', value: 'high'});
      }
      postbg = postbg.with_value(value)
        .done();
      postrecords.push(postbg);
      if (bg.user_tag_1 || bg.user_tag_2) {
        var s = bg.user_tag_1 + ' ' + bg.user_tag_2;
        var note = cfg.builder.makeNote()
          .with_value(s)
          .with_time(bg.timestamp)
          .with_deviceTime(bg.deviceTime)
          .with_timezoneOffset(bg.timezoneOffset)
          .done();
        debug('Not storing note:', s);
      }
    }
    return records.concat(postrecords);
  };

  var buildSettingsRecord = function (data, records) {
    var downloads = findSpecificRecords(data.log_records, [
      getValueForName(logRecords, 'Download')
    ]);
    var download = data.log_records[downloads[0]];

    var bgunits = ['mg/dL', 'mmol/L'][data.eeprom_settings.BG_DISPLAY];

    var schedules = {};
    var generateSchedule = function (prof_idx) {
      var keyname = getItemWithValue(PROFILES, 'keyname', 'value', data.profiles[prof_idx].profile_idx);
      var valname = getItemWithValue(PROFILES, 'valuename', 'value', data.profiles[prof_idx].profile_idx);
      var sked = [];
      var addStep = function (idx) {
        var o = { start: data.profiles[prof_idx].steps[idx].starttime };
        o[keyname] = data.profiles[prof_idx].steps[idx][valname];
        sked.push(o);
      };
      addStep(0);
      for (var j = 1; j < data.profiles[prof_idx].steps.length; ++j) {
        if (data.profiles[prof_idx].steps[j][valname] != sked[sked.length - 1][keyname]) {
          addStep(j);
        }
      }
      return sked;
    };
    var settings = {};
    for (var i = 0; i < data.profiles.length; ++i) {
      if (getItemWithValue(PROFILES, 'isBasal', 'value', data.profiles[i].profile_idx)) {
        if (data.profiles[i].name) {
          schedules[data.profiles[i].name] = generateSchedule(i);
        }
      } else {
        settings[getNameForValue(PROFILES, data.profiles[i].profile_idx)] = generateSchedule(i);
      }
    }
    for (i = 0; i < settings.bgTarget.length; ++i) {
      settings.bgTarget[i].high = settings.bgTarget[i].low;
    }

    var postsettings = cfg.builder.makeSettings()
      .with_activeSchedule(data.basalPrograms.names[data.basalPrograms.enabled_idx].name)
      .with_units({ carb: 'grams', bg: bgunits })
      .with_basalSchedules(schedules)
      .with_carbRatio(settings.carbRatio)
      .with_insulinSensitivity(settings.insulinSensitivity)
      .with_bgTarget(settings.bgTarget)
      .with_time(download.timestamp)
      .with_deviceTime(download.deviceTime)
      .with_timezoneOffset(download.timezoneOffset)
      .done();

    records.push(postsettings);
    return records;
  };

  return {
    setup: function (deviceInfo, progress, cb) {
      debug('Insulet Setup!');
      progress(0);
      var data = {stage: 'setup'};
      if (cfg.filename && cfg.filedata) {
        buf = cfg.filedata;
        bytes = new Uint8Array(buf);
        progress(100);
        return cb(null, data);
      } else {
        progress(100);
        return cb('No filedata available!', null);
      }
    },

    connect: function (progress, data, cb) {
      debug('Insulet Connect!');
      // let's do a validation pass
      data.stage = 'connect';
      progress(0);
      var done = false;
      var offset = 0;
      data.npackets = 0;
      while (!done) {
        var rec = getRecord(offset);
        if (!rec.valid) {
          return cb('Checksum error', rec);
        }
        ++data.npackets;
        offset += rec.packetlen;
        if (offset >= bytes.length) {
          done = true;
        }
      }

      // we made it through
      progress(100);
      return cb(null, data);
    },

    getConfigInfo: function (progress, data, cb) {
      debug('Insulet GetConfigInfo!');
      data.stage = 'getConfigInfo';
      progress(0);
      var offset = 0;
      data.ibf_version = getFixedRecord('ibf_version', offset);
      offset += data.ibf_version.packetlen;

      progress(10);
      data.pdm_version = getFixedRecord('pdm_version', offset);
      offset += data.pdm_version.packetlen;

      progress(20);
      data.mfg_data = getManufacturingData(offset);
      offset += data.mfg_data.packetlen;

      progress(30);
      data.basalPrograms = getBasalProgramNames(offset);
      offset += data.basalPrograms.packetlen;

      progress(50);
      data.eeprom_settings = getFixedRecord('eeprom_settings', offset);
      offset += data.eeprom_settings.packetlen;

      progress(70);
      data.profiles = getProfiles(offset, data.basalPrograms.names);
      offset += data.profiles.packetlen;

      progress(80);
      data.logDescriptions = getLogDescriptions(offset);
      offset += data.logDescriptions.packetlen;
      data.independent_offset = offset;

      progress(100);
      return cb(null, data);
    },

    fetchData: function (progress, data, cb) {
      debug('Insulet FetchData!');
      data.stage = 'fetchData';
      progress(0);
      var log_records = getLogRecords(data);
      data.log_records = log_records;
      progress(100);
      return cb(null, data);
    },

    processData: function (progress, data, cb) {
      debug('Insulet ProcessData!');
      data.stage = 'processData';
      // basal and profiles are processed while being loaded
      var recnames = ['ibf_version', 'pdm_version', 'mfg_data', 'eeprom_settings'];
      for (var i = 0; i < recnames.length; ++i) {
        if (fixedRecords[recnames[i]].postprocess) {
          var err = fixedRecords[recnames[i]].postprocess(data[recnames[i]]);
          if (err) {
            return cb(err, null);
          }
        }
      }
      progress(100);
      return cb(null, data);
    },

    uploadData: function (progress, data, cb) {
      debug('Insulet UploadData!');
      data.stage = 'uploadData';
      var insuletDeviceId = data.ibf_version.vendorid.slice(0,3) + data.ibf_version.productid.slice(0,3) + data.eeprom_settings.REMOTE_ID.toString();

<<<<<<< HEAD
      cfg.builder.setDefaults({ deviceId: insuletDeviceId });
=======
      cfg.builder.setDefaults({
                                deviceId: insuletDeviceId,
                                units: 'mg/dL'      // everything the Insulet pump stores is in this unit
                              });
>>>>>>> 6d2f9c79

      var postrecords = [], settings = null;
      postrecords = buildSettingsRecord(data, postrecords);
      if (!_.isEmpty(postrecords)) {
        settings = postrecords[0];
      }
      // order of these matters (we use it to ensure the secondary sort order)
      postrecords = buildActivationRecords(data, postrecords);
      postrecords = buildSuspendRecords(data, postrecords);
      postrecords = buildResumeRecords(data, postrecords);
      postrecords = buildBasalRecords(data, postrecords);
      postrecords = buildBolusRecords(data, postrecords);
      postrecords = buildBolusTerminations(data, postrecords);
      postrecords = buildBGRecords(data, postrecords);
      postrecords = _.sortBy(postrecords, function(d) { return d.time; });
      var simulator = insuletSimulatorMaker.make({settings: settings});
      for (var i = 0; i < postrecords.length; ++i) {
        var datum = postrecords[i];
        switch (datum.type) {
          case 'basal':
            simulator.basal(datum);
            break;
          case 'bolus':
            simulator.bolus(datum);
            break;
          case 'termination':
            if (datum.subType === 'bolus') {
              simulator.bolusTermination(datum);
            }
            break;
          case 'deviceMeta':
            if (datum.subType === 'status') {
              if (datum.status === 'suspended') {
                simulator.suspend(datum);
              }
              else if (datum.status === 'resumed') {
                if (datum.reason === 'new_pod') {
                  simulator.podActivation(datum);
                }
                else {
                  simulator.resume(datum);
                }
              }
              else {
                debug('Unknown deviceMeta status!', datum.status);
              }
            }
            break;
          case 'settings':
            simulator.settings(datum);
            break;
          case 'smbg':
            simulator.smbg(datum);
            break;
          case 'wizard':
            simulator.wizard(datum);
            break;
          default:
            debug('[Hand-off to simulator] Unhandled type!', datum.type);
        }
      }
      simulator.finalBasal();
      data.post_records = [];

      cfg.api.upload.toPlatform(
        simulator.getEvents(),
        {deviceId: insuletDeviceId, start: sundial.utcDateString(), tzName : cfg.timezone, version: cfg.version},
        progress,
        function (err, result) {
          if (err) {
            debug(err);
            debug(result);
            progress(100);
            return cb(err, data);
          } else {
            progress(100);
            data.post_records = data.post_records.concat(postrecords);
            return cb(null, data);
          }
      });

    },

    disconnect: function (progress, data, cb) {
      debug('Insulet Disconnect!');
      data.stage = 'disconnect';
      progress(100);
      return cb(null, data);
    },

    cleanup: function (progress, data, cb) {
      debug('Insulet Cleanup!');
      data.stage = 'cleanup';
      progress(100);
      delete data.stage;
      return cb(null, data);
    }
  };
};<|MERGE_RESOLUTION|>--- conflicted
+++ resolved
@@ -259,7 +259,7 @@
       'error_code', 'bg_reading',
       'user_tag_1', 'user_tag_2',
       'flags'
-    ],
+    ]
     },
     0x1000: { value: 0x1000, name: 'Carb', format: 'sbb', fields: [
       'carbs',
@@ -1179,16 +1179,9 @@
     uploadData: function (progress, data, cb) {
       debug('Insulet UploadData!');
       data.stage = 'uploadData';
-      var insuletDeviceId = data.ibf_version.vendorid.slice(0,3) + data.ibf_version.productid.slice(0,3) + data.eeprom_settings.REMOTE_ID.toString();
-
-<<<<<<< HEAD
+      var insuletDeviceId = data.ibf_version.vendorid.slice(0,3) + data.ibf_version.productid.slice(0,3) + '-' + data.eeprom_settings.REMOTE_ID.toString();
+
       cfg.builder.setDefaults({ deviceId: insuletDeviceId });
-=======
-      cfg.builder.setDefaults({
-                                deviceId: insuletDeviceId,
-                                units: 'mg/dL'      // everything the Insulet pump stores is in this unit
-                              });
->>>>>>> 6d2f9c79
 
       var postrecords = [], settings = null;
       postrecords = buildSettingsRecord(data, postrecords);

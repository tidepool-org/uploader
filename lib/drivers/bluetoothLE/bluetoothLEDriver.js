--- conflicted
+++ resolved
@@ -21,16 +21,9 @@
 import TZOUtil from '../../TimezoneOffsetUtil';
 import annotate from '../../eventAnnotations';
 import env from '../../../app/utils/env';
-<<<<<<< HEAD
 let remote;
 if(env.electron){
   remote = require('@electron/remote');
-=======
-
-let remote;
-if (env.electron) {
-  remote  = require('@electron/remote');
->>>>>>> c83f259e
 }
 
 const isBrowser = typeof window !== 'undefined';

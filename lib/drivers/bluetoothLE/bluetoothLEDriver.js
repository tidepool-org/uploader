--- conflicted
+++ resolved
@@ -21,14 +21,11 @@
 import TZOUtil from '../../TimezoneOffsetUtil';
 import annotate from '../../eventAnnotations';
 import env from '../../../app/utils/env';
-<<<<<<< HEAD
-=======
 import structJs from '../../struct';
 import common from '../../commonFunctions';
 
 const struct = structJs();
 
->>>>>>> bcc22433
 let remote;
 if(env.electron){
   remote = require('@electron/remote');

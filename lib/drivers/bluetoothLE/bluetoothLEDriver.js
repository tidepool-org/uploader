--- conflicted
+++ resolved
@@ -98,17 +98,13 @@
        }
 
        cfg.deviceTags = ['bgm'];
-<<<<<<< HEAD
        cfg.deviceInfo.deviceId = `${[cfg.deviceInfo.manufacturers]}-${cfg.deviceInfo.model}`;
        if(env.electron){
          cfg.deviceInfo.deviceId += `-${remote.getGlobal('bluetoothDeviceId')}`;
        } else {
          cfg.deviceInfo.deviceId += `-${cfg.deviceComms.ble.device.id}`;
        } 
-       data.deviceModel = cfg.deviceInfo.model; // for metrics
-=======
-       cfg.deviceInfo.deviceId = `${[cfg.deviceInfo.manufacturers]}-${cfg.deviceInfo.model}-${remote.getGlobal('bluetoothDeviceId')}`;
->>>>>>> 074b3690
+
        cfg.builder.setDefaults({ deviceId: cfg.deviceInfo.deviceId });
        return cb(null, data);
      }).catch((error) => {

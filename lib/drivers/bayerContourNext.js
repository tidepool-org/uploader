var _ = require('lodash');
var async = require('async');
var moment = require('moment-timezone');
var sundial = require('sundial');
var crcCalculator = require('../crc.js');
var struct = require('../struct.js')();

module.exports = function (config) {
  var cfg = _.clone(config);
  //cfg.deviceData = null;

<<<<<<< HEAD
=======

>>>>>>> a1f31571
  return {
    // using the default detect for this driver
    // detect: function(cb) {
    // },

    // this function starts the chain, so it has to create but not accept
    // the result (data) object; it's then passed down the rest of the chain
    setup: function (deviceInfo, progress, cb) {
      console.log('in setup!');
      progress(100);

    },

    connect: function (progress, data, cb) {
      console.log('in connect!');
      progress(100);
            debug('in connect!');

      var handlers = {
        packetHandler: otu2MessageHandler,
        errorHandler: otu2ErrorHandler
      };

      //PV add some timeout - maybe there is a better place to set this
      //on manifest is not working
      data.deviceInfo.sendTimeout = 5000;
      data.deviceInfo.receiveTimeout = 5000;

      cfg.deviceComms.connect(data.deviceInfo, handlers, probe, function(err) {
        if (err) {
          return cb(err);
        }

        getSomeInfo({}, function (err, result) {
          progress(100);
          data.connect = true;
          _.assign(data, result);
          cb(null, data);
        });
      });
    },

    getConfigInfo: function (progress, data, cb) {
      // get the number of records

    },

    fetchData: function (progress, data, cb) {

    },

    processData: function (progress, data, cb) {

    },

    uploadData: function (progress, data, cb) {


    },

    disconnect: function (progress, data, cb) {

    },

    cleanup: function (progress, data, cb) {

    },

    testDriver: function(config) {

    }
  };
};<|MERGE_RESOLUTION|>--- conflicted
+++ resolved
@@ -9,10 +9,6 @@
   var cfg = _.clone(config);
   //cfg.deviceData = null;
 
-<<<<<<< HEAD
-=======
-
->>>>>>> a1f31571
   return {
     // using the default detect for this driver
     // detect: function(cb) {

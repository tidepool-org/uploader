/*
 * == BSD2 LICENSE ==
 * Copyright (c) 2014, Tidepool Project
 *
 * This program is free software; you can redistribute it and/or modify it under
 * the terms of the associated License, which is identical to the BSD 2-Clause
 * License as published by the Open Source Initiative at opensource.org.
 *
 * This program is distributed in the hope that it will be useful, but WITHOUT
 * ANY WARRANTY; without even the implied warranty of MERCHANTABILITY or FITNESS
 * FOR A PARTICULAR PURPOSE. See the License for more details.
 *
 * You should have received a copy of the License along with this program; if
 * not, you can obtain one from Tidepool Project at tidepool.org.
 * == BSD2 LICENSE ==
 */

/**
 * IOET's code start here
 * packet frame format <STX> FN text <ETX> C1 C2 <CR> <LF>
 * */
var _ = require('lodash');
var async = require('async');
var moment = require('moment-timezone');
var sundial = require('sundial');
var crcCalculator = require('../crc.js');
var struct = require('../struct.js')();

var isBrowser = typeof window !== 'undefined';
var debug = isBrowser ? require('../bows')('BCNextDriver') : debug;


module.exports = function (config) {
  var cfg = _.clone(config);
  var hidDevice = config.deviceComms;

  var STX = 0x02;
  var ETB = 0x17;
  var ETX = 0x03;
  var EOT = 0x04;
  var HID_PACKET_SIZE = 60;

  /*
   * TODO This info should be collected in the initial phase cause we can't assert if
   *      it is the same for all contour devices
   * */
  var REPORT_BYTES = {
    reportID: 0x41, // A
    checksum: 0x00,
    hostID  : 0x42, // B
    deviceID: 0x43  // C
  };

  /* end */

  var ASCII_CONTROL = {
    ACK : 0x06,
    NAK : 0x15,
    ENQ : 0x05
  };

  var probe = function(cb){
    debug('attempting probe of Bayer Contour Next');
  };

  var bcnPacketHandler = function (buffer) {
    // we need to get the REPORT_BYTES here for the first communication
    // time if they are not set
    var discardCount = 3;
    if (discardCount) {
      buffer.discard(discardCount);
    }

    if (buffer.len() < 6) { // all complete packets must be at least this long
      return false;       // not enough there yet
    }

    // there's enough there to try, anyway
    var packet = extractPacket(buffer.bytes());
    if (packet.packet_len !== 0) {
      // remove the now-processed packet
      buffer.discard(HID_PACKET_SIZE + 1);  // 1 is for packet_length
    }

    if (packet.valid) {
      return packet;
    } else {
      return null;
    }
  };

  var buildPacket = function (command, cmdlength) {
    var datalen = cmdlength + 4; // We need just 5 bytes for now
    var buf = new ArrayBuffer(datalen);
    var bytes = new Uint8Array(buf);
    var ctr = struct.pack(bytes, 0, 'bbb', REPORT_BYTES.reportID,
                          REPORT_BYTES.hostID, REPORT_BYTES.deviceID,
                          STX, command);
    if (cmdlength) {
      ctr += struct.pack(bytes, 3, 'bb', cmdlength, command);
    }
    return buf;
  };

  var buildReadCmd = function(recnum) {
    return {
        packet: buildPacket(ASCII_CONTROL.ACK, 1),
        parser: function(result){
          var tostr = _.map(result.bytes,
                            function(e){
                              return String.fromCharCode(e);
                            }).join('');
          result.payload = tostr;
          return tostr;
        }
    };
  };

  var buildAckPacket = function() {
    return buildPacket(ASCII_CONTROL.ACK, 1);
  };

  var buildHeaderPacket = function() {
    var cmd = 0x3a;  // just anything 'x'
    return buildPacket(cmd, 1);
  };

  var extractPacket = function (bytes) {
    var packet = {
      bytes: bytes,
      valid: false,
      packet_len: 0,
      payload: null
    };

    var plen = bytes.length;
    var packet_len = struct.extractByte(bytes, 0);

    if (packet_len > plen) {
      return packet;
    }

    //discard the length byte from the begining
    var tmpbuff = new ArrayBuffer(packet_len);
    struct.copyBytes(tmpbuff, 0, bytes, packet_len, 1);
    packet.bytes = tmpbuff;

    // we now have enough length for a complete packet, so calc the CRC
    packet.packet_len = packet_len;
    packet.valid = true;

    return packet;
  };


  var buildHeaderCmd = function() {
    return {
      packet: buildAckPacket(),
      parser: function (result) {
        var tostr = _.map(result.bytes,
                          function(e){
                            return String.fromCharCode(e);
                          }).join('');
        result.payload = tostr;
        return tostr;
      },
    };
  };

  var parseHeader = function (s){
    var data = s.split('\n').filter(function(e){ return e !== '';});
    var header = data.shift();
    if(verifyChecksum(header)){
      var patient = data.shift();
      var lineFeed = data.pop();
      var pString = header.split('|');
      var pInfo = pString[4].split('^');
      var sNum = pInfo[2].split('-');
      var records = data;

      var devInfo = {
        model: pInfo[0],
        serialNumber: sNum[1],
        nrecs: pString[6],
        rawrecords: records
      };

      return devInfo;
    }else{
      return null;
    }
  };


  function verifyChecksum(record){
      var str = record.trim();
      var data = str.split('\x17');
      var check = data[1];
      var sum=0;
      var n = record.slice(0,record.length-3);

      _.map(n,function(e){
          if(e.charCodeAt(0) != 2){
              sum+=e.charCodeAt(0);
          }
      });

<<<<<<< HEAD
    if (!r) {
        debug('Failure trying to read record', record);
        debug(r);
        cb(null, null);
    } else {
        //TODO: Fixme
        robj.timestamp = parseInt(r[2]);
        robj.glucose = parseInt(r[1]);
        robj.nrec = parseInt(r[0]);
        cb(null, robj);
=======
      if((sum%256) !== parseInt(check,16)){
        return null;
      }else{
        return data[0];
      }
  }

  var parseDataRecord = function (str,callback){
    var data = verifyChecksum(str);
    if(data){
      var result = data.trim().match(/^.*\d+R\|(\d+).*Glucose\|(\d+)\|.*(\d{12})$/).slice(1,4);
      callback(null,result);
    }else{
      var err = new Error('Invalid record data');
      callback(err,null);
>>>>>>> 2b601bf4
    }

  };

  var getOneRecord = function (record, callback) {
    parseDataRecord(record,function(err,r){
      var robj = {};
      if (err) {
          debug('Failure trying to read record', record);
          debug(err);
          return callback(err, null);
      } else {
          //TODO: Fixme
          robj.timestamp = parseInt(r[2]);
          robj.glucose = parseInt(r[1]);
          robj.nrec = parseInt(r[0]);
          return callback(null, robj);
      }
    });
  };

  var bcnCommandResponse = function (commandpacket, callback) {

    hidDevice.send(commandpacket.packet, function () {
        // Just receive what we asked for
        receivePacket(15000, commandpacket.parser, function(err, packet) {
            debug('final del receivePacket', packet);
            var rawtext = '';
            while(hidDevice.hasAvailablePacket()){
                var pkt = hidDevice.nextPacket();
                pkt.parsed_payload = commandpacket.parser(pkt);
                //callback(null, pkt);
                rawtext += pkt.parsed_payload;
            }

            if (err !== 'TIMEOUT') {
              callback(err, rawtext);
            }else{
              debug('receivePacket timed out');
            }
        });
    });
  };

  var receivePacket = function (timeout, parser, callback) {
    var abortTimer = setTimeout(function () {
      clearInterval(listenTimer);
      debug('TIMEOUT');
      callback('TIMEOUT', null);
    }, timeout);

    var listenTimer = setInterval(function () {
      hidDevice.receive(function(raw) {
          debug('en receivePacket');

          // verify if we have an EOT
          var r = new Uint8Array(raw);
          debug('r=', r);
          var startIndex = 0;
          var hasETX = _.indexOf(r, ETX, startIndex);
          var hasETB = _.indexOf(r, ETB, startIndex);

          if(hasETB !== -1){
              // send a new ACK
              var cmd = buildAckPacket();
              hidDevice.send(cmd, function () {
                  debug('New ACK SENT');
              });

          }else if(hasETX !== -1){
              debug('hiDevice.receive encontrado EOT');
              //var pkt = hidDevice.nextPacket();
              clearTimeout(abortTimer);
              clearInterval(listenTimer);

              callback(null, '');
          }
        });
      }, 200);
  };

  var getDeviceInfo = function (obj, cb) {
      debug('DEBUG: on getDeviceInfo');
      //cb();
      var cmd = buildHeaderCmd();
      bcnCommandResponse(cmd, function (err, datatxt) {
          if (err) {
              debug('Failure trying to talk to device.');
              debug(err);
              debug(datatxt);
              cb(null, null);
          } else {
              obj.header = datatxt;
              if(parseHeader(datatxt)){
                _.assign(obj, parseHeader(datatxt));
                cb(null, obj);
              }else{
                err = new Error('Invalid header data');
                cb(err,null);
              }


          }
      });
  };

  var processReadings = function(readings) {
    _.each(readings, function(reading, index) {
      var dateTime = sundial.parseFromFormat(reading.timestamp, 'YYYYMMDD HHmm');
      readings[index].displayTime = sundial.formatDeviceTime(new Date(dateTime).toISOString());
      readings[index].displayUtc = sundial.applyTimezone(readings[index].displayTime, cfg.timezone).toISOString();
      readings[index].displayOffset = sundial.getOffsetFromZone(readings[index].displayUtc, cfg.timezone);
    });
  };

  var prepBGData = function (progress, data) {
    //build missing data.id
    data.id = data.model + '-' + data.serialNumber;
    cfg.builder.setDefaults({ deviceId: data.id});
    var dataToPost = [];
    if (data.bgmReadings.length > 0) {
      for (var i = 0; i < data.bgmReadings.length; ++i) {
        var datum = data.bgmReadings[i];
        var smbg = cfg.builder.makeSMBG()
          .with_value(datum.glucose)
          .with_deviceTime(datum.displayTime)
          .with_timezoneOffset(datum.displayOffset)
          .with_time(datum.displayUtc)
          .with_units('mg/dL')
          .done();
        dataToPost.push(smbg);
      }
    }else{
      debug('Device has not records to upload');
    }

    return dataToPost;
  };

  return {
    detect: function(deviceInfo, cb){
      debug('mi propio detect ', arguments);
      cb(null, deviceInfo);
    },
    // the result (data) object; it's then passed down the rest of the chain
    setup: function (deviceInfo, progress, cb) {
      console.log('in setup!');
      progress(100);
      cb(null, {deviceInfo: deviceInfo});
    },

    connect: function (progress, data, cb) {
      progress(100);
      debug('in connect!');

      cfg.deviceComms.connect(data.deviceInfo, bcnPacketHandler, probe, function(err) {
        if (err) {
          return cb(err);
        }
        data.disconnect = false;
        cb(null, data);

      });
    },

    getConfigInfo: function (progress, data, cb) {
      debug('in getConfigInfo', data);

      getDeviceInfo({}, function (err, result) {
        if(!err){
          progress(100);
          data.connect = true;
          _.assign(data, result);

          cb(null, data);
        }else{
          cb(err,result);
        }

        });
    },

    fetchData: function (progress, data, cb) {
      debug('in fetchData', data);

      function getOneRecordWithProgress(recnum, cb) {
        var rec = data.rawrecords.shift();
        progress(100.0 * rec.nrec / data.nrecs);
        setTimeout(function() {
          getOneRecord(rec, cb);
        }, 20);
      }

      async.timesSeries(data.nrecs, getOneRecordWithProgress, function(err, result) {
        if (err) {
          debug('fetchData failed');
          debug(err);
          debug(result);
        } else {
          debug('fetchData', result);
        }
        data.fetchData = true;
        data.bgmReadings = result;
        progress(100);
        cb(err, data);
      });
    },

    processData: function (progress, data, cb) {
        progress(0);
        data.bg_data = processReadings(data.bgmReadings);
        data.post_records = prepBGData(progress, data);
        debug(data.post_records);
        var ids = {};
        for (var i = 0; i < data.post_records.length; ++i) {
            var id = data.post_records[i].time + '|' + data.post_records[i].deviceId;
            if (ids[id]) {
                debug('duplicate! %s @ %d == %d', id, i, ids[id] - 1);
                debug(data.post_records[ids[id] - 1]);
                debug(data.post_records[i]);
            } else {
                ids[id] = i + 1;
            }
        }
        progress(100);
        data.processData = true;
        cb(null, data);
    },

    uploadData: function (progress, data, cb) {
      progress(0);
      var sessionInfo = {
        deviceTags: ['bgm'],
        deviceManufacturers: ['Bayer'],
        deviceModel: 'BayerContour Next',
        deviceSerialNumber: data.serialNumber,
        deviceId: data.id,
        start: sundial.utcDateString(),
        tzName : cfg.timezone,
        version: cfg.version
      };

      cfg.api.upload.toPlatform(data.post_records, sessionInfo, progress, cfg.groupId, function (err, result) {
        if (err) {
          debug(err);
          debug(result);
          progress(100);
          return cb(err, data);
        } else {
          progress(100);
          return cb(null, data);
        }
      });

      data.cleanup = true;
      cb(null, data);
    },

    disconnect: function (progress, data, cb) {
      debug('en disconnect');
      progress(100);
      cb(null, data);
    },

    cleanup: function (progress, data, cb) {
      debug('en cleanup');
      if(!data.disconnect){
          cfg.deviceComms.disconnect(data, function() {
          progress(100);
          data.cleanup = true;
          cb(null, data);
        });
        data.disconnect = true;
      }
      progress(100);
    }
  };
};<|MERGE_RESOLUTION|>--- conflicted
+++ resolved
@@ -191,48 +191,33 @@
     }
   };
 
-
   function verifyChecksum(record){
       var str = record.trim();
-      var data = str.split('\x17');
+      var data = str.split(String.fromCharCode(ETB));
       var check = data[1];
-      var sum=0;
-      var n = record.slice(0,record.length-3);
-
-      _.map(n,function(e){
-          if(e.charCodeAt(0) != 2){
-              sum+=e.charCodeAt(0);
+      var sum = 0;
+      var n = record.slice(0, record.length - 3);
+
+      _.map(n, function(e){
+          if(e.charCodeAt(0) !== STX){
+              sum += e.charCodeAt(0);
           }
       });
 
-<<<<<<< HEAD
-    if (!r) {
-        debug('Failure trying to read record', record);
-        debug(r);
-        cb(null, null);
-    } else {
-        //TODO: Fixme
-        robj.timestamp = parseInt(r[2]);
-        robj.glucose = parseInt(r[1]);
-        robj.nrec = parseInt(r[0]);
-        cb(null, robj);
-=======
-      if((sum%256) !== parseInt(check,16)){
-        return null;
+      if((sum % 256) !== parseInt(check, 16)){
+          return null;
       }else{
-        return data[0];
+          return data[0];
       }
   }
 
-  var parseDataRecord = function (str,callback){
+  var parseDataRecord = function (str, callback){
     var data = verifyChecksum(str);
     if(data){
       var result = data.trim().match(/^.*\d+R\|(\d+).*Glucose\|(\d+)\|.*(\d{12})$/).slice(1,4);
-      callback(null,result);
+      callback(null, result);
     }else{
-      var err = new Error('Invalid record data');
-      callback(err,null);
->>>>>>> 2b601bf4
+      throw( new fetchDataError('Invalid record data') );
     }
 
   };
@@ -245,7 +230,6 @@
           debug(err);
           return callback(err, null);
       } else {
-          //TODO: Fixme
           robj.timestamp = parseInt(r[2]);
           robj.glucose = parseInt(r[1]);
           robj.nrec = parseInt(r[0]);
@@ -257,14 +241,11 @@
   var bcnCommandResponse = function (commandpacket, callback) {
 
     hidDevice.send(commandpacket.packet, function () {
-        // Just receive what we asked for
-        receivePacket(15000, commandpacket.parser, function(err, packet) {
-            debug('final del receivePacket', packet);
+        receivePacket(5000, commandpacket.parser, function(err, packet) {
             var rawtext = '';
             while(hidDevice.hasAvailablePacket()){
                 var pkt = hidDevice.nextPacket();
                 pkt.parsed_payload = commandpacket.parser(pkt);
-                //callback(null, pkt);
                 rawtext += pkt.parsed_payload;
             }
 
@@ -272,6 +253,7 @@
               callback(err, rawtext);
             }else{
               debug('receivePacket timed out');
+              callback(err, null);
             }
         });
     });
@@ -286,11 +268,7 @@
 
     var listenTimer = setInterval(function () {
       hidDevice.receive(function(raw) {
-          debug('en receivePacket');
-
-          // verify if we have an EOT
           var r = new Uint8Array(raw);
-          debug('r=', r);
           var startIndex = 0;
           var hasETX = _.indexOf(r, ETX, startIndex);
           var hasETB = _.indexOf(r, ETB, startIndex);
@@ -303,11 +281,8 @@
               });
 
           }else if(hasETX !== -1){
-              debug('hiDevice.receive encontrado EOT');
-              //var pkt = hidDevice.nextPacket();
               clearTimeout(abortTimer);
               clearInterval(listenTimer);
-
               callback(null, '');
           }
         });
@@ -316,7 +291,6 @@
 
   var getDeviceInfo = function (obj, cb) {
       debug('DEBUG: on getDeviceInfo');
-      //cb();
       var cmd = buildHeaderCmd();
       bcnCommandResponse(cmd, function (err, datatxt) {
           if (err) {
@@ -330,11 +304,9 @@
                 _.assign(obj, parseHeader(datatxt));
                 cb(null, obj);
               }else{
-                err = new Error('Invalid header data');
-                cb(err,null);
+                debug('Invalid header data');
+                throw(new configError('Invalid header data'));
               }
-
-
           }
       });
   };
@@ -366,7 +338,8 @@
         dataToPost.push(smbg);
       }
     }else{
-      debug('Device has not records to upload');
+      debug('Device has no records to upload');
+      throw(new processDataError('Device has no records to upload'));
     }
 
     return dataToPost;
@@ -374,10 +347,10 @@
 
   return {
     detect: function(deviceInfo, cb){
-      debug('mi propio detect ', arguments);
+      debug('no detect function needed', arguments);
       cb(null, deviceInfo);
     },
-    // the result (data) object; it's then passed down the rest of the chain
+
     setup: function (deviceInfo, progress, cb) {
       console.log('in setup!');
       progress(100);
@@ -385,7 +358,6 @@
     },
 
     connect: function (progress, data, cb) {
-      progress(100);
       debug('in connect!');
 
       cfg.deviceComms.connect(data.deviceInfo, bcnPacketHandler, probe, function(err) {
@@ -393,6 +365,7 @@
           return cb(err);
         }
         data.disconnect = false;
+        progress(100);
         cb(null, data);
 
       });
@@ -402,17 +375,17 @@
       debug('in getConfigInfo', data);
 
       getDeviceInfo({}, function (err, result) {
-        if(!err){
           progress(100);
-          data.connect = true;
-          _.assign(data, result);
-
-          cb(null, data);
-        }else{
-          cb(err,result);
-        }
-
-        });
+
+          if(!err){
+              data.connect = true;
+              _.assign(data, result);
+
+              cb(null, data);
+          }else{
+              cb(err,result);
+          }
+      });
     },
 
     fetchData: function (progress, data, cb) {
@@ -445,7 +418,6 @@
         progress(0);
         data.bg_data = processReadings(data.bgmReadings);
         data.post_records = prepBGData(progress, data);
-        debug(data.post_records);
         var ids = {};
         for (var i = 0; i < data.post_records.length; ++i) {
             var id = data.post_records[i].time + '|' + data.post_records[i].deviceId;
@@ -476,38 +448,39 @@
       };
 
       cfg.api.upload.toPlatform(data.post_records, sessionInfo, progress, cfg.groupId, function (err, result) {
+        progress(100);
+
         if (err) {
           debug(err);
           debug(result);
-          progress(100);
           return cb(err, data);
         } else {
-          progress(100);
+          data.cleanup = true;
           return cb(null, data);
         }
       });
 
-      data.cleanup = true;
-      cb(null, data);
+      //cb(null, data);
     },
 
     disconnect: function (progress, data, cb) {
-      debug('en disconnect');
+      debug('in disconnect');
       progress(100);
       cb(null, data);
     },
 
     cleanup: function (progress, data, cb) {
-      debug('en cleanup');
+      debug('in cleanup');
       if(!data.disconnect){
           cfg.deviceComms.disconnect(data, function() {
-          progress(100);
-          data.cleanup = true;
-          cb(null, data);
-        });
-        data.disconnect = true;
+              progress(100);
+              data.cleanup = true;
+              data.disconnect = true;
+              cb(null, data);
+          });
+      }else{
+        progress(100);
       }
-      progress(100);
     }
   };
 };
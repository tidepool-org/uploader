/*
 * == BSD2 LICENSE ==
 * Copyright (c) 2014, Tidepool Project
 *
 * This program is free software; you can redistribute it and/or modify it under
 * the terms of the associated License, which is identical to the BSD 2-Clause
 * License as published by the Open Source Initiative at opensource.org.
 *
 * This program is distributed in the hope that it will be useful, but WITHOUT
 * ANY WARRANTY; without even the implied warranty of MERCHANTABILITY or FITNESS
 * FOR A PARTICULAR PURPOSE. See the License for more details.
 *
 * You should have received a copy of the License along with this program; if
 * not, you can obtain one from Tidepool Project at tidepool.org.
 * == BSD2 LICENSE ==
 */

/**
 * IOET's code start here
 * packet frame format <STX> FN text <ETX> C1 C2 <CR> <LF>
 * */
var _ = require('lodash');
var async = require('async');
var sundial = require('sundial');
var crcCalculator = require('../crc.js');
var struct = require('../struct.js')();
var annotate = require('../eventAnnotations');

var isBrowser = typeof window !== 'undefined';
var debug = isBrowser ? require('../bows')('BCNextDriver') : debug;


module.exports = function (config) {
  var cfg = _.clone(config);
  var hidDevice = config.deviceComms;

<<<<<<< HEAD
  var STX = 0x02;
  var ETB = 0x17;
  var ETX = 0x03;
  var EOT = 0x04;
  var HID_PACKET_SIZE = 64;
=======

  var HID_PACKET_SIZE = 60;
>>>>>>> 03613371

  /*
   * TODO This info should be collected in the initial phase cause we can't assert if
   *      it is the same for all contour devices
   * */
  var REPORT_BYTES = {
    reportID: 0x41, // A
    //checksum: 0x00, // Checksum is not been used by bayer contour device
    hostID  : 0x42, // B
    deviceID: 0x43  // C
  };

  /* end */

  var ASCII_CONTROL = {
    ACK : 0x06,
    NAK : 0x15,
    ENQ : 0x05
    STX = 0x02;
    ETB = 0x17,
    ETX = 0x03,
    EOT = 0x04
  };

  var probe = function(cb){
    debug('attempting probe of Bayer Contour Next');
  };

  var bcnPacketHandler = function (buffer) {
    var discardCount = _.keys(REPORT_BYTES).length;
    buffer.discard(discardCount);

    if (buffer.len() === 0) { //empty buffer finish the data gathering
      return false;
    }

    var packet = extractPacket(buffer.bytes());
    if (packet.packet_len !== 0) {
      // cleanup the buffer data
      buffer.discard(HID_PACKET_SIZE - discardCount);
    }

    if (packet.valid) {
      return packet;
    } else {
      return null;
    }
  };

  var buildPacket = function (command, cmdlength) {
    var datalen = cmdlength + 4; // We need just 5 bytes for now
    var buf = new ArrayBuffer(datalen);
    var bytes = new Uint8Array(buf);
    var ctr = struct.pack(bytes, 0, 'bbb', REPORT_BYTES.reportID,
                          REPORT_BYTES.hostID, REPORT_BYTES.deviceID);
    if (cmdlength) {
      ctr += struct.pack(bytes, ctr, 'bb', cmdlength, command);
    }
    return buf;
  };

  var packetParser = function(result){
    var tostr = _.map(result.bytes,
                      function(e){
                        return String.fromCharCode(e);
                      }).join('');
    result.payload = tostr;
    return tostr;
  };

  var buildAckPacket = function() {
    return buildPacket(ASCII_CONTROL.ACK, 1);
  };

  var extractPacket = function (bytes) {
    var packet = {
      bytes: bytes,
      valid: false,
      packet_len: 0,
      payload: null
    };

    var plen = bytes.length;
    var packet_len = struct.extractByte(bytes, 0);

    if (packet_len > plen) {
      return packet;
    }

    //discard the length byte from the begining
    var tmpbuff = new ArrayBuffer(packet_len);
    struct.copyBytes(tmpbuff, 0, bytes, packet_len, 1);
    packet.bytes = tmpbuff;
    packet.packet_len = packet_len;
    packet.valid = true;

    return packet;
  };


  var buildHeaderCmd = function() {
    return {
      packet: buildAckPacket(),
      parser: packetParser
    };
  };

  var parseHeader = function (s){
    var data = s.split('\n').filter(function(e){ return e !== '';});
    var header = data.shift();
    if(verifyChecksum(header)){
      var patient = data.shift();
      var lineFeed = data.pop();
      var pString = header.split('|');
      var pInfo = pString[4].split('^');
      var sNum = pInfo[2].split('-');
      var records = data;
      var threshold = pString[5].split('^')[7].match(/^.+\=(\d{2})(\d{3})/);

      var devInfo = {
        model: pInfo[0],
        serialNumber: sNum[1],
        nrecs: pString[6],
        rawrecords: records,
        lowT: parseInt(threshold[1]),
        hiT: parseInt(threshold[2])
      };

      return devInfo;
    }else{
      return null;
    }
  };

  function verifyChecksum(record){
      var str = record.trim();
      var data = str.split(String.fromCharCode(ASCII_CONTROL.ETB));
      var check = data[1];
      var sum = 0;
      var n = record.slice(0, record.length - 3);

      _.map(n, function(e){
          if(e.charCodeAt(0) !== ASCII_CONTROL.STX){
              sum += e.charCodeAt(0);
          }
      });

      if((sum % 256) !== parseInt(check, 16)){
          return null;
      }else{
          return data[0];
      }
  }

  var parseDataRecord = function (str, callback){
    var data = verifyChecksum(str);
    if(data){
      var result = data.trim().match(/^.*\d+R\|(\d+).*Glucose\|(\d+)\|(\w+\/\w+).*\|{2}(.*)\|{2}(\d{12})$/).slice(1,6);
      callback(null, result);
    }else{
      throw( new Error('Invalid record data') );
    }

  };

  var getAnnotations = function (annotation, data){
    if (annotation === '>') {
      return [{
        code: 'bg/out-of-range',
        value: 'high',
        threshold: data.hiT
      }];
    } else if (annotation === '<') {
      return [{
        code: 'bg/out-of-range',
        value: 'low',
        threshold: data.lowT
      }];
    } else {
      return null;
    }
  };

  var getOneRecord = function (record, data, callback) {
    parseDataRecord(record,function(err,r){
      var robj = {};
      if (err) {
          debug('Failure trying to read record', record);
          debug(err);
          return callback(err, null);
      } else {
          robj.timestamp = parseInt(r[4]);
          robj.annotations = getAnnotations(r[3], data);
          robj.units = r[2];
          robj.glucose = parseInt(r[1]);
          robj.nrec = parseInt(r[0]);
          return callback(null, robj);
      }
    });
  };

  var bcnCommandResponse = function (commandpacket, callback) {

    hidDevice.send(commandpacket.packet, function () {
        receivePacket(5000, commandpacket.parser, function(err, packet) {
            var rawtext = '';
            while(hidDevice.hasAvailablePacket()){
                var pkt = hidDevice.nextPacket();
                pkt.parsed_payload = commandpacket.parser(pkt);
                rawtext += pkt.parsed_payload;
            }

            if (err !== 'TIMEOUT') {
              callback(err, rawtext);
            }else{
              debug('receivePacket timed out');
              callback(err, null);
            }
        });
    });
  };

  var receivePacket = function (timeout, parser, callback) {
    var abortTimer = setTimeout(function () {
      clearInterval(listenTimer);
      debug('TIMEOUT');
      callback('TIMEOUT', null);
    }, timeout);

    var listenTimer = setInterval(function () {
      hidDevice.receive(function(raw) {
          var r = new Uint8Array(raw);
          var startIndex = 0;
          var hasETX = _.indexOf(r, ASCII_CONTROL.ETX, startIndex);
          var hasETB = _.indexOf(r, ASCII_CONTROL.ETB, startIndex);

          if(hasETB !== -1){
              // send a new ACK
              var cmd = buildAckPacket();
              hidDevice.send(cmd, function () {
                  debug('New ACK SENT');
              });

          }else if(hasETX !== -1){
              clearTimeout(abortTimer);
              clearInterval(listenTimer);
              callback(null, '');
          }
        });
      }, 200);
  };

  var getDeviceInfo = function (obj, cb) {
      debug('DEBUG: on getDeviceInfo');
      var cmd = buildHeaderCmd();
      bcnCommandResponse(cmd, function (err, datatxt) {
          if (err) {
              debug('Failure trying to talk to device.');
              debug(err);
              debug(datatxt);
              cb(null, null);
          } else {
              obj.header = datatxt;
              if(parseHeader(datatxt)){
                _.assign(obj, parseHeader(datatxt));
                cb(null, obj);
              }else{
                debug('Invalid header data');
                throw(new Error('Invalid header data'));
              }
          }
      });
  };

  var processReadings = function(readings) {
    _.each(readings, function(reading, index) {
      var dateTime = sundial.parseFromFormat(reading.timestamp, 'YYYYMMDD HHmm');
      readings[index].displayTime = sundial.formatDeviceTime(new Date(dateTime).toISOString());
      readings[index].displayUtc = sundial.applyTimezone(readings[index].displayTime, cfg.timezone).toISOString();
      readings[index].displayOffset = sundial.getOffsetFromZone(readings[index].displayUtc, cfg.timezone);
    });
  };

  var prepBGData = function (progress, data) {
    //build missing data.id
    data.id = data.model + '-' + data.serialNumber;
    cfg.builder.setDefaults({ deviceId: data.id});
    var dataToPost = [];
    if (data.bgmReadings.length > 0) {
      for (var i = 0; i < data.bgmReadings.length; ++i) {
        var datum = data.bgmReadings[i];
        var smbg = cfg.builder.makeSMBG()
          .with_value(datum.glucose)
          .with_deviceTime(datum.displayTime)
          .with_timezoneOffset(datum.displayOffset)
          .with_time(datum.displayUtc)
          .with_units(datum.units)
          .set('index', datum.nrec)
          .done();
          if (datum.annotations) {
            _.each(datum.annotations, function(ann) {
              annotate.annotateEvent(smbg, ann);
            });
          }
        dataToPost.push(smbg);
      }
    }else{
      debug('Device has no records to upload');
      throw(new Error('Device has no records to upload'));
    }

    return dataToPost;
  };

  return {
    detect: function(deviceInfo, cb){
      debug('no detect function needed', arguments);
      cb(null, deviceInfo);
    },

    setup: function (deviceInfo, progress, cb) {
      console.log('in setup!');
      progress(100);
      cb(null, {deviceInfo: deviceInfo});
    },

    connect: function (progress, data, cb) {
      debug('in connect!');

      cfg.deviceComms.connect(data.deviceInfo, bcnPacketHandler, probe, function(err) {
        if (err) {
          return cb(err);
        }
        data.disconnect = false;
        progress(100);
        cb(null, data);

      });
    },

    getConfigInfo: function (progress, data, cb) {
      debug('in getConfigInfo', data);

      getDeviceInfo({}, function (err, result) {
          progress(100);

          if(!err){
              data.connect = true;
              _.assign(data, result);

              cb(null, data);
          }else{
              cb(err,result);
          }
      });
    },

    fetchData: function (progress, data, cb) {
      debug('in fetchData', data);

      function getOneRecordWithProgress(recnum, cb) {
        var rec = data.rawrecords.shift();
        progress(100.0 * recnum / data.nrecs);
        setTimeout(function() {
          getOneRecord(rec, data, cb);
        }, 20);
      }

      async.timesSeries(data.nrecs, getOneRecordWithProgress, function(err, result) {
        if (err) {
          debug('fetchData failed');
          debug(err);
          debug(result);
        } else {
          debug('fetchData', result);
        }
        data.fetchData = true;
        data.bgmReadings = result;
        progress(100);
        cb(err, data);
      });
    },

    processData: function (progress, data, cb) {
        progress(0);
        data.bg_data = processReadings(data.bgmReadings);
        data.post_records = prepBGData(progress, data);
        var ids = {};
        for (var i = 0; i < data.post_records.length; ++i) {
            var id = data.post_records[i].time + '|' + data.post_records[i].deviceId;
            if (ids[id]) {
                debug('duplicate! %s @ %d == %d', id, i, ids[id] - 1);
                debug(data.post_records[ids[id] - 1]);
                debug(data.post_records[i]);
            } else {
                ids[id] = i + 1;
            }
        }
        progress(100);
        data.processData = true;
        cb(null, data);
    },

    uploadData: function (progress, data, cb) {
      progress(0);
      var sessionInfo = {
        deviceTags: ['bgm'],
        deviceManufacturers: ['Bayer'],
        deviceModel: 'Contour Next',
        deviceSerialNumber: data.serialNumber,
        deviceId: data.id,
        start: sundial.utcDateString(),
        tzName : cfg.timezone,
        version: cfg.version
      };

      cfg.api.upload.toPlatform(data.post_records, sessionInfo, progress, cfg.groupId, function (err, result) {
        progress(100);

        if (err) {
          debug(err);
          debug(result);
          return cb(err, data);
        } else {
          data.cleanup = true;
          return cb(null, data);
        }
      });

    },

    disconnect: function (progress, data, cb) {
      debug('in disconnect');
      progress(100);
      cb(null, data);
    },

    cleanup: function (progress, data, cb) {
      debug('in cleanup');
      if(!data.disconnect){
          cfg.deviceComms.disconnect(data, function() {
              progress(100);
              data.cleanup = true;
              data.disconnect = true;
              cb(null, data);
          });
      }else{
        progress(100);
      }
    }
  };
};<|MERGE_RESOLUTION|>--- conflicted
+++ resolved
@@ -33,17 +33,7 @@
 module.exports = function (config) {
   var cfg = _.clone(config);
   var hidDevice = config.deviceComms;
-
-<<<<<<< HEAD
-  var STX = 0x02;
-  var ETB = 0x17;
-  var ETX = 0x03;
-  var EOT = 0x04;
   var HID_PACKET_SIZE = 64;
-=======
-
-  var HID_PACKET_SIZE = 60;
->>>>>>> 03613371
 
   /*
    * TODO This info should be collected in the initial phase cause we can't assert if
@@ -61,11 +51,11 @@
   var ASCII_CONTROL = {
     ACK : 0x06,
     NAK : 0x15,
-    ENQ : 0x05
-    STX = 0x02;
-    ETB = 0x17,
-    ETX = 0x03,
-    EOT = 0x04
+    ENQ : 0x05,
+    STX : 0x02,
+    ETB : 0x17,
+    ETX : 0x03,
+    EOT : 0x04
   };
 
   var probe = function(cb){

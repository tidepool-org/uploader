--- conflicted
+++ resolved
@@ -819,13 +819,8 @@
 class HighSpeedModeCommand extends TransmitPacketRequest {
   static get HIGH_SPEED_MODE() {
     return {
-<<<<<<< HEAD
-      ENABLE: 1,
-      DISABLE: 0,
-=======
       ENABLE: 0x00,
       DISABLE: 0x01,
->>>>>>> ad5152ce
     };
   }
 

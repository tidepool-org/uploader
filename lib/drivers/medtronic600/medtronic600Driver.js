--- conflicted
+++ resolved
@@ -1330,14 +1330,8 @@
       // Bytes 0x03 and 0x04 are a CCITT checksum of the ratios bytes.
       const numItems = this.comDPayload[0x05];
 
-<<<<<<< HEAD
-    for (let i = 0; i < numItems; i++) {
-      const amount = (this.comDPayload.readUInt32BE(0x06 + (i * 9))) / 10;
-      // There is another UInt32BE after the amount, which is always 0
-=======
       for (let i = 0; i < numItems; i++) {
         const amount = (this.comDPayload.readUInt32BE(offset + (i * 9))) / factor;
->>>>>>> 09124e61
 
         ratios.push({
           start: this.comDPayload[0x0E + (i * 9)] * 30 * sundial.MIN_TO_MSEC,

--- conflicted
+++ resolved
@@ -753,13 +753,9 @@
         settings = await this.getSetting(cb);
       }
     } catch (e) {
-<<<<<<< HEAD
-      debug(e);
-=======
       if (e.message === 'LIBUSB_TRANSFER_TIMED_OUT') {
         return cb({ code: 'E_UNPLUG_AND_RETRY' }, null);
       }
->>>>>>> 8db422b6
       return cb({ code: 'E_READ_FILE' }, null);
     }
     let pdaSn = '';

--- conflicted
+++ resolved
@@ -264,18 +264,13 @@
     let inComeRes = [];
     if (payload.length == 0) {
       // 无数据
-<<<<<<< HEAD
       return cb({ code: 'E_READ_FILE' }, null);
-=======
-      return cb(new Error('No data'), null);
->>>>>>> d03ce6da
     }
     const pdaSn = uint8ArrayToString(payload);
     debug('pdaSn',pdaSn);
     return pdaSn;
   }
 
-<<<<<<< HEAD
   static parseSettingAndNamePayload(payload, cb) {
     //每22字节为一条数据
 
@@ -284,11 +279,6 @@
       // 无数据
       return cb({ code: 'E_READ_FILE' }, null);
       // return cb({ code: "E_READ_FILE" }, null);
-=======
-    if (payload.length % 22) {
-      //数据异常，非22的倍数
-      return cb(new Error('Data should be a multiple of 22'), null);
->>>>>>> d03ce6da
     }
 
     let slice = payload.slice(96);
@@ -324,14 +314,6 @@
       return cb(new Error('No data'), null);
     }
 
-<<<<<<< HEAD
-=======
-    if (payload.length % 22) {
-      //数据异常，非22的倍数
-      return cb(new Error('Data should be a multiple of 22'), null);
-    }
-
->>>>>>> d03ce6da
     for (let i = 0; i < payload.length; i += 2) {
       const history = payload.slice(i, i + 2);
       const lowerRes = uintFromArrayBuffer(history, true);
@@ -442,11 +424,7 @@
     if (payload.length == 0) {
       // 无数据
       // return inComeRes;
-<<<<<<< HEAD
       return cb({ code: 'E_READ_FILE' }, null);
-=======
-      return cb(new Error('No data'), null);
->>>>>>> d03ce6da
     }
 
     if (payload.length % 28) {
@@ -770,7 +748,6 @@
       for (let i = 0; i < this.setTypes.length; i++) {
         settings = await this.getSetting(cb);
       }
-<<<<<<< HEAD
     } catch (e) {
       return cb({ code: 'E_READ_FILE' }, null);
     }
@@ -779,10 +756,6 @@
       pdaSn = await this.getPdaSn(cb);
     } catch (e) {
       return cb({ code: 'E_READ_FILE' }, null);
-=======
-    } catch(e) {
-      return cb(e, null);
->>>>>>> d03ce6da
     }
     // debug('settings', settings);
     let done = false;
@@ -825,22 +798,12 @@
     //chuliSN
     this.cfg.lastUpload = 0;
     const inComeRes = WeitaiUSB.parsePacket(incomingA, this.cfg, cb); //inComeRes:{sn:0}
-<<<<<<< HEAD
     this.cfg.deviceInfo.deviceId = 'equil-' + pdaSn;
     this.cfg.deviceInfo.serialNumber = pdaSn;
     const res = await getMostRecentUpload(
       this.cfg.groupId,
       'equil-' + pdaSn
     );
-=======
-    let deviceSn = inComeRes.sn;
-    if(!deviceSn) {
-      return cb({ code: 'E_WEITAI_NO_UPLOAD' }, null);
-    };
-    this.cfg.deviceInfo.deviceId = 'equil-' + deviceSn;
-    this.cfg.deviceInfo.serialNumber = deviceSn;
-    const res = await getMostRecentUpload(this.cfg.groupId, 'equil-' + deviceSn);
->>>>>>> d03ce6da
     if (res && res.time) {
       this.cfg.lastUpload = new Date(res.time).valueOf();
     } else {
@@ -1302,11 +1265,7 @@
         .with_carbRatio(settingRes.carbRatio)
         .with_insulinSensitivity(settingRes.insulinSensitivity)
         .with_bgTarget(settingRes.bgTarget)
-<<<<<<< HEAD
         .with_manufacturers(['Microtech'])
-=======
-        .with_manufacturers(cfg.deviceInfo.manufacturers)
->>>>>>> d03ce6da
         .with_serialNumber(cfg.deviceInfo.serialNumber)
         .with_deviceTime(sundial.formatDeviceTime(new Date('2020-02-28 10:00:00').valueOf()))
         .with_time(
@@ -1685,13 +1644,8 @@
         delta: cfg.delta,
         deviceTags: cfg.deviceInfo.tags,
         // deviceModel: cfg.deviceInfo.model,
-<<<<<<< HEAD
         deviceManufacturers: ['Microtech'],
         deviceModel: cfg.deviceInfo.deviceId,
-=======
-        deviceManufacturers: cfg.deviceInfo.manufacturers,
-        deviceModel: 'equil',
->>>>>>> d03ce6da
         deviceSerialNumber: cfg.deviceInfo.serialNumber,
         deviceId: cfg.deviceInfo.deviceId,
         start: sundial.utcDateString(),

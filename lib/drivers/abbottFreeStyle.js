--- conflicted
+++ resolved
@@ -395,14 +395,7 @@
   };
 
   var prepBGData = function (progress, data) {
-    cfg.builder.setDefaults({
-                              deviceId: data.id,
-<<<<<<< HEAD
-                              units: 'mg/dL'      // everything the Precision XL meter stores is in this unit
-=======
-                              source: 'device'
->>>>>>> ccd3aae8
-                            });
+    cfg.builder.setDefaults({ deviceId: data.id });
     var dataToPost = [];
     for (var i = 0; i < data.logEntries.length; ++i) {
       var datum = data.logEntries[i];

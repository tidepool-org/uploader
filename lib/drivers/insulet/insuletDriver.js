/*
 * == BSD2 LICENSE ==
 * Copyright (c) 2014, Tidepool Project
 *
 * This program is free software; you can redistribute it and/or modify it under
 * the terms of the associated License, which is identical to the BSD 2-Clause
 * License as published by the Open Source Initiative at opensource.org.
 *
 * This program is distributed in the hope that it will be useful, but WITHOUT
 * ANY WARRANTY; without even the implied warranty of MERCHANTABILITY or FITNESS
 * FOR A PARTICULAR PURPOSE. See the License for more details.
 *
 * You should have received a copy of the License along with this program; if
 * not, you can obtain one from Tidepool Project at tidepool.org.
 * == BSD2 LICENSE ==
 */

<<<<<<< HEAD
/* eslint-disable import/no-extraneous-dependencies, no-param-reassign, camelcase,
    no-bitwise, no-continue, global-require, import/no-unresolved, object-curly-newline */
import _ from 'lodash';
import { promises as fs } from 'fs';
import path from 'path';
import isElectron from 'is-electron';
import electron from 'electron';
import sundial from 'sundial';
import util from 'util';

import structJs from '../../struct';
import annotate from '../../eventAnnotations';
import common from './common';
import commonFunctions from '../../commonFunctions';
import logic from './objectBuildingLogic';
import insuletSimulatorMaker from './insuletSimulator';
import TZOUtil from '../../TimezoneOffsetUtil';

const isBrowser = typeof window !== 'undefined';
const sleep = util.promisify(setTimeout);
const debug = isBrowser ? require('bows')('InsuletDriver') : console.log;

module.exports = (config) => {
  const cfg = _.clone(config);
  let buf;
  let bytes;
  const struct = structJs();

  const BG_UNITS = 'mg/dL';

  let isDash = false; // Dash PDM has different output values

  _.merge(cfg, {
    deviceInfo: {
      tags: ['insulin-pump', 'bgm'],
      manufacturers: ['Insulet'],
    },
  });
=======
var _ = require('lodash');
var util = require('util');
var fs = require('fs');
var drivelist = require('drivelist');
var path = require('path');
var isElectron = require('is-electron');
var electron = require('electron');

var sundial = require('sundial');

var struct = require('../../struct.js')();
var annotate = require('../../eventAnnotations');
var common = require('./common');
var commonFunctions = require('../../commonFunctions');
var logic = require('./objectBuildingLogic');
var insuletSimulatorMaker = require('./insuletSimulator');

var isBrowser = typeof window !== 'undefined';
var debug = isBrowser ? require('bows')('InsuletDriver') : console.log;

var TZOUtil = require('../../TimezoneOffsetUtil');

module.exports = function (config) {
  var cfg = _.clone(config);
  var buf;
  var bytes;

  var BG_UNITS = 'mg/dL';

  var isDash = false; // Dash PDM has different output values

  _.merge(cfg, { deviceInfo: {
    tags : ['insulin-pump'],
    manufacturers : ['Insulet']
  }});
>>>>>>> 81940fbb

  // all insulin unit readings are in .01 unit increments, so we divide by 100.0 to get units
  // (multiplying by 0.01 tends to cause floating point issues)
  const toUnits = (x) => x / 100.0;

  // Insulet reports percentage temp basals as +/- integers [-100, 100+]
  // i.e., -50 for 50% of the scheduled basal rate
  const convertTempPercentageToNetBasal = (x) => {
    // 0 means there *wasn't* a temp basal in this record
    if (x === 0) {
      return null;
    }
    return 1.0 + x / 100.0;
  };

  // This is a particularly weak checksum algorithm but that's what Insulet uses...
  const weakChecksum = (offset, count) => {
    let total = 0;
    for (let i = 0; i < count; ++i) {
      total += bytes[offset + i];
    }
    return total & 0xFFFF;
  };

  const getRecord = (offset) => {
    const recsize = struct.extractBEShort(bytes, offset);
    let retval = {};

    if (recsize) {
      retval = {
        recsize,
        packetlen: recsize + 2,
        rawdata: new Uint8Array(buf, offset + 2, recsize - 2),
        chksum: struct.extractBEShort(bytes, offset + recsize),
        calcsum: weakChecksum(offset + 2, recsize - 2),
      };
      retval.valid = (retval.calcsum === retval.chksum);
    } else {
      retval.valid = false;
    }
    return retval;
  };

  const addTimestamp = (o) => {
    const dt = sundial.buildTimestamp(o);
    if (dt) {
      o.jsDate = dt;
      o.deviceTime = sundial.formatDeviceTime(dt);
    }
  };

  const decodeSerial = (encoded) => {
    const phoneFamily = (encoded & 0x7E000000) >> 25;
    const year = (encoded & 0x01E00000) >> 21;
    const reset = (encoded & 0x001E0000) >> 17;
    const sequence = (encoded & 0x1FFFC) >> 2;

    // eslint-disable-next-line prefer-template
    const serialNumber = _.padStart(phoneFamily.toString(), 2, '0')
       + _.padStart(year.toString(), 2, '0')
       + _.padStart(reset.toString(), 2, '0')
       + '-'
       + _.padStart(sequence.toString(), 5, '0');
    return serialNumber;
  };

  // postprocess is a function that accepts a record, optionally modifies it,
  // and returns null if the record is good, and a message if processing should halt.
  const fixedRecords = {
    ibf_version: {
      format: '6S8z8z',
      fields: [
        'ibf_maj', 'ibf_min', 'ibf_patch',
        'eng_maj', 'eng_min', 'eng_patch',
        'vendorid', 'productid',
      ],
      postprocess: (rec) => {
        if ((rec.ibf_maj === 0) && (rec.ibf_min >= 1)
          && (rec.eng_maj === 0) && (rec.ibf_min >= 1)
          && (rec.vendorid === 'Insulet') && (rec.productid === 'OmniPod')) {
          return null;
        }
        return 'ibf_version record is incompatible with this driver.';
      },
    },
    pdm_version: {
      format: '3S',
      fields: [
        'pdm_maj', 'pdm_min', 'pdm_patch',
      ],
      postprocess: (rec) => {
        if (((rec.pdm_maj === 2) && (rec.pdm_min >= 3)) // Eros PDM
            || ((rec.pdm_maj === 3) && (rec.pdm_min === 0))) { // Dash PDM
          return null;
        }
        return 'pdm_version record is incompatible with this driver.';
      },
    },
    // this format gets rewritten before being used
    mfg_data: { format: '??z', fields: ['data'] },
    basal_programs_hdr: {
      format: '3S',
      fields: ['num_progs', 'enabled_idx', 'max_name_size'],
    },
    // this format gets rewritten before being used
    basal_programs_name: { format: 'S??z', fields: ['index', 'name'] },
    eeprom_settings: {
      format: '13.4i2b4.b5.b.bb8.i19.7b3sb19.bi',
      fields: [
        'BOLUS_INCR',
        'BOLUS_MAX',
        'BASAL_MAX',
        'LOW_VOL',
        'AUTO_OFF',
        'LANGUAGE',
        'EXPIRE_ALERT',
        'BG_REMINDER',
        'CONF_ALERT',
        'REMDR_ALERT',
        'REMOTE_ID',
        'TEMP_BAS_TYPE',
        'EXT_BOL_TYPE',
        'BOL_REMINDER',
        'BOL_CALCS',
        'BOL_CALCS_REVERSE',
        'BG_DISPLAY',
        'BG_SOUND',
        'BG_MIN',
        'BG_GOAL_LOW',
        'BG_GOAL_UP',
        'INSULIN_DURATION',
        'ALARM_REPAIR_COUNT',
        'PDM_CONFIG',
      ],
      postprocess: (rec) => {
        rec.bolus_incr_units = toUnits(rec.BOLUS_INCR);
        rec.bolus_max_units = toUnits(rec.BOLUS_MAX);
        rec.basal_max_units = toUnits(rec.BASAL_MAX);
        rec.low_vol_units = toUnits(rec.LOW_VOL);
        if (isDash) {
          rec.serial_number = decodeSerial(rec.REMOTE_ID);
        } else {
          rec.serial_number = rec.REMOTE_ID.toString();
        }

        if (rec.BG_DISPLAY === 0) {
          rec.units = 'mg/dL';
        } else {
          rec.units = 'mmol/L';
        }
        rec.insulin_duration_msec = rec.INSULIN_DURATION * sundial.MIN30_TO_MSEC;
        return null;
      },
    },
    profile_hdr: {
      format: 'b6.Si',
      fields: [
        'profile_idx',
        'error_code',
        'operation_time',
      ],
    },
    log_hdr: {
      format: '7bS3b.S',
      fields: [
        'logs_info_revision',
        'insulin_history_revision',
        'alarm_history_revision',
        'blood_glucose_revision',
        'insulet_stats_revision',
        'day',
        'month',
        'year',
        'seconds',
        'minutes',
        'hours',
        'num_log_descriptions',
      ],
    },
    log_description: {
      format: '5S2N',
      fields: [
        'log_index', 'backup', 'location', 'has_variable', 'record_size',
        'first_index', 'last_index',
      ],
    },
    log_record: {
      format: 'bNSSbbsbbb.i',
      fields: [
        'log_id', 'log_index', 'record_size', 'error_code',
        'day', 'month', 'year', 'seconds', 'minutes', 'hours',
        'secs_since_powerup',
      ],
    },
    history_record: {
      format: 'bNSSbbsbbb.ins..',
      fields: [
        'log_id', 'log_index', 'record_size', 'error_code',
        'day', 'month', 'year', 'seconds', 'minutes', 'hours',
        'secs_since_powerup', 'rectype', 'flags',
      ],
    },
  };

  const logRecords = {
    0x0000: {
      value: 0x0000,
      name: 'End_Marker',
      format: '',
      fields: [],
    },
    0x0001: {
      value: 0x0001,
      name: 'Deactivate',
      format: '',
      fields: [],
    },
    0x0002: {
      value: 0x0002,
      name: 'Time_Change',
      format: '3b.',
      fields: [
        'seconds',
        'minutes',
        'hours',
      ],
    },
    0x0004: {
      value: 0x0004,
      name: 'Bolus',
      format: 'ishs',
      fields: [
        'volume',
        'extended_duration_minutes',
        'calculation_record_offset',
        'immediate_duration_seconds',
      ],
      postprocess: (rec) => {
        rec.volume_units = toUnits(rec.volume);
        // this occurs if an extended bolus is programmed but the bolus is interrupted
        // before any of the extended portion is delivered!
        if (rec.extended_duration_minutes === 65535) {
          rec.extended_duration_msec = 0;
        } else if (rec.extended_duration_minutes === 0) {
          // a zero *here* means that this isn't an extended bolus
          // and we need to distinguish between two types of zeros -
          // dual-wave boluses interrupted before any of the extended was
          // delivered (i.e., the case above ^) or non-extended boluses (here)
          // so here we use null instead of 0
          rec.extended_duration_msec = null;
        } else {
          rec.extended_duration_msec = rec.extended_duration_minutes * sundial.MIN_TO_MSEC;
        }
        rec.immediate_duration_msec = rec.immediate_duration_seconds * sundial.SEC_TO_MSEC;
      },
    },
    0x0008: {
      value: 0x0008,
      name: 'Basal_Rate',
      format: 'ish',
      fields: [
        'basal_rate', 'duration', 'percent',
      ],
      postprocess: (rec) => {
        rec.basal_rate_units_per_hour = toUnits(rec.basal_rate);
        rec.duration_msec = rec.duration * sundial.MIN_TO_MSEC;
        rec.temp_basal_percent = convertTempPercentageToNetBasal(rec.percent);
      },
    },
    0x0010: {
      value: 0x0010,
      name: 'Suspend',
      format: '',
      fields: [],
    },
    0x0020: {
      value: 0x0020,
      name: 'Date_Change',
      format: 'bbs',
      fields: [
        'day',
        'month',
        'year',
      ],
    },
    0x0040: {
      value: 0x0040,
      name: 'Suggested_Calc',
      format: '4in3i6s',
      fields: [
        'correction_delivered', 'carb_bolus_delivered',
        'correction_programmed', 'carb_bolus_programmed',
        'correction_suggested', 'carb_bolus_suggested',
        'correction_iob', 'meal_iob',
        'correction_factor_used', 'current_bg',
        'target_bg', 'bg_correction_threshold',
        'carb_grams', 'ic_ratio_used',
      ],
      postprocess: (rec) => {
        rec.corr_units_delivered = toUnits(rec.correction_delivered);
        rec.carb_bolus_units_delivered = toUnits(rec.carb_bolus_delivered);
        rec.corr_units_programmed = toUnits(rec.correction_programmed);
        rec.carb_bolus_units_programmed = toUnits(rec.carb_bolus_programmed);
        rec.corr_units_suggested = toUnits(rec.correction_suggested);
        rec.carb_bolus_units_suggested = toUnits(rec.carb_bolus_suggested);
        rec.corr_units_iob = toUnits(rec.correction_iob);
        rec.meal_units_iob = toUnits(rec.meal_iob);

        if (isDash) {
          rec.correction_factor_used /= 100.0;
          rec.ic_ratio_used /= 10.0;
          rec.carb_grams /= 10.0;
        }
      },
    },
    0x0080: {
      value: 0x0080,
      name: 'Remote_Hazard_Alarm',
      format: '2bs3b.4s',
      fields: [
        'day', 'month', 'year', 'seconds', 'minutes', 'hours',
        'alarm_type', 'file_number', 'line_number', 'error_code',
      ],
    },
    0x0400: {
      value: 0x0400,
      name: 'Alarm',
      format: '2bs3b.4s',
      fields: [
        'day', 'month', 'year', 'seconds', 'minutes', 'hours',
        'alarm_type', 'file_number', 'line_number', 'error_code',
      ],
    },
    0x0800: {
      value: 0x0800,
      name: 'Blood_Glucose',
      format: 'is24z24zb.',
      fields: [
        'error_code', 'bg_reading',
        'user_tag_1', 'user_tag_2',
        'flags',
      ],
    },
    0x1000: {
      value: 0x1000,
      name: 'Carb',
      format: 'sbb',
      fields: [
        'carbs',
        'was_preset',
        'preset_type',
      ],
    },
    0x2000: {
      value: 0x2000,
      name: 'Terminate_Bolus',
      format: 'is',
      fields: [
        'insulin_left',
        'time_left_minutes',
      ],
      postprocess: (rec) => {
        rec.insulin_units_left = toUnits(rec.insulin_left);
        rec.time_left_msec = rec.time_left_minutes * sundial.MIN_TO_MSEC;
      },
    },
    0x4000: {
      value: 0x4000,
      name: 'Terminate_Basal',
      format: 's',
      fields: [
        'time_left_minutes',
      ],
      postprocess: (rec) => {
        rec.time_left_msec = rec.time_left_minutes * sundial.MIN_TO_MSEC;
      },
    },
    0x8000: {
      value: 0x8000,
      name: 'Activate',
      format: '2S6b',
      fields: [
        'lot_number', 'serial_number',
        'pod_maj', 'pod_min', 'pod_patch',
        'interlock_maj', 'interlock_min', 'interlock_patch',
      ],
    },
    0x10000: {
      value: 0x10000,
      name: 'Resume',
      format: '',
      fields: [],
    },
    0x20000: {
      value: 0x20000,
      name: 'Download',
      format: '',
      fields: [],
    },
    0x40000: {
      value: 0x40000,
      name: 'Occlusion',
      format: '',
      fields: [],
    },
  };

  const PROFILES = {
    carbRatio: {
      value: 11,
      name: 'carbRatio',
      mfrname: 'IC Ratio',
      isBasal: false,
      keyname: 'amount',
      valuename: 'value',
    },
    insulinSensitivity: {
      value: 12,
      name: 'insulinSensitivity',
      mfrname: 'Correction',
      isBasal: false,
      keyname: 'amount',
      valuename: 'value',
    },
    bgTarget: {
      value: 13,
      name: 'bgTarget',
      mfrname: 'Target BG',
      isBasal: false,
      keyname: 'low',
      valuename: 'value',
    },
    bgThreshold: {
      value: 14,
      name: 'bgThreshold',
      mfrname: 'BG Threshold',
      isBasal: false,
      keyname: 'amount',
      valuename: 'value',
    },
    basalprofile0: {
      value: 15,
      name: 'basalprofile0',
      mfrname: 'Basal Profile 0',
      isBasal: true,
      keyname: 'rate',
      valuename: 'units',
    },
    basalprofile1: {
      value: 16,
      name: 'basalprofile1',
      mfrname: 'Basal Profile 1',
      isBasal: true,
      keyname: 'rate',
      valuename: 'units',
    },
    basalprofile2: {
      value: 17,
      name: 'basalprofile2',
      mfrname: 'Basal Profile 2',
      isBasal: true,
      keyname: 'rate',
      valuename: 'units',
    },
    basalprofile3: {
      value: 18,
      name: 'basalprofile3',
      mfrname: 'Basal Profile 3',
      isBasal: true,
      keyname: 'rate',
      valuename: 'units',
    },
    basalprofile4: {
      value: 19,
      name: 'basalprofile4',
      mfrname: 'Basal Profile 4',
      isBasal: true,
      keyname: 'rate',
      valuename: 'units',
    },
    basalprofile5: {
      value: 20,
      name: 'basalprofile5',
      mfrname: 'Basal Profile 5',
      isBasal: true,
      keyname: 'rate',
      valuename: 'units',
    },
    basalprofile6: {
      value: 21,
      name: 'basalprofile6',
      mfrname: 'Basal Profile 6',
      isBasal: true,
      keyname: 'rate',
      valuename: 'units',
    },
  };

  const pump_alarm_record = {
    format: '2bs3b.b.b.2i6b',
    fields: [
      'day', 'month', 'year', 'seconds', 'minutes', 'hours',
      'alarm', 'error_code', 'lot_number', 'seq_number',
      'processor_maj', 'processor_min', 'processor_patch',
      'interlock_maj', 'interlock_min', 'interlock_patch',
    ],
  };

  const BG_FLAGS = {
    MANUAL_FLAG: { value: 0x01, name: 'MANUAL_FLAG' },
    TEMPERATURE_FLAG: { value: 0x02, name: 'TEMPERATURE_FLAG' },
    BELOW_TARGET_FLAG: { value: 0x04, name: 'BELOW_TARGET_FLAG' },
    ABOVE_TARGET_FLAG: { value: 0x08, name: 'ABOVE_TARGET_FLAG' },
    RANGE_ERROR_LOW_FLAG: { value: 0x10, name: 'RANGE_ERROR_LOW_FLAG' },
    RANGE_ERROR_HIGH_FLAG: { value: 0x20, name: 'RANGE_ERROR_HIGH_FLAG' },
    OTHER_ERROR_FLAG: { value: 0x40, name: 'OTHER_ERROR_FLAG' },
  };

  const PDM_CONFIG_FLAGS = {
    SUGGESTED_BOLUS_STYLE: { value: 0x01, name: 'SUGGESTED_BOLUS_STYLE' },
    PRODUCT_ID: { mask: 0x1E, shift: 1, name: 'PRODUCT_ID' },
    LOT_TID_SUPPORT: { value: 0x20, name: 'LOT_TID_SUPPORT' },
    BG_BOARD_TYPE: { mask: 0x3C0, shift: 6, name: 'BG_BOARD_TYPE' },
  };

  const BG_BOARD_TYPES = {
    0: { name: 'Abbott FreeStyle', highest: 500 },
    2: { name: 'LifeScan Verio', highest: 600 },
    3: { name: 'None', highest: 600 },
  };

  const LOG_FLAGS = {
    // TODO: look for this flag and use it to identify
    // extended boluses split over midnight instead of uploading
    // them separately and annotating the extended with the
    // 'insulet/bolus/split-extended' code as we're doing now
    CARRY_OVER_FLAG: { value: 0x01, name: 'CARRY_OVER_FLAG' },
    NEW_DAY_FLAG: { value: 0x02, name: 'NEW_DAY_FLAG' },
    // TODO: we should probably look for this flag on all records
    // and maybe annotate when we find it
    IN_PROGRESS_FLAG: { value: 0x04, name: 'IN_PROGRESS_FLAG' },
    END_DAY_FLAG: { value: 0x08, name: 'END_DAY_FLAG' },
    // TODO: we should probably look for this flag on all records
    // and either annotate or maybe even discard the record when we find it
    UNCOMFIRMED_FLAG: { value: 0x10, name: 'UNCOMFIRMED_FLAG' },
    REVERSE_CORR_FLAG: { value: 0x0100, name: 'REVERSE_CORR_FLAG' },
    MAX_BOLUS_FLAG: { value: 0x0200, name: 'MAX_BOLUS_FLAG' },
    // filter out records marked with ERROR flag as
    // the spec says these are "deleted" and should be ignored
    ERROR: { value: 0x80000000, name: 'ERROR' },
  };

  const LOG_TYPES = {
    HISTORY: { value: 0x03, name: 'HISTORY' },
    PUMP_ALARM: { value: 0x05, name: 'PUMP_ALARM' },
    DELETED: { mask: 0x80000000, name: 'DELETED' },
    // this is an impossible value for a 1-byte LOG_TYPE
    IGNORE: { value: 0x100, name: 'IGNORED by driver' },
  };

  const ALARM_TYPES = {
    AlrmPDM_ERROR0: { value: 0, name: 'AlrmPDM_ERROR0', explanation: 'PDM error', stopsDelivery: 'unknown' },
    AlrmPDM_ERROR1: { value: 1, name: 'AlrmPDM_ERROR1', explanation: 'PDM error', stopsDelivery: 'unknown' },
    AlrmPDM_ERROR2: { value: 2, name: 'AlrmPDM_ERROR2', explanation: 'PDM error', stopsDelivery: 'unknown' },
    AlrmPDM_ERROR3: { value: 3, name: 'AlrmPDM_ERROR3', explanation: 'PDM error', stopsDelivery: 'unknown' },
    AlrmPDM_ERROR4: { value: 4, name: 'AlrmPDM_ERROR4', explanation: 'PDM error', stopsDelivery: 'unknown' },
    AlrmPDM_ERROR5: { value: 5, name: 'AlrmPDM_ERROR5', explanation: 'PDM error', stopsDelivery: 'unknown' },
    AlrmPDM_ERROR6: { value: 6, name: 'AlrmPDM_ERROR6', explanation: 'PDM error', stopsDelivery: 'unknown' },
    AlrmPDM_ERROR7: { value: 7, name: 'AlrmPDM_ERROR7', explanation: 'PDM error', stopsDelivery: 'unknown' },
    AlrmPDM_ERROR8: { value: 8, name: 'AlrmPDM_ERROR8', explanation: 'PDM error', stopsDelivery: 'unknown' },
    AlrmPDM_ERROR9: { value: 9, name: 'AlrmPDM_ERROR9', explanation: 'PDM error', stopsDelivery: 'unknown' },
    AlrmSYSTEM_ERROR10: { value: 10, name: 'AlrmSYSTEM_ERROR10', explanation: 'system error', stopsDelivery: false },
    AlrmSYSTEM_ERROR12: { value: 12, name: 'AlrmSYSTEM_ERROR12', explanation: 'system error', stopsDelivery: 'unknown' },
    AlrmHAZ_REMOTE: { value: 13, name: 'AlrmHAZ_REMOTE', explanation: 'clock reset alarm', stopsDelivery: false },
    AlrmHAZ_PUMP_VOL: { value: 14, name: 'AlrmHAZ_PUMP_VOL', explanation: 'empty reservoir', stopsDelivery: true },
    AlrmHAZ_PUMP_AUTO_OFF: { value: 15, name: 'AlrmHAZ_PUMP_AUTO_OFF', explanation: 'auto-off', stopsDelivery: true },
    AlrmHAZ_PUMP_EXPIRED: { value: 16, name: 'AlrmHAZ_PUMP_EXPIRED', explanation: 'pod expired', stopsDelivery: true },
    AlrmHAZ_PUMP_OCCL: { value: 17, name: 'AlrmHAZ_PUMP_OCCL', explanation: 'pump site occluded', stopsDelivery: true },
    AlrmHAZ_PUMP_ACTIVATE: { value: 18, name: 'AlrmHAZ_PUMP_ACTIVATE', explanation: 'pod is a lump of coal', stopsDelivery: false },
    AlrmADV_KEY: { value: 21, name: 'AlrmADV_KEY', explanation: 'PDM stuck key detected', stopsDelivery: false },
    AlrmADV_PUMP_VOL: { value: 23, name: 'AlrmADV_PUMP_VOL', explanation: 'low reservoir', stopsDelivery: false },
    AlrmADV_PUMP_AUTO_OFF: { value: 24, name: 'AlrmADV_PUMP_AUTO_OFF', explanation: '15 minutes to auto-off warning', stopsDelivery: false },
    AlrmADV_PUMP_SUSPEND: { value: 25, name: 'AlrmADV_PUMP_SUSPEND', explanation: 'suspend done', stopsDelivery: false },
    AlrmADV_PUMP_EXP1: { value: 26, name: 'AlrmADV_PUMP_EXP1', explanation: 'pod expiration advisory', stopsDelivery: false },
    AlrmADV_PUMP_EXP2: { value: 27, name: 'AlrmADV_PUMP_EXP2', explanation: 'pod expiration alert', stopsDelivery: false },
    AlrmSYSTEM_ERROR28: { value: 28, name: 'AlrmSYSTEM_ERROR28', explanation: 'system error', stopsDelivery: 'unknown' },
    AlrmEXP_WARNING: { value: 37, name: 'AlrmEXP_WARNING', explanation: 'pod expiration advisory', stopsDelivery: false },
    AlrmHAZ_PDM_AUTO_OFF: { value: 39, name: 'AlrmHAZ_PDM_AUTO_OFF', explanation: 'auto-off', stopsDelivery: true },
  };

  const LOG_ERRORS = {
    eLogNoErr: { value: 0, name: 'eLogNoErr' },
    eLogGetEEPROMErr: { value: 3, name: 'eLogGetEEPROMErr' },
    eLogCRCErr: { value: 4, name: 'eLogCRCErr' },
    eLogLogIndexErr: { value: 6, name: 'eLogLogIndexErr' },
    eLogRecSizeErr: { value: 8, name: 'eLogRecSizeErr' },
  };

  const TEMP_BASAL_TYPES = {
    0: 'off',
    1: 'percent',
    2: 'Units/hour',
  };

  const getItemWithValue = (list, itemname, valuename, value) => {
    // eslint-disable-next-line no-restricted-syntax
    for (const i in list) {
      if (list[i][valuename] === value) {
        return list[i][itemname];
      }
    }
    return null;
  };

  const getNameForValue = (list, v) => getItemWithValue(list, 'name', 'value', v);

  const getValueForName = (list, n) => getItemWithValue(list, 'value', 'name', n);

  const getFlagNames = (list, v) => {
    const flags = [];
    // eslint-disable-next-line no-restricted-syntax
    for (const i in list) {
      if (list[i].value & v) {
        flags.push(list[i].name);
      }
    }
    return flags.join('|');
  };

  const hasFlag = (flag, v) => {
    if (flag.value & v) {
      return true;
    }
    return false;
  };


  const getFixedRecord = (recname, offset) => {
    const rec = getRecord(offset);
    const decoded = struct.unpack(rec.rawdata, 0,
      fixedRecords[recname].format, fixedRecords[recname].fields);
    _.assign(rec, decoded);
    return rec;
  };

  const getManufacturingData = (offset) => {
    const rec = getRecord(offset);
    const fmt = `${rec.recsize}z`;
    const decoded = struct.unpack(rec.rawdata, 0, fmt, fixedRecords.mfg_data.fields);
    _.assign(rec, decoded);
    return rec;
  };

  const getBasalProgramNames = (offset) => {
    const basalProgramsHeader = getFixedRecord('basal_programs_hdr', offset);
    const basalProgramNames = [];
    for (let i = 0; i < 7; ++i) {
      const prgOffset = 6 + i * (2 + basalProgramsHeader.max_name_size);
      // the format for the name data is dependent on the name size
      fixedRecords.basal_programs_name.format =
        `S${basalProgramsHeader.max_name_size}z`;
      const prog = struct.unpack(basalProgramsHeader.rawdata, prgOffset,
        fixedRecords.basal_programs_name.format,
        fixedRecords.basal_programs_name.fields);
      prog.name = prog.name.replace(/\./g, '-');
      prog.name = prog.name.replace(/\$/g, '');
      basalProgramNames.push(prog);
    }
    basalProgramsHeader.names = basalProgramNames;
    return basalProgramsHeader;
  };

  const getProfiles = (offset, basalProgramNames) => {
    const profiles = [];
    let totalLen = 0;
    // there are 11 profiles in a row
    for (let i = 0; i < 11; ++i) {
      // profiles consist of a header plus 48 integers
      const profile = getFixedRecord('profile_hdr', offset);
      profile.standard_name = getItemWithValue(PROFILES, 'mfrname', 'value', profile.profile_idx);
      if (getItemWithValue(PROFILES, 'isBasal', 'value', profile.profile_idx)) {
        // user-assigned name is at an index in the program names
        // relative to the profile index, which starts at 15 in
        // insulet data
        profile.name = basalProgramNames[profile.profile_idx - 15].name;
      }
      profile.steps = [];
      const step_offset = struct.structlen(fixedRecords.profile_hdr.format);
      for (let j = 0; j < 48; ++j) {
        let val = struct.extractInt(profile.rawdata, step_offset + j * 4);
        if (isDash) {
          if (profile.standard_name === PROFILES.carbRatio.mfrname) {
            val /= 10.0;
          }
        }

        profile.steps.push({
          // profile steps are every 30 minutes starting at midnight
          // convert them to milliseconds
          starttime: j * sundial.MIN30_TO_MSEC,
          value: val,
        });
        // if it's a basal profile, add the units conversion
        if (getItemWithValue(PROFILES, 'isBasal', 'value', profile.profile_idx)) {
          profile.steps[j].units = toUnits(profile.steps[j].value);
        }
      }
      profiles.push(profile);
      offset += profile.packetlen;
      totalLen += profile.packetlen;
    }
    profiles.packetlen = totalLen;
    return profiles;
  };

  const getLogDescriptions = (offset) => {
    const logDescriptions = getFixedRecord('log_hdr', offset);
    logDescriptions.descs = [];
    addTimestamp(logDescriptions);
    for (let i = 0; i < logDescriptions.num_log_descriptions; ++i) {
      const descOffset = 15 + i * 18;
      const desc = struct.unpack(logDescriptions.rawdata, descOffset,
        fixedRecords.log_description.format,
        fixedRecords.log_description.fields);
      logDescriptions.descs.push(desc);
    }
    return logDescriptions;
  };

  const getLogRecord = (offset) => {
    const rec = getRecord(offset);
    let logheader = struct.unpack(rec.rawdata, 0,
      fixedRecords.log_record.format,
      fixedRecords.log_record.fields);
    if (logheader.log_id === LOG_TYPES.HISTORY.value) { // history
      logheader = struct.unpack(rec.rawdata, 0,
        fixedRecords.history_record.format,
        fixedRecords.history_record.fields);
      if (logheader.error_code) {
        logheader.error_text = getNameForValue(LOG_ERRORS, logheader.error_code);
      }
      if (logheader.flags !== 0) {
        logheader.flag_text = getFlagNames(LOG_FLAGS, logheader.flags);
      }
    } else {
      // There are other record types but we don't have documentation on them,
      // so we're going to ignore them.
    }
    _.assign(rec, logheader);
    if (rec.rectype & LOG_TYPES.DELETED.mask) {
      // this is a deleted record so we're going to only return
      // a deleted flag and a size
      return { rectype: LOG_TYPES.IGNORE.value, packetlen: rec.packetlen };
    }
    // now process further data, if there is any
    if (rec.log_id === LOG_TYPES.HISTORY.value) {
      if (logRecords[rec.rectype]) {
        if (rec.rectype !== 0) {
          addTimestamp(rec);
        }
        rec.rectype_name = logRecords[rec.rectype].name;
        const detail = struct.unpack(rec.rawdata,
          struct.structlen(fixedRecords.history_record.format),
          logRecords[rec.rectype].format,
          logRecords[rec.rectype].fields);
        if (logRecords[rec.rectype].postprocess) {
          logRecords[rec.rectype].postprocess(detail);
        }
        rec.detail = detail;
      } else {
        debug('Unknown history record type %d', rec.rectype);
      }
    } else if (rec.log_id === LOG_TYPES.PUMP_ALARM.value) {
      rec.alarm = struct.unpack(rec.rawdata,
        struct.structlen(fixedRecords.log_record.format),
        pump_alarm_record.format,
        pump_alarm_record.fields);
      addTimestamp(rec.alarm);
      rec.alarm.alarm_text = getNameForValue(ALARM_TYPES, rec.alarm.alarm);
    } else {
      // all other log types are meaningless to us, we're told
      return { rectype: LOG_TYPES.IGNORE.value, packetlen: rec.packetlen };
    }
    return rec;
  };

  const getLogRecords = (recordset) => {
    // this is where we get the position-independent information
    let offset = recordset.independent_offset;
    let done = false;
    const log_records = [];
    let index = 0;
    while (!done) {
      const rec = getLogRecord(offset);
      offset += rec.packetlen;
      if (offset >= bytes.length) {
        done = true;
      }
      if (rec.rectype === LOG_TYPES.IGNORE.value) {
        continue;
      }
      if (rec.error_code) {
        // according to the spec, a record with an error code should not be parsed
        debug(`logRecord error (${rec.error_text}) at ${rec.deviceTime}, dropping.`);
      } else {
        index += 1;
        rec.index = index;
        log_records.push(rec);
      }
    }

    return log_records;
  };

  // returns indices of the matching records
  const findSpecificRecords = (recordlist, rectypelist) => {
    const result = [];
    for (let i = 0; i < recordlist.length; ++i) {
      for (let j = 0; j < rectypelist.length; ++j) {
        if (recordlist[i].rectype === rectypelist[j]) {
          result.push(i);
        }
      }
    }
    return result.sort((a, b) => recordlist[a].log_index - recordlist[b].log_index);
  };

  // these aren't history records, so we have to find them separately
  const findPumpAlarmRecords = (recordlist) => {
    const result = [];
    for (let i = 0; i < recordlist.length; ++i) {
      // log_index of -1 doesn't have a timestamp, not a valid record
      if (recordlist[i].alarm != null && recordlist[i].log_index >= 0) {
        result.push(i);
      }
    }
    return result.sort((a, b) => recordlist[a].log_index - recordlist[b].log_index);
  };

  const linkWizardRecords = (data, bolusrecs) => {
    // we need to see if two (or more!) boluses come from the same calculation (wizard) record
    // if so, they're actually a dual bolus, and need to be consolidated
    // so we create a table of backlinks from the calc records to the bolus records that
    // refer to them
    const wizRecords = {};
    for (let b = 0; b < bolusrecs.length; ++b) {
      const bolus = data.log_records[bolusrecs[b]];
      let wiz_idx;
      // these are boluses not linked with wizard records (i.e., quick boluses)
      // but they could be dual-wave boluses with a normal and square component
      // so we use the UTC timestamp to index them
      if (bolus.detail.calculation_record_offset === 0) {
        bolus.index = bolus.log_index;
        cfg.tzoUtil.fillInUTCInfo(bolus, bolus.jsDate);
        wiz_idx = bolus.time;
      } else {
        wiz_idx = bolusrecs[b] + bolus.detail.calculation_record_offset;
      }
      const r = wizRecords[wiz_idx] || {};
      if (bolus.detail.extended_duration_msec !== null) {
        // the extended portion of a dual-wave bolus is split into two records
        // if it crosses local (deviceTime) midnight
        if (r.extended != null) {
          r.extended2 = bolusrecs[b];
        } else {
          r.extended = bolusrecs[b];
        }
      } else {
        r.immediate = bolusrecs[b];
      }
      if (r.immediate && r.extended) {
        r.isDual = true;
      }
      wizRecords[wiz_idx] = r;
    }
    return wizRecords;
  };

  const buildAlarmRecords = (data, records) => {
    let alarmrecs = findSpecificRecords(data.log_records, [
      getValueForName(logRecords, 'Remote_Hazard_Alarm'),
      getValueForName(logRecords, 'Alarm'),
    ]);
    const pumpAlarms = findPumpAlarmRecords(data.log_records);
    alarmrecs = alarmrecs.concat(pumpAlarms);
    const postrecords = [];

    function makeSuspended(anAlarm) {
      // only build a suspended in conjunction with a stopsDelivery alarm
      // if the alarm is a history record with a log index
      // otherwise we can't be certain of our conversion to UTC
      // and thus really don't want to be mucking with the basal events stream
      if (anAlarm.detail && anAlarm.log_index) {
        const suspend = cfg.builder.makeDeviceEventSuspend()
          .with_deviceTime(anAlarm.deviceTime)
          .with_reason({ suspended: 'automatic' });
        suspend.set('index', anAlarm.log_index);
        cfg.tzoUtil.fillInUTCInfo(suspend, anAlarm.jsDate);
        return suspend.done();
      }
      return null;
    }

    function makeSuspendBasal(anAlarm) {
      // we don't call .done() on the basal b/c it still needs duration added
      // which happens in the simulator
      // only build a suspended in conjunction with a stopsDelivery alarm
      // if the alarm is a history record with a log index
      // otherwise we can't be certain of our conversion to UTC
      // and thus really don't want to be mucking with the basal events stream
      if (anAlarm.detail && anAlarm.log_index) {
        const basal = cfg.builder.makeSuspendBasal()
          .with_deviceTime(anAlarm.deviceTime || anAlarm.alarm.deviceTime);
        basal.set('index', anAlarm.log_index);
        cfg.tzoUtil.fillInUTCInfo(basal, anAlarm.jsDate || anAlarm.alarm.jsDate);
        return basal;
      }
      return null;
    }

    for (let a = 0; a < alarmrecs.length; ++a) {
      const alarm = data.log_records[alarmrecs[a]];
      let postalarm = null;
      let postsuspend = null;
      let postbasal = null;
      let alarmValue = null;

      postalarm = cfg.builder.makeDeviceEventAlarm()
        .with_deviceTime(alarm.deviceTime || alarm.alarm.deviceTime);
      cfg.tzoUtil.fillInUTCInfo(postalarm, alarm.jsDate || alarm.alarm.jsDate);

      // handle history-style alarms
      if (alarm.detail) {
        alarmValue = alarm.detail.alarm_type;
        postalarm.set('index', alarm.log_index);
      // handle non-history alarms
      } else if (postalarm.time === '**REQUIRED**') {
        // will occur for non-history alarms that aren't bootstrappable
        // since we're no longer erroring on failure to look up UTC info
        postalarm = null;
      } else if (alarm.alarm.alarm_text != null) {
        // alarm.alarm.alarm is not a typo!
        alarmValue = alarm.alarm.alarm;
      } else {
        postalarm = null;
      }
      const alarmText = getNameForValue(ALARM_TYPES, alarmValue);
      switch (alarmValue) {
        // alarmType `other`
        // History - ALARM
        case ALARM_TYPES.AlrmADV_KEY.value:
        case ALARM_TYPES.AlrmEXP_WARNING.value:
        case ALARM_TYPES.AlrmSYSTEM_ERROR10.value:
        case ALARM_TYPES.AlrmSYSTEM_ERROR12.value:
        case ALARM_TYPES.AlrmSYSTEM_ERROR28.value:
        case ALARM_TYPES.AlrmPDM_ERROR0.value:
        case ALARM_TYPES.AlrmPDM_ERROR1.value:
        case ALARM_TYPES.AlrmPDM_ERROR2.value:
        case ALARM_TYPES.AlrmPDM_ERROR3.value:
        case ALARM_TYPES.AlrmPDM_ERROR4.value:
        case ALARM_TYPES.AlrmPDM_ERROR5.value:
        case ALARM_TYPES.AlrmPDM_ERROR6.value:
        case ALARM_TYPES.AlrmPDM_ERROR7.value:
        case ALARM_TYPES.AlrmPDM_ERROR8.value:
        case ALARM_TYPES.AlrmPDM_ERROR9.value: // History - REMOTE HAZ
        case ALARM_TYPES.AlrmHAZ_REMOTE.value:
        case ALARM_TYPES.AlrmHAZ_PUMP_ACTIVATE.value:
        case ALARM_TYPES.AlrmADV_PUMP_AUTO_OFF.value:
        case ALARM_TYPES.AlrmADV_PUMP_SUSPEND.value:
        case ALARM_TYPES.AlrmADV_PUMP_EXP1.value:
        case ALARM_TYPES.AlrmADV_PUMP_EXP2.value:
          postalarm = postalarm.with_alarmType('other')
            .with_payload({
              alarmText,
              explanation: ALARM_TYPES[alarmText].explanation,
              stopsDelivery: ALARM_TYPES[alarmText].stopsDelivery,
            })
            .done();
          break;
        // Pump advisory and hazard alarm (non-History)
        // alarmType `low_insulin`
        case ALARM_TYPES.AlrmADV_PUMP_VOL.value:
          postalarm = postalarm.with_alarmType('low_insulin')
            .with_payload({
              alarmText,
              explanation: ALARM_TYPES[alarmText].explanation,
              stopsDelivery: ALARM_TYPES[alarmText].stopsDelivery,
            })
            .done();
          break;
        // alarmType `no_insulin`
        case ALARM_TYPES.AlrmHAZ_PUMP_VOL.value:
          postsuspend = makeSuspended(alarm);
          postbasal = makeSuspendBasal(alarm);
          postalarm = postalarm.with_alarmType('no_insulin')
            .with_payload({
              alarmText: getNameForValue(ALARM_TYPES, alarmValue),
              explanation: ALARM_TYPES[alarmText].explanation,
              stopsDelivery: ALARM_TYPES[alarmText].stopsDelivery,
            })
            .with_status(postsuspend)
            .done();
          break;
        // alarmType `occlusion`
        case ALARM_TYPES.AlrmHAZ_PUMP_OCCL.value:
          postsuspend = makeSuspended(alarm);
          postbasal = makeSuspendBasal(alarm);
          postalarm = postalarm.with_alarmType('occlusion')
            .with_payload({
              alarmText: getNameForValue(ALARM_TYPES, alarmValue),
              explanation: ALARM_TYPES[alarmText].explanation,
              stopsDelivery: ALARM_TYPES[alarmText].stopsDelivery,
            })
            .with_status(postsuspend)
            .done();
          break;
        // alarmType `no_delivery`
        case ALARM_TYPES.AlrmHAZ_PUMP_EXPIRED.value:
          postsuspend = makeSuspended(alarm);
          postbasal = makeSuspendBasal(alarm);
          postalarm = postalarm.with_alarmType('no_delivery')
            .with_payload({
              alarmText: getNameForValue(ALARM_TYPES, alarmValue),
              explanation: ALARM_TYPES[alarmText].explanation,
              stopsDelivery: ALARM_TYPES[alarmText].stopsDelivery,
            })
            .with_status(postsuspend)
            .done();
          break;
        // alarmType `auto_off`
        case ALARM_TYPES.AlrmHAZ_PDM_AUTO_OFF.value:
        case ALARM_TYPES.AlrmHAZ_PUMP_AUTO_OFF.value:
          // TODO: clarify with Insulet or get data to figure out whether this (below) is
          // a warning or the actual auto-off; the spec is confused
          postsuspend = makeSuspended(alarm);
          postbasal = makeSuspendBasal(alarm);
          postalarm = postalarm.with_alarmType('auto_off')
            .with_payload({
              alarmText: getNameForValue(ALARM_TYPES, alarmValue),
              explanation: ALARM_TYPES[alarmText].explanation,
              stopsDelivery: ALARM_TYPES[alarmText].stopsDelivery,
            })
            .with_status(postsuspend)
            .done();
          break;
        // for alarm codes not documented in the spec
        default:
          if (postalarm) {
            postalarm = postalarm.with_alarmType('other')
              .done();
          }
          break;
      }
      if (postalarm != null) {
        postrecords.push(postalarm);
      }
      if (postsuspend != null) {
        postrecords.push(postsuspend);
      }
      if (postbasal != null) {
        postrecords.push(postbasal);
      }
    }
    return records.concat(postrecords);
  };

  const buildBolusRecords = (data, records) => {
    const bolusrecs = findSpecificRecords(data.log_records, [
      getValueForName(logRecords, 'Bolus'),
    ]);
    const wizRecords = linkWizardRecords(data, bolusrecs);
    const postrecords = [];

    for (let b = 0; b < bolusrecs.length; ++b) {
      const bolus = data.log_records[bolusrecs[b]];
      let wiz_idx;
      // quick boluses are indexed by UTC timestamp
      if (bolus.detail.calculation_record_offset === 0) {
        wiz_idx = bolus.time;
      } else {
        wiz_idx = bolusrecs[b] + bolus.detail.calculation_record_offset;
      }

      // if we already did this dual bolus, skip it on the second round
      if (wizRecords[wiz_idx] && wizRecords[wiz_idx].handled) {
        continue;
      }

      let postbolus = null;
      if (wizRecords[wiz_idx]) {
        if (wizRecords[wiz_idx].isDual) {
          const ext = wizRecords[wiz_idx].extended;
          const ext2 = wizRecords[wiz_idx].extended2 || null;
          const imm = wizRecords[wiz_idx].immediate;
          postbolus = cfg.builder.makeDualBolus()
            .with_normal(data.log_records[imm].detail.volume_units)
            .with_deviceTime(data.log_records[imm].deviceTime)
            .set('index', data.log_records[imm].log_index);
          cfg.tzoUtil.fillInUTCInfo(postbolus, data.log_records[imm].jsDate);
          if (ext2 != null) {
            postbolus = postbolus.with_extended(common.fixFloatingPoint(
              data.log_records[ext].detail.volume_units + data.log_records[ext2].detail.volume_units,
              2,
            ))
              .with_duration(
                data.log_records[ext].detail.extended_duration_msec + data.log_records[ext2].detail.extended_duration_msec,
              )
              .done();
          } else {
            postbolus = postbolus.with_extended(data.log_records[ext].detail.volume_units)
              .with_duration(data.log_records[ext].detail.extended_duration_msec)
              .done();
          }
          wizRecords[wiz_idx].handled = true;
        } else if (bolus.detail.extended_duration_msec !== null) {
          const square2 = wizRecords[wiz_idx].extended2 || null;
          postbolus = cfg.builder.makeSquareBolus()
            .with_deviceTime(bolus.deviceTime)
            .set('index', bolus.log_index);
          cfg.tzoUtil.fillInUTCInfo(postbolus, bolus.jsDate);
          if (square2 != null) {
            postbolus = postbolus.with_extended(common.fixFloatingPoint(
              bolus.detail.volume_units + data.log_records[square2].detail.volume_units,
              2,
            ))
              .with_duration(
                bolus.detail.extended_duration_msec + data.log_records[square2].detail.extended_duration_msec,
              ).done();
          } else {
            postbolus.with_extended(bolus.detail.volume_units)
              .with_duration(bolus.detail.extended_duration_msec);
            const millisInDay = sundial.getMsFromMidnight(postbolus.time, postbolus.timezoneOffset);
            // extended boluses with timestamps at "precisely" (within 5 sec.) of midnight
            // might actually be the second half of a previous dual- or square-wave bolus
            // since Insulet always splits these records when they cross midnight
            // when there isn't a wizard record to tie split records together, we don't
            // know if this is a component of a split, so we annotate
            if (millisInDay <= 5000 && !data.log_records[wiz_idx]) {
              annotate.annotateEvent(postbolus, 'insulet/bolus/split-extended');
            }
            postbolus = postbolus.done();
          }
        } else if (bolus.detail.immediate_duration_msec !== 0) {
          postbolus = cfg.builder.makeNormalBolus()
            .with_normal(bolus.detail.volume_units)
            .with_deviceTime(bolus.deviceTime)
            .set('index', bolus.log_index);
          cfg.tzoUtil.fillInUTCInfo(postbolus, bolus.jsDate);
          postbolus = postbolus.done();
        } else if (bolus.detail.volume_units !== 0) {
          debug('Unexpected bolus of nonzero volume %d but zero duration!', bolus.detail.volume_units);
        } else {
          // we thought we could ignore zero-volume boluses, but it turns out they could
          // be the result of an interrupted non-zero-volume bolus (when followed by a
          // bolus termination)
          postbolus = cfg.builder.makeNormalBolus()
            .with_normal(bolus.detail.volume_units)
            .with_deviceTime(bolus.deviceTime)
            .set('index', bolus.log_index);
          cfg.tzoUtil.fillInUTCInfo(postbolus, bolus.jsDate);
          postbolus = postbolus.done();
        }
      }

      if (postbolus) {
        if (wizRecords[wiz_idx]) {
          const wiz = data.log_records[wiz_idx] || {};
          // wiz will be empty if the bolus was a quick bolus
          // and wiz.detail will be empty in various circumstances that share
          // the common feature that the bolus attempting to link to the
          // wizard record is the first data point (chronologically) in the
          // log records
          // presumably these wizard records are missing because this is
          // the PDM's memory cut-off
          if (!_.isEmpty(wiz) && !_.isEmpty(wiz.detail)) {
            const payload = _.assign({}, wiz.detail);
            let bg = wiz.detail.current_bg;
            if (bg === 65535) {
              // if bg was not given to the wizard, don't report it.
              bg = null;
            }
            let carb = wiz.detail.carb_grams;
            if (carb === 65535) {
              // if carb count was not given to the wizard, don't report it.
              carb = null;
            }
            postbolus.carbInput = carb; /* we need this to delete zero boluses
                                         * without wizard carbs in the simulator */
            let postwiz = cfg.builder.makeWizard()
              .with_recommended({
                carb: wiz.detail.carb_bolus_units_suggested,
                correction: wiz.detail.corr_units_suggested,
                net: logic.calculateNetRecommendation(wiz.detail),
              })
              .with_bgInput(bg)
              .with_carbInput(carb)
              .with_insulinCarbRatio(wiz.detail.ic_ratio_used)
              .with_insulinSensitivity(wiz.detail.correction_factor_used)
              .with_bolus(postbolus)
              .with_payload(payload)
              .with_deviceTime(wiz.deviceTime)
              .with_units(BG_UNITS)
              .set('index', wiz.log_index);

            if (wiz.detail.target_bg && wiz.detail.bg_correction_threshold) {
              postwiz = postwiz.with_bgTarget({
                target: wiz.detail.target_bg,
                high: wiz.detail.bg_correction_threshold,
              });
            }

            if (wiz.detail.corr_units_iob || wiz.detail.meal_units_iob) {
              postwiz = postwiz.with_insulinOnBoard(
                common.fixFloatingPoint(wiz.detail.corr_units_iob + wiz.detail.meal_units_iob, 2),
              );
            }

            cfg.tzoUtil.fillInUTCInfo(postwiz, wiz.jsDate);
            postwiz = postwiz.done();
            postrecords.push(postwiz);
          }
        }
        postrecords.push(postbolus);
      }
    }
    return records.concat(postrecords);
  };

  const buildBolusTerminations = (data, records) => {
    const termrecs = findSpecificRecords(data.log_records, [
      getValueForName(logRecords, 'Terminate_Bolus'),
    ]);
    const postrecords = [];
    let postterm = null;
    for (let t = 0; t < termrecs.length; ++t) {
      const term = data.log_records[termrecs[t]];
      // these get fed to the simulator but not uploaded (just used to modify other events)
      // hence not using the object builder
      postterm = {
        type: 'termination',
        subType: 'bolus',
        deviceTime: term.deviceTime,
        missedInsulin: term.detail.insulin_units_left,
        durationLeft: term.detail.time_left_msec,
        index: term.log_index,
      };
      cfg.tzoUtil.fillInUTCInfo(postterm, term.jsDate);
      postrecords.push(postterm);
    }
    return records.concat(postrecords);
  };

  const buildBasalRecords = (data, records) => {
    const basalrecs = findSpecificRecords(data.log_records, [
      getValueForName(logRecords, 'Basal_Rate'),
    ]);
    const postrecords = [];
    let postbasal = null;
    for (let b = 0; b < basalrecs.length; ++b) {
      const basal = data.log_records[basalrecs[b]];
      // for Tidepool's purposes, the 'duration' field of a scheduled basal is
      // how long it's supposed to last. In this case, the answer is "until the next rate
      // change" -- but it's NOT the duration field of the basal record; that's only for
      // temp basals
      if (basal.detail.duration === 0) {
        postbasal = cfg.builder.makeScheduledBasal()
          .with_scheduleName(data.basalPrograms.names[data.basalPrograms.enabled_idx].name)
          .with_rate(basal.detail.basal_rate_units_per_hour)
          .with_deviceTime(basal.deviceTime)
          .set('index', basal.log_index);
        cfg.tzoUtil.fillInUTCInfo(postbasal, basal.jsDate);
      } else {
        postbasal = cfg.builder.makeTempBasal()
          .with_rate(basal.detail.basal_rate_units_per_hour)
          .with_deviceTime(basal.deviceTime)
          .with_duration(basal.detail.duration_msec)
          .set('index', basal.log_index);
        cfg.tzoUtil.fillInUTCInfo(postbasal, basal.jsDate);
        if (basal.detail.temp_basal_percent != null) {
          const suppressed = cfg.builder.makeScheduledBasal()
            .with_rate(common.fixFloatingPoint(
              basal.detail.basal_rate_units_per_hour / basal.detail.temp_basal_percent,
              2,
            ))
            .with_deviceTime(basal.deviceTime)
            .with_time(postbasal.time)
            .with_timezoneOffset(postbasal.timezoneOffset)
            .with_conversionOffset(postbasal.conversionOffset)
            .with_duration(basal.detail.duration_msec);
          postbasal.with_percent(basal.detail.temp_basal_percent)
            .set('suppressed', suppressed);
        }
      }
      postrecords.push(postbasal);
    }
    return records.concat(postrecords);
  };

  // it turns out these records may not actually be implemented
  // occlusions are only represented through pump advisory and hazard alarms
  // TODO: maybe we should just delete this code?
  const buildOcclusionRecords = (data, records) => {
    const occlusionrecs = findSpecificRecords(data.log_records, [
      getValueForName(logRecords, 'Occlusion'),
    ]);
    const postrecords = [];
    let postocc = null;
    for (let o = 0; o < occlusionrecs.length; ++o) {
      const occlusion = data.log_records[occlusionrecs[o]];
      postocc = cfg.builder.makeDeviceEventAlarm()
        .with_deviceTime(occlusion.deviceTime)
        .with_alarmType('occlusion')
        .set('index', occlusion.log_index);
      cfg.tzoUtil.fillInUTCInfo(postocc, occlusion.jsDate);
      postocc = postocc.done();
      postrecords.push(postocc);
    }
    return records.concat(postrecords);
  };

  const buildSuspendRecords = (data, records) => {
    const suspendrecs = findSpecificRecords(data.log_records, [
      getValueForName(logRecords, 'Suspend'),
      getValueForName(logRecords, 'Deactivate'),
    ]);
    const postrecords = [];
    let postsuspend = null;
    let postbasal = null;
    let postreschange = null;
    for (let s = 0; s < suspendrecs.length; ++s) {
      const suspend = data.log_records[suspendrecs[s]];
      postsuspend = cfg.builder.makeDeviceEventSuspend()
        .with_deviceTime(suspend.deviceTime)
        // the spec doesn't really specify circumstances under which suspends happen
        // i.e., 'manual' reason code is an assumption here
        // 'Deactivate' is probably most commonly *not* manual (b/c it's pod expiration)
        // but it *can* be and the event itself doesn't identify
        // in the future we could consider keeping track of the pump warnings that precede
        // (e.g., in the simulator) and attempt to infer the proper reason code that way
        // TODO: consider an annotation here re: unknown reason code
        .with_reason({ suspended: 'manual' })
        .set('index', suspend.log_index);
      cfg.tzoUtil.fillInUTCInfo(postsuspend, suspend.jsDate);
      postsuspend = postsuspend.done();
      if (suspend.rectype_name === 'Deactivate') {
        postreschange = cfg.builder.makeDeviceEventReservoirChange()
          .with_deviceTime(suspend.deviceTime)
          .with_payload({ event: 'pod_deactivation' })
          .with_status(postsuspend)
          .set('index', suspend.log_index);
        cfg.tzoUtil.fillInUTCInfo(postreschange, suspend.jsDate);
        postreschange = postreschange.done();
        postrecords.push(postreschange);
      }
      postrecords.push(postsuspend);
      // we don't call .done() on the basal b/c it still needs duration added
      // which happens in the simulator
      postbasal = cfg.builder.makeSuspendBasal()
        .with_deviceTime(suspend.deviceTime)
        .set('index', suspend.log_index);
      cfg.tzoUtil.fillInUTCInfo(postbasal, suspend.jsDate);
      postrecords.push(postbasal);
    }
    return records.concat(postrecords);
  };

  const buildResumeRecords = (data, records) => {
    const resumerecs = findSpecificRecords(data.log_records, [
      getValueForName(logRecords, 'Resume'),
    ]);
    const postrecords = [];
    let postresume = null;
    for (let r = 0; r < resumerecs.length; ++r) {
      const resume = data.log_records[resumerecs[r]];
      // we don't call .done() on a resume b/c we still need to pair it with
      // its previous suspend in the simulator
      postresume = cfg.builder.makeDeviceEventResume()
        .with_deviceTime(resume.deviceTime)
        // the spec doesn't really specify circumstances under which resumes happen
        // i.e., 'manual' reason code is an assumption here
        .with_reason({ resumed: 'manual' })
        .set('index', resume.log_index);
      cfg.tzoUtil.fillInUTCInfo(postresume, resume.jsDate);
      postrecords.push(postresume);
    }
    return records.concat(postrecords);
  };

  const buildActivationRecords = (data, records) => {
    const activerecs = findSpecificRecords(data.log_records, [
      getValueForName(logRecords, 'Activate'),
    ]);
    const postrecords = [];
    let postactivate = null;
    for (let a = 0; a < activerecs.length; ++a) {
      const activate = data.log_records[activerecs[a]];
      postactivate = cfg.builder.makeDeviceEventResume()
        .with_deviceTime(activate.deviceTime)
        .with_reason('new_pod')
        .set('index', activate.log_index);
      cfg.tzoUtil.fillInUTCInfo(postactivate, activate.jsDate);
      postrecords.push(postactivate);
    }
    return records.concat(postrecords);
  };

  const buildTimeChangeRecords = (data, records, settings) => {
    const seenChanges = {};
    function findNearbyChanges(index) {
      let donechange = false;
      const changes = [data.log_records[index]];
      while (!donechange) {
        index -= 1;
        const currentrec = data.log_records[index];
        if (currentrec.rectype_name === 'Date_Change' || currentrec.rectype_name === 'Time_Change') {
          seenChanges[index] = true;
          changes.push(currentrec);
        } else {
          donechange = true;
        }
      }
      return changes;
    }

    const changerecs = findSpecificRecords(data.log_records, [
      getValueForName(logRecords, 'Date_Change'),
      getValueForName(logRecords, 'Time_Change'),
    ]);
    const postrecords = [];
    let postchange = null;
    for (let c = 0; c < changerecs.length; ++c) {
      if (!seenChanges[changerecs[c]]) {
        const changegroup = findNearbyChanges(changerecs[c]);
        const grouped = _.groupBy(changegroup, 'rectype_name');
        const first = changegroup[0];
        const ts = sundial.buildTimestamp(_.assign(
          {},
          grouped.Date_Change ? grouped.Date_Change[grouped.Date_Change.length - 1].detail :
            { year: first.year, month: first.month, day: first.day },
          grouped.Time_Change ? grouped.Time_Change[grouped.Time_Change.length - 1].detail :
            { hours: first.hours, minutes: first.minutes, seconds: first.seconds },
        ));
        postchange = cfg.builder.makeDeviceEventTimeChange()
          .with_deviceTime(first.deviceTime)
          .set('jsDate', ts)
          .with_change({
            from: first.deviceTime,
            to: sundial.formatDeviceTime(ts),
            agent: 'manual',
          })
          .set('index', first.log_index);
        postrecords.push(postchange);
      }
    }
    const tzoUtil = new TZOUtil(
      cfg.timezone,
      settings.time,
      // certain errors cause the OmniPod to reset the clock to 2007-01-01
      // (or to 2015-12-31 on the Dash)
      // these are not legitimate time change records for UTC "bootstrapping"
      _.filter(postrecords, (rec) => rec.change.from.slice(0, 4) > '2015'),
    );
    cfg.tzoUtil = tzoUtil;

    return records.concat(tzoUtil.records);
  };

  const buildBGRecords = (data, records) => {
    const bgrecs = findSpecificRecords(data.log_records, [
      getValueForName(logRecords, 'Blood_Glucose'),
    ]);
    const postrecords = [];
    for (let i = 0; i < bgrecs.length; ++i) {
      const bg = data.log_records[bgrecs[i]];
      // skip errored records: meter error code, temperature error flag, other error flag
      if (bg.detail.error_code !== 0
        || hasFlag(BG_FLAGS.TEMPERATURE_FLAG, bg.detail.flags)
        || hasFlag(BG_FLAGS.OTHER_ERROR_FLAG, bg.detail.flags)) {
        continue;
      }
      const bgMeter = BG_BOARD_TYPES[PDM_CONFIG_FLAGS.BG_BOARD_TYPE.mask & data.eeprom_settings.PDM_CONFIG_FLAGS];
      let postbg = cfg.builder.makeSMBG()
        .with_deviceTime(bg.deviceTime)
        .with_units(BG_UNITS)
        .with_subType(hasFlag(BG_FLAGS.MANUAL_FLAG, bg.detail.flags) ? 'manual' : 'linked')
        .set('index', bg.log_index);
      cfg.tzoUtil.fillInUTCInfo(postbg, bg.jsDate);
      let value = bg.detail.bg_reading;
      if (hasFlag(BG_FLAGS.RANGE_ERROR_LOW_FLAG, bg.detail.flags)) {
        value = 19;
        annotate.annotateEvent(postbg, { code: 'bg/out-of-range', value: 'low', threshold: 20 });
      }
      if (hasFlag(BG_FLAGS.RANGE_ERROR_HIGH_FLAG, bg.detail.flags)) {
        value = bgMeter.highest + 1;
        annotate.annotateEvent(postbg, { code: 'bg/out-of-range', value: 'high', threshold: bgMeter.highest });
      }
      postbg = postbg.with_value(value)
        .done();
      postrecords.push(postbg);
      if (bg.user_tag_1 || bg.user_tag_2) {
        const s = `${bg.user_tag_1} ${bg.user_tag_2}`;
        let note = cfg.builder.makeNote()
          .with_value(s)
          .with_deviceTime(bg.deviceTime);
        cfg.tzoUtil.fillInUTCInfo(note, bg.jsDate);
        note = note.done();
        debug('Not storing note:', s);
      }
    }
    return records.concat(postrecords);
  };

  const buildSettingsRecord = (data, records) => {
    const downloads = findSpecificRecords(data.log_records, [
      getValueForName(logRecords, 'Download'),
    ]);
    // there can in very rare circumstances be more than one download
    // so we always take the last (most current) one
    const download = data.log_records[downloads[downloads.length - 1]];

    const schedules = {};
    const generateSchedule = (prof_idx) => {
      const keyname = getItemWithValue(PROFILES, 'keyname', 'value', data.profiles[prof_idx].profile_idx);
      const valname = getItemWithValue(PROFILES, 'valuename', 'value', data.profiles[prof_idx].profile_idx);
      const sked = [];
      const addStep = (idx) => {
        const o = { start: data.profiles[prof_idx].steps[idx].starttime };
        o[keyname] = data.profiles[prof_idx].steps[idx][valname];
        sked.push(o);
      };
      addStep(0);
      for (let j = 1; j < data.profiles[prof_idx].steps.length; ++j) {
        if (data.profiles[prof_idx].steps[j][valname] !== sked[sked.length - 1][keyname]) {
          addStep(j);
        }
      }
      return sked;
    };
    const settings = {};
    for (let i = 0; i < data.profiles.length; ++i) {
      if (getItemWithValue(PROFILES, 'isBasal', 'value', data.profiles[i].profile_idx)) {
        if (data.profiles[i].name) {
          schedules[data.profiles[i].name] = generateSchedule(i);
        }
      } else {
        settings[getNameForValue(PROFILES, data.profiles[i].profile_idx)] = generateSchedule(i);
      }
    }
    const bgSettingsByStart = {};
    for (let j = 0; j < settings.bgTarget.length; ++j) {
      const target = settings.bgTarget[j];
      bgSettingsByStart[target.start] = { target };
    }
    for (let k = 0; k < settings.bgThreshold.length; ++k) {
      const threshold = settings.bgThreshold[k];
      if (bgSettingsByStart[threshold.start]) {
        bgSettingsByStart[threshold.start].threshold = threshold;
      } else {
        bgSettingsByStart[threshold.start] = { threshold };
      }
    }

    const bgTargetSettings = [];
    const starts = _.sortBy(Object.keys(bgSettingsByStart), (start) => start);

    for (let l = 0; l < starts.length; ++l) {
      const currentStart = starts[l];
      let start;
      // find the current, or most recent previous target or threshold
      // if there isn't a new one for this start time
      for (let m = l; m >= 0; --m) {
        if (bgSettingsByStart[starts[m]].target) {
          start = starts[m];
          break;
        }
      }
      const thisTarget = bgSettingsByStart[start].target;

      for (let n = l; n >= 0; --n) {
        if (bgSettingsByStart[starts[n]].threshold) {
          start = starts[n];
          break;
        }
      }
      const thisThreshold = bgSettingsByStart[start].threshold;

      bgTargetSettings.push({
        start: parseInt(currentStart, 10),
        target: thisTarget.low,
        high: thisThreshold.amount,
      });
    }

    const settingsUTCTime = sundial.applyTimezone(download.deviceTime, cfg.timezone).toISOString();

    const postsettings = cfg.builder.makePumpSettings()
      .with_activeSchedule(data.basalPrograms.names[data.basalPrograms.enabled_idx].name)
      .with_units({ carb: 'grams', bg: BG_UNITS }) // values are sent in mg/dL even on mmol/L PDMs
      .with_basalSchedules(schedules)
      .with_carbRatio(settings.carbRatio)
      .with_insulinSensitivity(settings.insulinSensitivity)
      .with_bgTarget(bgTargetSettings)
      .with_bolus({
        calculator: {
          enabled: data.eeprom_settings.BOL_CALCS > 0,
          insulin: {
            duration: data.eeprom_settings.INSULIN_DURATION * 30,
            units: 'minutes',
          },
        },
        extended: {
          // normal boluses = 0, percent = 1, units = 2
          enabled: data.eeprom_settings.EXT_BOL_TYPE > 0,
        },
        amountMaximum: {
          value: data.eeprom_settings.BOLUS_MAX / 100.0,
          units: 'Units',
        },
      })
      .with_basal({
        rateMaximum: {
          value: data.eeprom_settings.BASAL_MAX / 100.0,
          units: 'Units/hour',
        },
        temporary: {
          type: TEMP_BASAL_TYPES[data.eeprom_settings.TEMP_BAS_TYPE],
        },
      })
      .with_display({
        bloodGlucose: {
          units: data.eeprom_settings.BG_DISPLAY ? 'mmol/L' : 'mg/dL',
        },
      })
      .with_manufacturers(cfg.deviceInfo.manufacturers)
      .with_model(cfg.deviceInfo.model)
      .with_serialNumber(cfg.deviceInfo.serialNumber)
      .with_time(settingsUTCTime)
      .with_deviceTime(download.deviceTime)
      .with_timezoneOffset(sundial.getOffsetFromZone(settingsUTCTime, cfg.timezone))
      .with_conversionOffset(0)
      .done();

    records.push(postsettings);
    return records;
  };


  const getFile = async (tempFile, retries = 0) => {
    // PowerShell does not notify us when the file is ready,
    // so we may have to make a couple of attempts
    try {
      const res = await fs.readFile(tempFile);
      buf = res.buffer;
      bytes = new Uint8Array(buf);
      fs.unlink(tempFile);
    } catch (err) {
      if (err.code === 'ENOENT') {
        debug('File not found, retrying..');
        await sleep(2000);
        retries += 1;
        if (retries < 5) {
          await getFile(tempFile, retries);
        } else {
          throw new Error('Could not read file from PDM.');
        }
      } else {
        throw err;
      }
    }
  };

  return {
    detect(deviceInfo, cb) {
      debug('no detect function needed');
      cb(null, deviceInfo);
    },

    // eslint-disable-next-line consistent-return
    setup(deviceInfo, progress, cb) {
      debug('Insulet Setup!');
      progress(0);
      const data = { stage: 'setup' };

      if (cfg.filename && cfg.filedata) {
        // the user has already selected a file
        buf = cfg.filedata;
        bytes = new Uint8Array(buf);
        data.filedata = cfg.filedata; // to store as blob
        progress(100);
        return cb(null, data);
      }

      // check if pdm is mounted as a drive

      (async () => {
        try {
          const drivelist = require('drivelist');
          const drives = await drivelist.list();

          let filePath = null;
          debug('Drives:', drives);
          // eslint-disable-next-line no-restricted-syntax
          for (const drive of drives) {
            debug(drive.description);
            if (drive.description && drive.description.toLowerCase().includes('omnipod pdm') && !drive.system) {
              if (drive.mountpoints.length > 0) {
                const devicePath = drive.mountpoints[0].path;
                // eslint-disable-next-line no-await-in-loop
                const contents = await fs.readdir(devicePath);
                const files = _.filter(contents, (file) => {
                  const regex = /(.+\.ibf)/g;
                  return file.match(regex);
                });
                // On Eros PDM there should only be one .ibf file
                filePath = path.join(devicePath, files[0]);
              } else {
                return cb(new Error('File not found. Please unplug PDM and try again.'), null);
              }
            }
          }

          if (filePath) {
            debug('filePath:', filePath);

            const res = await fs.readFile(filePath);
            buf = res.buffer;
            bytes = new Uint8Array(buf);
            progress(100);
            return cb(null, data);
          }

          // no mounted drive with .ibf file, let's try connecting over MTP (Dash)
          const tempPath = (electron.app || electron.remote.app).getPath('temp');

          if (process.platform !== 'win32') {
            const mtp = require('node-mtp');
            mtp.attach();
            const list = mtp.getFileListing();
            console.log('Files:', list);
            const tempFile = path.join(tempPath, 'temp.ibf');
            console.log(mtp.getFile(_.maxBy(list, 'id').id, tempFile));

            const res = await fs.readFile(tempFile);
            buf = res.buffer;
            bytes = new Uint8Array(buf);
            mtp.release();
            await fs.unlink(tempFile);
            progress(100);
            return cb(null, data);
          }
          // using Powershell to read IBF file via MTP
          debug('Storing .ibf file in', tempPath);

          const Shell = require('node-powershell');
          const ps = new Shell({
            executionPolicy: 'Bypass',
            noProfile: true,
          });

          ps.addCommand('$o = New-Object -com Shell.Application');
          ps.addCommand('$phoneObject = $o.NameSpace(17).items() | where { $_.name -eq "Android" }');
          ps.addCommand('$source = $phoneObject.GetFolder.items() | where { $_.name -eq "Internal storage"}');
          ps.addCommand('$sourceFolder = $o.NameSpace($source).self');
          ps.addCommand('$item = $sourceFolder.GetFolder.Items() | Where-Object {$_.Type -eq "IBF File"} | select -Last 1');
          ps.addCommand(`$destFolder = $o.NameSpace("${tempPath}").self`);
          ps.addCommand('$destFolder.GetFolder.CopyHere($item)');
          ps.addCommand('Write-Host $item.Name');

          progress(50);
          debug('Invoking PowerShell..');
          const output = await ps.invoke();
          debug('Copied', output);
          progress(80);
          ps.dispose();

          if (output === '') {
            return cb(new Error('No PDM data found. Please export PDM data again.'), null);
          }

          let tempFile = path.join(tempPath, output.trim());

          // one some PDMs, there is already an .ibf extension added
          if (path.extname(tempFile) === '') {
            tempFile += '.ibf';
          }

          await getFile(tempFile, progress);
          progress(100);
          return cb(null, data);
        } catch (err) {
          return cb(err);
        }
      })();
    },

    connect(progress, data, cb) {
      debug('Insulet Connect!');
      // let's do a validation pass
      data.stage = 'connect';
      progress(0);
      let done = false;
      let offset = 0;
      data.npackets = 0;
      while (!done) {
        const rec = getRecord(offset);
        if (!rec.valid) {
          return cb('Checksum error', rec);
        }
        data.npackets += 1;
        offset += rec.packetlen;
        if (offset >= bytes.length) {
          done = true;
        }
      }

      // we made it through
      progress(100);
      return cb(null, data);
    },

    // eslint-disable-next-line consistent-return
    getConfigInfo(progress, data, cb) {
      debug('Insulet GetConfigInfo!');
      data.stage = 'getConfigInfo';
      progress(0);
      let offset = 0;
      data.ibf_version = getFixedRecord('ibf_version', offset);
      offset += data.ibf_version.packetlen;

      progress(10);
      data.pdm_version = getFixedRecord('pdm_version', offset);
      if (data.pdm_version.pdm_maj >= 3) { // Dash PDM
        isDash = true;
        cfg.deviceInfo.model = 'Dash';
      } else {
        cfg.deviceInfo.model = 'Eros';
      }
      data.deviceModel = cfg.deviceInfo.model; // for metrics

      if (!isDash) {
        // non-Dash PDM has a built-in BGM
        cfg.deviceInfo.manufacturers.push('Abbott');
        cfg.deviceInfo.tags.push('bgm');
      }

      offset += data.pdm_version.packetlen;

      progress(20);
      data.mfg_data = getManufacturingData(offset);
      offset += data.mfg_data.packetlen;

      progress(30);
      data.basalPrograms = getBasalProgramNames(offset);
      offset += data.basalPrograms.packetlen;

      progress(50);
      data.eeprom_settings = getFixedRecord('eeprom_settings', offset);
      offset += data.eeprom_settings.packetlen;

      progress(70);
      data.profiles = getProfiles(offset, data.basalPrograms.names);
      offset += data.profiles.packetlen;

      progress(80);
      data.logDescriptions = getLogDescriptions(offset);
      offset += data.logDescriptions.packetlen;
      data.independent_offset = offset;

      const recnames = ['ibf_version', 'pdm_version', 'mfg_data', 'eeprom_settings'];
      for (let i = 0; i < recnames.length; ++i) {
        if (fixedRecords[recnames[i]].postprocess) {
          const err = fixedRecords[recnames[i]].postprocess(data[recnames[i]]);
          if (err) {
            return cb(err, null);
          }
        }
      }

      if (isElectron()) {
<<<<<<< HEAD
        _.merge(cfg, {
          deviceInfo: {
            model: data.ibf_version.productid,
            deviceTime: data.logDescriptions.deviceTime,
            serialNumber: data.eeprom_settings.serial_number,
            deviceId: `${data.ibf_version.vendorid.slice(0, 3)}${data.ibf_version.productid.slice(0, 3)}'-${data.eeprom_settings.serial_number}`,
          },
        });
        commonFunctions.checkDeviceTime(cfg, (err) => {
=======
        _.merge(cfg, { deviceInfo: {
          deviceTime : data.logDescriptions.deviceTime,
          serialNumber : data.eeprom_settings.serial_number,
          deviceId : data.ibf_version.vendorid.slice(0,3) +
            data.ibf_version.productid.slice(0,3) + '-' +
            data.eeprom_settings.serial_number,
        }});
        commonFunctions.checkDeviceTime(cfg, function(err) {
>>>>>>> 81940fbb
          progress(100);
          return cb(err, data);
        });
      } else {
        return cb(null, data);
      }
    },

    fetchData(progress, data, cb) {
      debug('Insulet FetchData!');
      data.stage = 'fetchData';
      progress(0);
      const log_records = getLogRecords(data);
      data.log_records = log_records;
      progress(100);
      return cb(null, data);
    },

    processData(progress, data, cb) {
      debug('Insulet ProcessData!');
      data.stage = 'processData';
      // data are processed while being loaded
      progress(100);
      return cb(null, data);
    },

    uploadData(progress, data, cb) {
      debug('Insulet UploadData!');
      data.stage = 'uploadData';

      cfg.builder.setDefaults({ deviceId: cfg.deviceInfo.deviceId });

      let postrecords = [];
      let settings = null;
      postrecords = buildSettingsRecord(data, postrecords);
      if (!_.isEmpty(postrecords)) {
        [settings] = postrecords;
      }
      // order of these matters (we use it to ensure the secondary sort order)
      postrecords = buildTimeChangeRecords(data, postrecords, settings);
      postrecords = buildActivationRecords(data, postrecords);
      postrecords = buildAlarmRecords(data, postrecords);
      postrecords = buildOcclusionRecords(data, postrecords);
      postrecords = buildSuspendRecords(data, postrecords);
      postrecords = buildResumeRecords(data, postrecords);
      postrecords = buildBasalRecords(data, postrecords);
      postrecords = buildBolusRecords(data, postrecords);
      postrecords = buildBolusTerminations(data, postrecords);
      postrecords = buildBGRecords(data, postrecords);
      // first sort by log index
      postrecords = _.sortBy(postrecords, (d) => d.index);
      // finally sort by time, including indexed (history) and non-indexed records
      postrecords = _.sortBy(postrecords, (d) => d.time);
      const simulator = insuletSimulatorMaker.make({ settings });
      for (let j = 0; j < postrecords.length; ++j) {
        const datum = postrecords[j];
        switch (datum.type) {
          case 'basal':
            simulator.basal(datum);
            break;
          case 'bolus':
            simulator.bolus(datum);
            break;
          case 'termination':
            if (datum.subType === 'bolus') {
              simulator.bolusTermination(datum);
            }
            break;
          case 'deviceEvent':
            if (datum.subType === 'status') {
              if (datum.status === 'suspended') {
                simulator.suspend(datum);
              } else if (datum.status === 'resumed') {
                if (datum.reason === 'new_pod') {
                  simulator.podActivation(datum);
                } else {
                  simulator.resume(datum);
                }
              } else {
                debug('Unknown deviceEvent status!', datum.status);
              }
            } else if (datum.subType === 'alarm') {
              simulator.alarm(datum);
            } else if (datum.subType === 'reservoirChange') {
              simulator.changeReservoir(datum);
            } else if (datum.subType === 'timeChange') {
              simulator.changeDeviceTime(datum);
            } else {
              debug('deviceEvent of subType %s not passed to simulator!', datum.subType);
            }
            break;
          case 'pumpSettings':
            simulator.pumpSettings(datum);
            break;
          case 'smbg':
            simulator.smbg(datum);
            break;
          case 'wizard':
            simulator.wizard(datum);
            break;
          default:
            debug('[Hand-off to simulator] Unhandled type!', datum.type);
        }
      }
      simulator.finalBasal();

      const sessionInfo = {
        deviceTags: cfg.deviceInfo.tags,
        deviceTime: cfg.deviceInfo.deviceTime,
        deviceManufacturers: cfg.deviceInfo.manufacturers,
        deviceModel: cfg.deviceInfo.model,
        deviceSerialNumber: cfg.deviceInfo.serialNumber,
        deviceId: cfg.deviceInfo.deviceId,
        start: sundial.utcDateString(),
        timeProcessing: cfg.tzoUtil.type,
        tzName: cfg.timezone,
        version: cfg.version,
        blobId: data.blobId,
      };

      data.post_records = simulator.getEvents();

      cfg.api.upload.toPlatform(
        data.post_records,
        sessionInfo,
        progress,
        cfg.groupId,
        (err) => {
          if (err) {
            debug(err);
            progress(100);
            return cb(err, data);
          }

          progress(100);
          return cb(null, data);
        },
      );
    },

    disconnect(progress, data, cb) {
      debug('Insulet Disconnect!');
      data.stage = 'disconnect';
      progress(100);
      return cb(null, data);
    },

    cleanup(progress, data, cb) {
      debug('Insulet Cleanup!');
      data.stage = 'cleanup';
      progress(100);
      delete data.stage;
      return cb(null, data);
    },

    _decodeSerial: decodeSerial,
  };
};<|MERGE_RESOLUTION|>--- conflicted
+++ resolved
@@ -15,7 +15,6 @@
  * == BSD2 LICENSE ==
  */
 
-<<<<<<< HEAD
 /* eslint-disable import/no-extraneous-dependencies, no-param-reassign, camelcase,
     no-bitwise, no-continue, global-require, import/no-unresolved, object-curly-newline */
 import _ from 'lodash';
@@ -50,47 +49,10 @@
 
   _.merge(cfg, {
     deviceInfo: {
-      tags: ['insulin-pump', 'bgm'],
+      tags: ['insulin-pump'],
       manufacturers: ['Insulet'],
     },
   });
-=======
-var _ = require('lodash');
-var util = require('util');
-var fs = require('fs');
-var drivelist = require('drivelist');
-var path = require('path');
-var isElectron = require('is-electron');
-var electron = require('electron');
-
-var sundial = require('sundial');
-
-var struct = require('../../struct.js')();
-var annotate = require('../../eventAnnotations');
-var common = require('./common');
-var commonFunctions = require('../../commonFunctions');
-var logic = require('./objectBuildingLogic');
-var insuletSimulatorMaker = require('./insuletSimulator');
-
-var isBrowser = typeof window !== 'undefined';
-var debug = isBrowser ? require('bows')('InsuletDriver') : console.log;
-
-var TZOUtil = require('../../TimezoneOffsetUtil');
-
-module.exports = function (config) {
-  var cfg = _.clone(config);
-  var buf;
-  var bytes;
-
-  var BG_UNITS = 'mg/dL';
-
-  var isDash = false; // Dash PDM has different output values
-
-  _.merge(cfg, { deviceInfo: {
-    tags : ['insulin-pump'],
-    manufacturers : ['Insulet']
-  }});
->>>>>>> 81940fbb
 
   // all insulin unit readings are in .01 unit increments, so we divide by 100.0 to get units
   // (multiplying by 0.01 tends to cause floating point issues)
@@ -1970,26 +1932,14 @@
       }
 
       if (isElectron()) {
-<<<<<<< HEAD
         _.merge(cfg, {
           deviceInfo: {
-            model: data.ibf_version.productid,
             deviceTime: data.logDescriptions.deviceTime,
             serialNumber: data.eeprom_settings.serial_number,
             deviceId: `${data.ibf_version.vendorid.slice(0, 3)}${data.ibf_version.productid.slice(0, 3)}'-${data.eeprom_settings.serial_number}`,
           },
         });
         commonFunctions.checkDeviceTime(cfg, (err) => {
-=======
-        _.merge(cfg, { deviceInfo: {
-          deviceTime : data.logDescriptions.deviceTime,
-          serialNumber : data.eeprom_settings.serial_number,
-          deviceId : data.ibf_version.vendorid.slice(0,3) +
-            data.ibf_version.productid.slice(0,3) + '-' +
-            data.eeprom_settings.serial_number,
-        }});
-        commonFunctions.checkDeviceTime(cfg, function(err) {
->>>>>>> 81940fbb
           progress(100);
           return cb(err, data);
         });

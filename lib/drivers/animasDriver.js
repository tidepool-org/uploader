--- conflicted
+++ resolved
@@ -970,39 +970,45 @@
     return date;
   };
 
-<<<<<<< HEAD
-  var getRecords = function(request,numRecords,recordSize,cb) {
+  var getRecords = function(request,numRecords,recordSize,percentage,progress,cb) {
 
     var times = null;
+    var cmd = null;
     if(modelNumber === 'IR1295') {
       var recordsPerTime = Math.floor(122 / recordSize);
       debug('Reading',recordsPerTime,'records at a time');
       times = Math.ceil(numRecords / recordsPerTime);
-      numRecords = numRecords | 0x8000; //set highest bit to request packing
+      var numRecordsWithPacking = numRecords | 0x8000; //set highest bit to request packing
+      cmd = readDataPages(request.recordType,0,numRecordsWithPacking);
     }
     else{
       times = numRecords;
-    }
-
-    var cmd = readDataPages(request.recordType,0,numRecords);
+      cmd = readDataPages(request.recordType,0,numRecords);
+    }
+
+
     var index =  0;
-=======
-  var getRecords = function(request,numRecords,percentage,progress,cb) {
-
-    var cmd = readDataPages(request.recordType,0,numRecords);
     var firstPass = true;
     var records = [];
     var prevPercentage = 0;
->>>>>>> 5cf3f4b1
 
     animasCommandResponseAck(cmd, function (err, result) {
       if (err) {
         cb(err, null);
       } else {
-
-<<<<<<< HEAD
-        async.timesSeries(times, function(n, next){
-          console.log('Iteration',n+1,'of maximum',times);
+        // sometimes, the same record is returned twice, so we have to check
+        // the record index until we know we're at the last one
+        var datum = {index:-1};
+        async.whilst(function () { return datum.index+1 < numRecords; }, function(next){
+
+          console.log('Retrieving', datum.index+1,'of',numRecords);
+
+          var newPercentage = (datum.index/numRecords)*10+(10-percentage);
+          if(newPercentage > (prevPercentage+1)) {
+            // only update progress to UI if there's an increase of at least 1 percent
+            prevPercentage = newPercentage;
+            progress(newPercentage);
+          }
 
           var parsePayload = function(result) {
             var payload = [].slice.call(result.payload); // copy to regular array
@@ -1010,10 +1016,12 @@
               // multi-record payload
               var data = [];
               while (payload.length > 4) {
+                datum = request.parser(payload);
                 if(struct.extractInt(payload,4) === 0) {// empty date
-                  return next('packed',data);
+                  datum.empty = true;
+                } else {
+                  datum.empty = false;
                 }
-                var datum = request.parser(payload);
                 datum.index = index;
                 console.log('Datum:', datum);
                 data.push(datum);
@@ -1028,67 +1036,31 @@
                 if(err) {
                   return cb(err, null);
                 }
-                if(n === 0) {
-                  // discard first set of records as they will be duplicate
-                  return next(null,[]);
-                }
                 else{
                   return next(null,data);
                 }
               });
             }
             else {
+              datum = request.parser(payload);
+              console.log('Datum:', datum);
+
               if(struct.extractInt(payload,4) === 0) {// empty date
-                return next('single',null);
-              }else{
-                var datum = request.parser(payload);
-                console.log('Datum:', datum);
-
-                //TODO: double-check extra checksum
-                sendAck(true, function (err, result){
-                  if(err) {
-                    return cb(err, null);
-                  }
-                  return next(err,datum);
-                });
+                datum.empty = true;
               }
-            }
-          };
-=======
-        // sometimes, the same record is returned twice, so we have to check
-        // the record index until we know we're at the last one
-        var datum = {index:-1};
-        async.whilst(function () { return datum.index+1 < numRecords; }, function(next){
-          console.log('Retrieving', datum.index+1,'of',numRecords);
-
-          var newPercentage = (datum.index/numRecords)*10+(10-percentage);
-          if(newPercentage > (prevPercentage+1)) {
-            // only update progress to UI if there's an increase of at least 1 percent
-            prevPercentage = newPercentage;
-            progress(newPercentage);
-          }
-
-          var parsePayload = function(result) {
-            var payload = result.payload;
-            datum = request.parser(payload);
-            console.log('Datum:', datum);
-
-            if(struct.extractInt(payload,4) === 0) {// empty date
-              datum.empty = true;
-            }
-            else{
-              datum.empty = false;
-            }
->>>>>>> 5cf3f4b1
-
-            //TODO: double-check extra checksum
-            sendAck(true, function (err, result){
-              if(err) {
-                return cb(err, null);
+              else{
+                datum.empty = false;
               }
-              records.push(datum);
-              return next(err,records);
-            });
+
+              //TODO: double-check extra checksum
+              sendAck(true, function (err, result){
+                if(err) {
+                  return cb(err, null);
+                }
+                records.push(datum);
+                return next(err,records);
+              });
+            }
           };
 
           // on the first pass, we may already have a payload
@@ -1136,28 +1108,19 @@
                   }, 1000);
                 }
               }
-<<<<<<< HEAD
-            }
-          });
-
-        }, function(obj, result) {
-          if(obj == 'single') {
-            result.pop(); //remove null element
+            });
           }
+          firstPass = false;
+
+        }, function(err, result) {
+          console.log("RESULT:", result);
           if(modelNumber === 'IR1295') {
             result = result.reduce(function(a, b) {
               return a.concat(b);
             }, []);
           }
-=======
-            });
-          }
-          firstPass = false;
-
-        }, function(err, result) {
           // remove empty and invalid records
           _.remove(result, function (item) { return item.empty || item.jsDate === null;});
->>>>>>> 5cf3f4b1
           cb(null,result);
         });
       }
@@ -1548,6 +1511,7 @@
 
         debug('Number of',_getName(RECORD_TYPES, recordType),'records:',numResult);
         var numRecords = numResult.numRecords;
+        var recordSize = numResult.recordSize;
 
         if (recordType === RECORD_TYPES.BASAL_PROGRAM.value) {
           debug('Reading basal schedules');
@@ -1556,7 +1520,7 @@
           numRecords = 1;
         }
 
-        getRecords(request, numRecords, percentage, progress, function(err, result){
+        getRecords(request, numRecords, recordSize, percentage, progress, function(err, result){
           if(err) {
             debug('Resetting and trying again..');
             resetConnection(true, function(connectErr, obj) {
@@ -1566,7 +1530,7 @@
               }else{
                 counters.received = 0;
                 counters.sent = 0;
-                getRecords(request, numRecords, percentage, progress, function(errRetry, resultRetry){
+                getRecords(request, numRecords, recordSize, percentage, progress, function(errRetry, resultRetry){
                   if(errRetry) {
                     //give up
                     return callback(errRetry, null);
@@ -1608,47 +1572,6 @@
             counters.sent = 0;
             getNumberOfRecords(recordType, function (err, result) {
               if(err) {
-<<<<<<< HEAD
-                callback(err,null);
-              }else{
-                debug('Number of',_getName(RECORD_TYPES, recordType),'records:',result);
-                var numRecords = result.numRecords;
-                var recordSize = result.recordSize;
-
-                if (recordType === RECORD_TYPES.BASAL_PROGRAM.value) {
-                  debug('Reading basal schedules');
-                  // TODO: read basal schedules when set to 4 instead of just 1
-                  // pump does not respond in the same way as with other records :(
-                  numRecords = 1;
-                }
-
-                getRecords(request, numRecords, recordSize, function(err, result){
-                  if(err) {
-                    debug('Resetting and trying again..');
-                    resetConnection(true, function(connectErr, obj) {
-                      if(connectErr) {
-                        // give up
-                        return callback(connectErr, null);
-                      }else{
-                        counters.received = 0;
-                        counters.sent = 0;
-                        getRecords(request, numRecords, recordSize, function(errRetry, resultRetry){
-                          if(errRetry) {
-                            //give up
-                            return callback(errRetry, null);
-                          }
-                          else{
-                            progress(percentage);
-                            var ordered = dedupAndCheckOrder(resultRetry);
-                            if (ordered) {
-                              callback(null,ordered);
-                            }
-                            else{
-                              callback(new Error('Some data went missing. Please try again.'),null);
-                            }
-                          }
-                        });
-=======
                 debug('Resetting and trying again..');
                 resetConnection(true, function(connectErr, obj) {
                   if(connectErr) {
@@ -1659,7 +1582,6 @@
                         return cb(err2,null);
                       } else {
                         readRecords(recordType, request, percentage, result2, callback);
->>>>>>> 5cf3f4b1
                       }
                     });
                   }

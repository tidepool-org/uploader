--- conflicted
+++ resolved
@@ -793,8 +793,8 @@
   var tandemLogRequester = function (start, end, callback) {
     // TODO implement and test multi-record download commands (my pump doesn't support the command) -- Matthias
 
-    //console.log('tandemLogRequester', start, end);
-    //console.log(new Date());
+    console.log('tandemLogRequester', start, end);
+    console.log(new Date());
     var send_seq = start;
     var receive_seq = start;
     var alarm_seq = -1;
@@ -853,7 +853,7 @@
               }
               callback(null, pkt);
               if (receive_seq > end) {
-                //console.log('end tandemLogRequester');
+                console.log('end tandemLogRequester');
                 clearInterval(listenTimer);
                 clearTimeout(abortTimer);
               }
@@ -966,31 +966,6 @@
       }
     });
   };
-<<<<<<< HEAD
-
-
-    var tandemFetch = function (progress, data, callback) {
-      var start_exec = new Date().getTime();
-      console.log('getting event ranges');
-      var entries;
-      var end_seq;
-      var start_seq;
-
-      var minIndex;
-      var maxIndex;
-      var currentIndex;
-      var currentElement; //TIME
-      var searchElement = new Date().getTime() - 90 * 24 * 60 * 60 * 1000; //Hardcoded to 90 days
-
-      function getNewestEvent(err, result) {
-
-        if (err) {
-          console.log('error retrieving record', result);
-          callback(err, null);
-        }
-        else {
-=======
->>>>>>> 0f9e95a2
 
 
   var tandemFetch = function (progress, data, callback) {
@@ -1075,24 +1050,6 @@
       }
     }
 
-<<<<<<< HEAD
-      console.log('requesting log size');
-      tandemCommandResponse(COMMANDS.LOG_SIZE_REQ, null, function (err, result) {
-        //console.log ('log req finished', err, result);
-        if (err) {
-          console.log('Error reading log size', err);
-          callback(err, null);
-        }
-        else {
-          //console.log ('received', result);
-          if (result.valid && (result.descriptor == RESPONSES.LOG_SIZE_TE.value)) {
-            entries = result.payload['entries'];
-            end_seq = result.payload['end_seq'];
-            start_seq = result.payload['start_seq']; // limit to 3000 for debugging
-
-            tandemLogRequester(start_seq, start_seq, getOldestEvent);
-          }
-=======
     console.log('requesting log size');
     tandemCommandResponse(COMMANDS.LOG_SIZE_REQ, null, function (err, result) {
       //console.log ('log req finished', err, result);
@@ -1108,7 +1065,6 @@
           start_seq = result.payload['start_seq']; // limit to 3000 for debugging
             
           tandemLogRequester(end_seq, end_seq, getNewestEvent);
->>>>>>> 0f9e95a2
         }
       }
     });
@@ -1519,8 +1475,8 @@
         .with_value(bgEntry.bg)
         .with_units('mg/dL')
         .set('index',bgEntry.index);
-        cfg.tzoUtil.fillInUTCInfo(bgRecord, bgEntry.jsDate);
-        bgRecord.done();
+      cfg.tzoUtil.fillInUTCInfo(bgRecord, bgEntry.jsDate);
+      bgRecord.done();
       records.push(bgRecord);
     });
     return records;

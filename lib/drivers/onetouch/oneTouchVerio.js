/*
 * == BSD2 LICENSE ==
 * Copyright (c) 2017, Tidepool Project
 *
 * This program is free software; you can redistribute it and/or modify it under
 * the terms of the associated License, which is identical to the BSD 2-Clause
 * License as published by the Open Source Initiative at opensource.org.
 *
 * This program is distributed in the hope that it will be useful, but WITHOUT
 * ANY WARRANTY; without even the implied warranty of MERCHANTABILITY or FITNESS
 * FOR A PARTICULAR PURPOSE. See the License for more details.
 *
 * You should have received a copy of the License along with this program; if
 * not, you can obtain one from Tidepool Project at tidepool.org.
 * == BSD2 LICENSE ==
 */

/* eslint-disable max-classes-per-file */

import { assign, clone, invert } from 'lodash';
import sundial from 'sundial';
import TZOUtil from '../../TimezoneOffsetUtil';
import annotate from '../../eventAnnotations';
import crc from '../../crc';
import common from '../../commonFunctions';
<<<<<<< HEAD
// import { sudo as catalinaSudo } from './catalina-sudo/sudo';
import semver from 'semver';
import os from 'os';

// load usb module only on Linux (OSX and Windows use block device access)
// eslint-disable-next-line import/no-extraneous-dependencies
const usb = (process.platform === 'linux') ? require('usb') : null;
=======
import usb from 'usb';
>>>>>>> 54437485

const isBrowser = typeof window !== 'undefined';
// eslint-disable-next-line no-console
const debug = isBrowser ? require('bows')('OneTouchVerio') : console.log;

const VENDOR_IDENTIFICATION = Buffer.from('LifeScan\x00');
const USB_SIGNATURE = {
  RECEIVE: Buffer.from('USBS'),
  SEND: Buffer.from('USBC'),
};
const USB_BULK_BLOCKSIZE = 512;
const USB_INQUIRY_BLOCKSIZE = 96;
const USB_FLAGS_READ = 0x80;
const USB_FLAGS_WRITE = 0x00;
const LINK_LAYER_HEADER_LENGTH = 3;
const LINK_LAYER_CRC_LENGTH = 2;
const STX = 0x02;
const ETX = 0x03;
const RESPONSE_OK = 0x06;
const APPLICATION_LAYER_HEADER_LENGTH = 2;
const WSTRING_ZERO_TERMINATOR_LENGTH = 2;
const CBD_OP_CODE = {
  INQUIRY: 0x12,
  WRITE_10: 0x2a,
  READ_10: 0x28,
};
const CBD_TRANSFER_LENGTH = 1;
const LBA_NUMBER = {
  GENERAL: 3,
  PARAMETER: 4,
};
const SERVICE_ID = 0x04;
const QUERY_TYPE = {
  serialNumber: 0x00,
  deviceModel: 0x01,
  softwareVersion: 0x02,
  unknown: 0x03,
  dateFormat: 0x04,
  timeFormat: 0x05,
  vendorUrl: 0x07,
  languages: 0x09,
};
const QUERY_NAME = invert(QUERY_TYPE);
const PARAMETER_TYPE = {
  timeFormat: 0x00,
  dateFormat: 0x02,
  displayUnit: 0x04,
};
const PARAMETER_NAME = invert(PARAMETER_TYPE);
const UNIT_OF_MEASURE = [
  'mg/dL',
  'mmol/L',
];
const TIMESTAMP_EPOCH = 946684800; // 2000-01-01T00:00:00+00:00

const GLUCOSE_LO = 20;
const GLUCOSE_HI = 600;

class USBScsiDevice {
  constructor() {
    this.usbDataBuffer = Buffer.alloc(0);
    this.usbMassStorageTag = 0;
    this.device = null;
    this.kernelDriverWasAttached = false;
  }

  openDevice(deviceInfo, callback) {
    this.device = usb.findByIds(deviceInfo.vendorId, deviceInfo.productId);
    if (!this.device) {
      return callback(new Error(`Failed to open connection to ${deviceInfo.driverId}`));
    }
    this.device.open();

    if (this.device.interfaces.length < 1) {
      return callback(new Error('No USB interface found!'));
    }
    const deviceInterface = this.device.interfaces[0];

    if (process.platform === 'linux' && deviceInterface.isKernelDriverActive()) {
      debug('openDevice: detachKernelDriver');
      this.kernelDriverWasAttached = true;
      deviceInterface.detachKernelDriver();
    }

    deviceInterface.claim();

    if (deviceInterface.endpoints.length < 2) {
      return callback(new Error('USB interface does not have enough endpoints!'));
    }

    deviceInterface.endpoints[0].transferType = usb.LIBUSB_TRANSFER_TYPE_BULK;
    deviceInterface.endpoints[1].transferType = usb.LIBUSB_TRANSFER_TYPE_BULK;

    [this.inEndpoint, this.outEndpoint] = deviceInterface.endpoints;

    this.inEndpoint.addListener('error', (error) => {
      debug(`${deviceInfo.driverId} inEndpoint.error: ${error}`);
    });

    this.inEndpoint.startPoll(1, USB_BULK_BLOCKSIZE);

    return callback(null);
  }

  closeDevice(callback) {
    if (this.device) {
      const deviceInterface = this.device.interfaces[0];
      deviceInterface.release(true, (err) => {
        if (err) {
          debug('closeDevice: error releasing USB device interface:', err);
        }
        if (this.kernelDriverWasAttached) {
          debug('closeDevice: attachKernelDriver');
          deviceInterface.attachKernelDriver();
          this.kernelDriverWasAttached = false;
        }
        this.device.close();
        this.device = null;
        callback();
      });
    }
  }

  parseUsbLayer(data, callback) {
    if (data && data.length > USB_SIGNATURE.RECEIVE.length) {
      if (data.slice(0, USB_SIGNATURE.RECEIVE.length).equals(USB_SIGNATURE.RECEIVE)) {
        // end of transmission found

        // check status byte
        if (data[data.length - 1] !== 0) {
          debug('parseUsbLayer: Error code:', data[data.length - 1]);
        } else if (callback) {
          // copy reference to pass on
          const receivedData = this.usbDataBuffer;
          // start new buffer
          this.usbDataBuffer = Buffer.alloc(0);
          // pass reference to buffer
          callback(receivedData);
        }
      } else {
        // payload packet found, append to buffer
        this.usbDataBuffer = Buffer.concat([this.usbDataBuffer, data]);
      }
    }
  }

  sendPacket(data) {
    this.outEndpoint.transfer(data, (err) => {
      if (err !== undefined) {
        debug('sendPacket: outEndpoint.error:', err);
        process.exit();
      }
    });
  }

  requestResponse(usbPackets, callback) {
    this.inEndpoint.removeAllListeners('data');
    this.inEndpoint.addListener('data', data => this.parseUsbLayer(data, callback));
    usbPackets.forEach(usbPacketData => this.sendPacket(usbPacketData));
  }

  buildUsbPacket(dataTransferLength, flags, cbd) {
    const usbRequestData = Buffer.alloc(31);
    USB_SIGNATURE.SEND.copy(usbRequestData);
    this.usbMassStorageTag += 1;
    usbRequestData.writeUInt32LE(this.usbMassStorageTag, 4);
    usbRequestData.writeUInt32LE(dataTransferLength, 8);
    usbRequestData.writeUInt8(flags, 12);
    usbRequestData.writeUInt8(cbd.length, 14);
    cbd.copy(usbRequestData, 15);
    return usbRequestData;
  }

  static buildScsiCbd10(opCode, lbaNumber) {
    // event though USB data is little endian, the SCSI CBD uses big endian
    const cbd = Buffer.alloc(10);
    cbd.writeUInt8(opCode, 0);
    cbd.writeUInt32BE(lbaNumber, 2);
    cbd.writeUInt16BE(CBD_TRANSFER_LENGTH, 7);
    return cbd;
  }

  sendScsiWrite10(lbaNumber, usbRequestData, callback) {
    const cbd = this.constructor.buildScsiCbd10(CBD_OP_CODE.WRITE_10, lbaNumber);
    const writeCommand = this.buildUsbPacket(USB_BULK_BLOCKSIZE, USB_FLAGS_WRITE, cbd);
    this.requestResponse([writeCommand, usbRequestData], callback);
  }

  sendScsiRead10(lbaNumber, callback) {
    const cbd = this.constructor.buildScsiCbd10(CBD_OP_CODE.READ_10, lbaNumber);
    this.requestResponse(
      [this.buildUsbPacket(USB_BULK_BLOCKSIZE, USB_FLAGS_READ, cbd)],
      (queryResponseData) => {
        callback(queryResponseData);
      },
    );
  }

  static validateScsiVendorId(data) {
    const VENDOR_ID_OFFSET = 8;
    if (data.length === 36 &&
      data.slice(VENDOR_ID_OFFSET, VENDOR_ID_OFFSET + VENDOR_IDENTIFICATION.length)
        .equals(VENDOR_IDENTIFICATION)) {
      debug('validateScsiVendorId: Found vendor identification');
      return true;
    }
    debug('validateScsiVendorId: Vendor identification not found!');
    return false;
  }

  static buildScsiCbdInquiry(opCode) {
    // event though USB data is little endian, the SCSI CBD uses big endian
    const cbd = Buffer.alloc(10);
    cbd.writeUInt8(opCode, 0);
    cbd.writeUInt16BE(USB_INQUIRY_BLOCKSIZE, 7);
    return cbd;
  }

  checkDevice(callback) {
    const cbd = this.constructor.buildScsiCbdInquiry(CBD_OP_CODE.INQUIRY);
    this.requestResponse(
      [this.buildUsbPacket(USB_INQUIRY_BLOCKSIZE, USB_FLAGS_READ, cbd)],
      (inquiryResponseData) => {
        let error = null;
        if (!this.constructor.validateScsiVendorId(inquiryResponseData)) {
          error = new Error('Vendor identification not found');
        }
        callback(error);
      },
    );
  }

  retrieveData(lbaNumber, usbRequestData, callback) {
    this.sendScsiWrite10(lbaNumber, usbRequestData, () => {
      this.sendScsiRead10(lbaNumber, callback);
    });
  }
}

<<<<<<< HEAD
class BlockDevice {
  constructor() {
    this.fileHandle = null;
  }

  openDevice(deviceInfo, callback) {
    // find correct device path
    (async () => {
      try {
        // eslint-disable-next-line global-require
        const drivelist = require('drivelist');
        const drives = await drivelist.list();

        this.devicePath = null;
        debug('Drives:', JSON.stringify(drives, null, 4));
        // eslint-disable-next-line no-restricted-syntax
        for (const drive of drives) {
          if (drive.description && drive.description.includes('LifeScan') && !drive.system) {
            if ((process.platform === 'win32') && drive.mountpoints.length > 0) {
              this.devicePath = '\\\\.\\'.concat(trimEnd(drive.mountpoints[0].path, '\\'));
            } else {
              this.devicePath = drive.raw;
            }
          }
        }
        if (this.devicePath) {
          debug('devicePath:', this.devicePath);

          if (os.platform() === 'darwin' && semver.compare(os.release(), '19.0.0') >= 0) {
            // >= macOS Catalina
            // const cmd = `chmod a+rw "${this.devicePath}"`;
            // const result = await catalinaSudo(cmd);
            // debug('Result of sudo command:', result);
          }

          // open device for synchronous read and write operation
          fs.open(this.devicePath, 'rs+', (err2, fd) => {
            if (err2) {
              callback(err2);
            } else if (process.platform === 'win32') {
              directIO.setFSCTL_LOCK_VOLUME(fd, 1, (err3) => {
                if (err3) {
                  return callback(err3);
                }
                this.fileHandle = fd;
                return callback(null);
              });
            } else {
              this.fileHandle = fd;
              callback(null);
            }
          });
        } else {
          callback(new Error(`Could not find device "${deviceInfo.driverId}".`));
        }
      } catch (err) {
        callback(err);
      }
    })();
  }

  closeDevice(callback) {
    if (this.fileHandle) {
      fs.closeSync(this.fileHandle);
      this.fileHandle = null;
    }
    if (callback) {
      return callback();
    }
    return null;
  }

  checkDevice(callback) {
    const readBuffer = directIO.getAlignedBuffer(3 * BLOCKDEVICE_BLOCKSIZE, 4096);
    // read first 3 sectors to check if this is the correct device
    fs.read(this.fileHandle, readBuffer, 0, readBuffer.length, 0, (err, numRead) => {
      if (err) {
        this.closeDevice();
        return callback(new Error(`Error reading from device '${this.devicePath}':`, err));
      }
      if (numRead < readBuffer.length) {
        this.closeDevice();
        return callback(new Error(`Error reading enough data from device '${this.devicePath}'.`));
      }
      // make very sure this is the device we are looking for
      if (!readBuffer.slice(0x2b, 0x3b).equals(Buffer.from(BLOCKDEVICE_SIGNATURE))) {
        debug(`Device signature: '${readBuffer.slice(0x2b, 0x3b).toString()}' !== '${BLOCKDEVICE_SIGNATURE}'`);
        this.closeDevice();
        return callback(new Error(`Did not find device signature on '${this.devicePath}'.`));
      }
      if (!readBuffer.slice(BLOCKDEVICE_BLOCKSIZE)
        .equals(Buffer.alloc(2 * BLOCKDEVICE_BLOCKSIZE))) {
        debug('Device data:', readBuffer.slice(BLOCKDEVICE_BLOCKSIZE).toString('hex'));
        this.closeDevice();
        return callback(new Error(`Found unexpected non-zero data on '${this.devicePath}'.`));
      }
      return callback(null);
    });
  }

  retrieveData(lbaNumber, requestData, callback) {
    const seekOffset = lbaNumber * BLOCKDEVICE_BLOCKSIZE;
    fs.write(
      this.fileHandle, requestData, 0, BLOCKDEVICE_BLOCKSIZE, seekOffset,
      (err) => {
        if (err) {
          debug(`retrieveData: Error writing to device '${this.devicePath}':`, err);
          return;
        }
        const readBuffer = directIO.getAlignedBuffer(BLOCKDEVICE_BLOCKSIZE, 4096);
        fs.read(
          this.fileHandle, readBuffer, 0, BLOCKDEVICE_BLOCKSIZE, seekOffset,
          (err2) => {
            if (err2) {
              debug(`retrieveData: Error reading from device '${this.devicePath}':`, err2);
              return;
            }
            callback(readBuffer);
          },
        );
      },
    );
  }
}

=======
>>>>>>> 54437485
class OneTouchVerio {
  constructor(cfg) {
    this.cfg = cfg;
    this.communication = new USBScsiDevice();
  }

  openDevice(deviceInfo, callback) {
    return this.communication.openDevice(deviceInfo, callback);
  }

  closeDevice(callback) {
    return this.communication.closeDevice(callback);
  }

  checkDevice(callback) {
    return this.communication.checkDevice(callback);
  }

  static parseApplicationLayer(data, callback) {
    const responseCode = data[1];
    if (responseCode !== RESPONSE_OK) {
      debug('parseApplicationLayer: Invalid response code:', responseCode);
      return;
    }
    const commandData = data.slice(APPLICATION_LAYER_HEADER_LENGTH);
    if (callback) {
      callback(commandData);
    }
  }

  static parseLinkLayer(data, callback) {
    if (data.length !== USB_BULK_BLOCKSIZE) {
      debug('parseLinkLayer: Invalid data blocksize:', data.length);
      return;
    }
    if (data[0] !== STX) {
      debug('parseLinkLayer: Invalid start byte:', data[0]);
      return;
    }
    const length = data.readUInt16LE(1);
    if (data[length - 1 - LINK_LAYER_CRC_LENGTH] !== ETX) {
      debug('parseLinkLayer: Invalid end byte:', data[length - 1 - LINK_LAYER_CRC_LENGTH]);
      return;
    }
    const crc16 = data.readUInt16LE(length - LINK_LAYER_CRC_LENGTH);
    const calculatedCrc16 =
      crc.calcCRC_A(data.slice(0, length - LINK_LAYER_CRC_LENGTH), length - LINK_LAYER_CRC_LENGTH);
    if (crc16 !== calculatedCrc16) {
      debug('parseLinkLayer: CRC error:', crc16, '!=', calculatedCrc16);
      return;
    }
    const applicationData =
      data.slice(LINK_LAYER_HEADER_LENGTH, length - 1 - LINK_LAYER_CRC_LENGTH);
    callback(applicationData);
  }

  retrieveData(lbaNumber, linkLayerRequestData, callback) {
    this.communication.retrieveData(lbaNumber, linkLayerRequestData, (linkResponseData) => {
      this.constructor.parseLinkLayer(linkResponseData, (applicationResponseData) => {
        this.constructor.parseApplicationLayer(applicationResponseData, (commandData) => {
          callback(commandData);
        });
      });
    });
  }

  static buildLinkLayerFrame(applicationData) {
    const length = LINK_LAYER_HEADER_LENGTH + applicationData.length + 1 + LINK_LAYER_CRC_LENGTH;
    const data = Buffer.alloc(length);
    data[0] = STX;
    data.writeUInt16LE(length, 1);
    applicationData.copy(data, LINK_LAYER_HEADER_LENGTH);
    data[length - 1 - LINK_LAYER_CRC_LENGTH] = ETX;
    const calculatedCrc16 =
      crc.calcCRC_A(data.slice(0, length - LINK_LAYER_CRC_LENGTH), length - LINK_LAYER_CRC_LENGTH);
    data.writeUInt16LE(calculatedCrc16, length - LINK_LAYER_CRC_LENGTH);
    return data;
  }

  retrieveQueryData(queryType, callback) {
    const linkRequestData = Buffer.alloc(USB_BULK_BLOCKSIZE);
    const applicationData = Buffer.from([SERVICE_ID, 0xe6, 0x02, queryType]);
    this.constructor.buildLinkLayerFrame(applicationData).copy(linkRequestData);
    this.retrieveData(LBA_NUMBER.GENERAL, linkRequestData, (commandData) => {
      const responseString = commandData
        .slice(0, commandData.length - WSTRING_ZERO_TERMINATOR_LENGTH).toString('utf16le');
      debug('parseQueryResponse:', QUERY_NAME[queryType], ':', responseString);
      const data = {};
      data[QUERY_NAME[queryType]] = responseString;
      callback(null, data);
    });
  }

  retrieveParameterData(parameterType, callback) {
    const linkRequestData = Buffer.alloc(USB_BULK_BLOCKSIZE);
    const applicationData = Buffer.from([SERVICE_ID, parameterType, 0x00]);
    this.constructor.buildLinkLayerFrame(applicationData).copy(linkRequestData);
    this.retrieveData(LBA_NUMBER.PARAMETER, linkRequestData, (commandData) => {
      let responseString;
      if (parameterType === PARAMETER_TYPE.displayUnit) {
        responseString = UNIT_OF_MEASURE[commandData.readUInt32LE()];
      } else {
        responseString = commandData
          .slice(0, commandData.length - WSTRING_ZERO_TERMINATOR_LENGTH).toString('utf16le');
      }
      debug('parseParameterResponse:', PARAMETER_NAME[parameterType], ':', responseString);
      const data = {};
      data[PARAMETER_NAME[parameterType]] = responseString;
      callback(null, data);
    });
  }

  retrieveRTCData(callback) {
    const linkRequestData = Buffer.alloc(USB_BULK_BLOCKSIZE);
    const applicationData = Buffer.from([SERVICE_ID, 0x20, 0x02]);
    this.constructor.buildLinkLayerFrame(applicationData).copy(linkRequestData);
    this.retrieveData(LBA_NUMBER.GENERAL, linkRequestData, (commandData) => {
      const timestamp = commandData.readUInt32LE(0);
      debug('parseRTCResponse:', timestamp);
      if (timestamp) {
        callback(this.constructor.getDate(timestamp));
      } else {
        callback(null);
      }
    });
  }

  setRTCData(timestamp, callback) {
    const linkRequestData = Buffer.alloc(USB_BULK_BLOCKSIZE);
    const applicationData = Buffer.from([SERVICE_ID, 0x20, 0x01, 0x00, 0x00, 0x00, 0x00]);
    applicationData.writeUInt32LE(timestamp, 3);
    this.constructor.buildLinkLayerFrame(applicationData).copy(linkRequestData);
    this.retrieveData(LBA_NUMBER.GENERAL, linkRequestData, () => {
      callback(null);
    });
  }

  retrieveRecordCount(callback) {
    const linkRequestData = Buffer.alloc(USB_BULK_BLOCKSIZE);
    const applicationData = Buffer.from([SERVICE_ID, 0x27, 0x00]);
    this.constructor.buildLinkLayerFrame(applicationData).copy(linkRequestData);
    this.retrieveData(LBA_NUMBER.GENERAL, linkRequestData, (commandData) => {
      const recordCount = commandData.readUInt16LE();
      debug('retrieveRecordCount:', recordCount);
      const data = {};
      data.recordCount = recordCount;
      callback(null, data);
    });
  }

  static getDate(timestamp) {
    return new Date((TIMESTAMP_EPOCH + timestamp) * 1000);
  }

  retrieveRecord(recordIndex, callback) {
    const linkRequestData = Buffer.alloc(USB_BULK_BLOCKSIZE);
    const applicationData = Buffer.from([SERVICE_ID, 0x31, 0x02, 0x00, 0x00, 0x00]);
    applicationData.writeUInt16LE(recordIndex, 3);
    this.constructor.buildLinkLayerFrame(applicationData).copy(linkRequestData);
    this.retrieveData(LBA_NUMBER.GENERAL, linkRequestData, (commandData) => {
      const data = {};
      debug('Raw result:', commandData.toString('hex'));
      data.globalRecordIndex = commandData.readUInt16LE(3);
      data.timestamp = this.constructor.getDate(commandData.readUInt32LE(5));
      data.glucoseValueMgdl = commandData.readUInt16LE(9);
      // eslint-disable-next-line no-bitwise
      data.controlSolution = !!(0x01 & commandData.readUInt8(2));
      debug('retrieveRecord:', data);
      callback(null, data);
    });
  }

  retrieveRecords(recordCount, callback) {
    const records = [];
    const cb = (error, data) => {
      records.push(data);
      if (records.length < recordCount) {
        this.retrieveRecord(records.length, cb);
      } else {
        callback(null, records);
      }
    };
    this.retrieveRecord(records.length, cb);
  }

  static addOutOfRangeAnnotation(recordBuilder, low, high, step, type) {
    if (low !== null && recordBuilder.value < low + step) {
      recordBuilder.with_value(low);
      annotate.annotateEvent(recordBuilder, {
        code: `${type}/out-of-range`,
        value: 'low',
        threshold: low + step,
      });
    } else if (high !== null && recordBuilder.value > high - step) {
      recordBuilder.with_value(high);
      annotate.annotateEvent(recordBuilder, {
        code: `${type}/out-of-range`,
        value: 'high',
        threshold: high - step,
      });
    }
  }

  processData(data) {
    const postRecords = [];
    data.records.forEach((record) => {
      if (!record.controlSolution) {
        // values are always in 'mg/dL', independent of the unitOfMeasure setting
        const recordBuilder = this.cfg.builder.makeSMBG()
          .with_value(record.glucoseValueMgdl)
          .with_units('mg/dL')
          .with_deviceTime(sundial.formatDeviceTime(record.timestamp))
          .set('index', record.globalRecordIndex);

        this.cfg.tzoUtil.fillInUTCInfo(recordBuilder, record.timestamp);

        this.constructor.addOutOfRangeAnnotation(recordBuilder, GLUCOSE_LO, GLUCOSE_HI, 1, 'bg');

        const postRecord = recordBuilder.done();
        delete postRecord.index;
        postRecords.push(postRecord);
      }
    });
    return postRecords;
  }
}

export default function (config) {
  const cfg = clone(config);
  const driver = new OneTouchVerio(cfg);

  // With no date & time settings changes available,
  // timezone is applied across-the-board
  cfg.tzoUtil = new TZOUtil(cfg.timezone, new Date().toISOString(), []);
  assign(cfg.deviceInfo, {
    tags: ['bgm'],
    manufacturers: ['LifeScan'],
  });

  return {
    /* eslint no-param-reassign:
       [ "error", { "props": true, "ignorePropertyModificationsFor": ["data"] } ] */

    /* we let the default detect method handle this
    detect(deviceInfo, cb) {
      cb(null, deviceInfo);
    },
    */

    setup(deviceInfo, progress, cb) {
      progress(100);
      cb(null, { deviceInfo });
    },

    connect(progress, data, cb) {
      progress(0);
      driver.openDevice(data.deviceInfo, (err) => {
        if (err) {
          debug('Cannot open device:', err);
          cb(err, null);
          return;
        }
        progress(20);
        driver.checkDevice((err2) => {
          if (err2) {
            cb(err2, null);
            return;
          }
          data.disconnect = false;
          progress(100);
          cb(null, data);
        });
      });
    },

    getConfigInfo(progress, data, cb) {
      progress(0);
      const querySerial = QUERY_TYPE.serialNumber;
      driver.retrieveQueryData(querySerial, (err, serialNumber) => {
        if (err) {
          cb(err, null);
          return;
        }
        assign(cfg.deviceInfo, serialNumber);

        const queryModel = QUERY_TYPE.deviceModel;
        driver.retrieveQueryData(queryModel, (err2, deviceModel) => {
          if (err2) {
            cb(err2, null);
            return;
          }
          assign(cfg.deviceInfo, { model: deviceModel.deviceModel });
          data.deviceModel = cfg.deviceInfo.model; // for metrics
          progress(100);

          cfg.deviceInfo.deviceId =
            `${cfg.deviceInfo.model.replace(/\s+/g, '')}-${cfg.deviceInfo.serialNumber}`;

          driver.retrieveRTCData((rtcTime) => {
            cfg.deviceInfo.deviceTime = sundial.formatDeviceTime(rtcTime);
            common.checkDeviceTime(cfg, (timeErr, serverTime) => {
              if (timeErr) {
                if (timeErr === 'updateTime') {
                  cfg.deviceInfo.annotations = 'wrong-device-time';
                  const newDateTime = ((serverTime.getTime() / 1000) +
                    (sundial.getOffsetFromZone(serverTime, cfg.timezone) * 60)) -
                    TIMESTAMP_EPOCH;
                  driver.setRTCData(newDateTime, () => {
                    cb(null, data);
                  });
                } else {
                  driver.closeDevice(() => {
                    cb(timeErr, data);
                  });
                }
              } else {
                cb(null, data);
              }
            });
          });
        });
      });
    },

    fetchData(progress, data, cb) {
      progress(0);
      driver.retrieveRecordCount((err1, resultData1) => {
        if (err1) {
          cb(err1, null);
          return;
        }
        debug('fetchData: recordCount: ', resultData1.recordCount);
        if (resultData1.recordCount === 0) {
          data.records = [];
          cb(new Error('Device has no records to upload'), null);
          return;
        }

        driver.retrieveRecords(resultData1.recordCount, (err2, records) => {
          if (err2) {
            cb(err2, null);
            return;
          }
          data.records = records;
          cb(null, data);
        });
      });
    },

    processData(progress, data, cb) {
      debug('processData: num records:', data.records.length);
      progress(0);

      cfg.builder.setDefaults({ deviceId: cfg.deviceInfo.deviceId });

      data.postRecords = driver.processData(data);
      data.processData = true;

      progress(100);
      cb(null, data);
    },

    uploadData(progress, data, cb) {
      debug('uploadData: num post records:', data.postRecords.length);
      progress(0);

      const sessionInfo = {
        deviceTags: cfg.deviceInfo.tags,
        deviceManufacturers: cfg.deviceInfo.manufacturers,
        deviceModel: cfg.deviceInfo.model,
        deviceSerialNumber: cfg.deviceInfo.serialNumber,
        deviceTime: data.deviceInfo.deviceTime,
        deviceId: cfg.deviceInfo.deviceId,
        start: sundial.utcDateString(),
        timeProcessing: cfg.tzoUtil.type,
        tzName: cfg.timezone,
        version: cfg.version,
      };

      if (cfg.deviceInfo.annotations) {
        annotate.annotateEvent(sessionInfo, cfg.deviceInfo.annotations);
      }

      cfg.api.upload.toPlatform(
        data.postRecords, sessionInfo, progress, cfg.groupId,
        (err, result) => {
          progress(100);

          if (err) {
            debug(err);
            debug(result);
            return cb(err, data);
          }
          data.cleanup = true;
          return cb(null, data);
        },
        'dataservices',
      );
    },

    disconnect(progress, data, cb) {
      progress(0);
      driver.closeDevice(() => {
        progress(100);
        cb(null, data);
      });
    },

    cleanup(progress, data, cb) {
      progress(100);
      cb(null, data);
    },
  };
}<|MERGE_RESOLUTION|>--- conflicted
+++ resolved
@@ -23,17 +23,12 @@
 import annotate from '../../eventAnnotations';
 import crc from '../../crc';
 import common from '../../commonFunctions';
-<<<<<<< HEAD
-// import { sudo as catalinaSudo } from './catalina-sudo/sudo';
 import semver from 'semver';
 import os from 'os';
 
 // load usb module only on Linux (OSX and Windows use block device access)
 // eslint-disable-next-line import/no-extraneous-dependencies
 const usb = (process.platform === 'linux') ? require('usb') : null;
-=======
-import usb from 'usb';
->>>>>>> 54437485
 
 const isBrowser = typeof window !== 'undefined';
 // eslint-disable-next-line no-console
@@ -273,134 +268,6 @@
   }
 }
 
-<<<<<<< HEAD
-class BlockDevice {
-  constructor() {
-    this.fileHandle = null;
-  }
-
-  openDevice(deviceInfo, callback) {
-    // find correct device path
-    (async () => {
-      try {
-        // eslint-disable-next-line global-require
-        const drivelist = require('drivelist');
-        const drives = await drivelist.list();
-
-        this.devicePath = null;
-        debug('Drives:', JSON.stringify(drives, null, 4));
-        // eslint-disable-next-line no-restricted-syntax
-        for (const drive of drives) {
-          if (drive.description && drive.description.includes('LifeScan') && !drive.system) {
-            if ((process.platform === 'win32') && drive.mountpoints.length > 0) {
-              this.devicePath = '\\\\.\\'.concat(trimEnd(drive.mountpoints[0].path, '\\'));
-            } else {
-              this.devicePath = drive.raw;
-            }
-          }
-        }
-        if (this.devicePath) {
-          debug('devicePath:', this.devicePath);
-
-          if (os.platform() === 'darwin' && semver.compare(os.release(), '19.0.0') >= 0) {
-            // >= macOS Catalina
-            // const cmd = `chmod a+rw "${this.devicePath}"`;
-            // const result = await catalinaSudo(cmd);
-            // debug('Result of sudo command:', result);
-          }
-
-          // open device for synchronous read and write operation
-          fs.open(this.devicePath, 'rs+', (err2, fd) => {
-            if (err2) {
-              callback(err2);
-            } else if (process.platform === 'win32') {
-              directIO.setFSCTL_LOCK_VOLUME(fd, 1, (err3) => {
-                if (err3) {
-                  return callback(err3);
-                }
-                this.fileHandle = fd;
-                return callback(null);
-              });
-            } else {
-              this.fileHandle = fd;
-              callback(null);
-            }
-          });
-        } else {
-          callback(new Error(`Could not find device "${deviceInfo.driverId}".`));
-        }
-      } catch (err) {
-        callback(err);
-      }
-    })();
-  }
-
-  closeDevice(callback) {
-    if (this.fileHandle) {
-      fs.closeSync(this.fileHandle);
-      this.fileHandle = null;
-    }
-    if (callback) {
-      return callback();
-    }
-    return null;
-  }
-
-  checkDevice(callback) {
-    const readBuffer = directIO.getAlignedBuffer(3 * BLOCKDEVICE_BLOCKSIZE, 4096);
-    // read first 3 sectors to check if this is the correct device
-    fs.read(this.fileHandle, readBuffer, 0, readBuffer.length, 0, (err, numRead) => {
-      if (err) {
-        this.closeDevice();
-        return callback(new Error(`Error reading from device '${this.devicePath}':`, err));
-      }
-      if (numRead < readBuffer.length) {
-        this.closeDevice();
-        return callback(new Error(`Error reading enough data from device '${this.devicePath}'.`));
-      }
-      // make very sure this is the device we are looking for
-      if (!readBuffer.slice(0x2b, 0x3b).equals(Buffer.from(BLOCKDEVICE_SIGNATURE))) {
-        debug(`Device signature: '${readBuffer.slice(0x2b, 0x3b).toString()}' !== '${BLOCKDEVICE_SIGNATURE}'`);
-        this.closeDevice();
-        return callback(new Error(`Did not find device signature on '${this.devicePath}'.`));
-      }
-      if (!readBuffer.slice(BLOCKDEVICE_BLOCKSIZE)
-        .equals(Buffer.alloc(2 * BLOCKDEVICE_BLOCKSIZE))) {
-        debug('Device data:', readBuffer.slice(BLOCKDEVICE_BLOCKSIZE).toString('hex'));
-        this.closeDevice();
-        return callback(new Error(`Found unexpected non-zero data on '${this.devicePath}'.`));
-      }
-      return callback(null);
-    });
-  }
-
-  retrieveData(lbaNumber, requestData, callback) {
-    const seekOffset = lbaNumber * BLOCKDEVICE_BLOCKSIZE;
-    fs.write(
-      this.fileHandle, requestData, 0, BLOCKDEVICE_BLOCKSIZE, seekOffset,
-      (err) => {
-        if (err) {
-          debug(`retrieveData: Error writing to device '${this.devicePath}':`, err);
-          return;
-        }
-        const readBuffer = directIO.getAlignedBuffer(BLOCKDEVICE_BLOCKSIZE, 4096);
-        fs.read(
-          this.fileHandle, readBuffer, 0, BLOCKDEVICE_BLOCKSIZE, seekOffset,
-          (err2) => {
-            if (err2) {
-              debug(`retrieveData: Error reading from device '${this.devicePath}':`, err2);
-              return;
-            }
-            callback(readBuffer);
-          },
-        );
-      },
-    );
-  }
-}
-
-=======
->>>>>>> 54437485
 class OneTouchVerio {
   constructor(cfg) {
     this.cfg = cfg;

/*
 * == BSD2 LICENSE ==
 * Copyright (c) 2014, Tidepool Project
 *
 * This program is free software; you can redistribute it and/or modify it under
 * the terms of the associated License, which is identical to the BSD 2-Clause
 * License as published by the Open Source Initiative at opensource.org.
 *
 * This program is distributed in the hope that it will be useful, but WITHOUT
 * ANY WARRANTY; without even the implied warranty of MERCHANTABILITY or FITNESS
 * FOR A PARTICULAR PURPOSE. See the License for more details.
 *
 * You should have received a copy of the License along with this program; if
 * not, you can obtain one from Tidepool Project at tidepool.org.
 * == BSD2 LICENSE ==
 */

import {clone, assign} from 'lodash';
import async from 'async';
import sundial from 'sundial';

import {FreeStyleLibreProtocol} from './freeStyleLibreProtocol';
import {FreeStyleLibreData} from './freeStyleLibreData';
import {DB_TABLE_ID, CFG_TABLE_ID, DEVICE_MODEL_NAME} from './freeStyleLibreConstants';

const isBrowser = typeof window !== 'undefined';
const debug = isBrowser ? require('bows')('FreeStyleLibreDriver') : console.log;


export default function (config) {

  const cfg = clone(config);
  const hidDevice = config.deviceComms;
  const protocol = new FreeStyleLibreProtocol(cfg);
  const dataParser = new FreeStyleLibreData(cfg);

  return {
    detect: function (deviceInfo, cb) {
      //debug('detect: no detect function needed', arguments);
      cb(null, deviceInfo);
    },

    setup: function (deviceInfo, progress, cb) {
      progress(100);
      cb(null, {deviceInfo: deviceInfo});
    },

    connect: function (progress, data, cb) {
      hidDevice.connect(data.deviceInfo, FreeStyleLibreProtocol.probe, err => {
        if (err) {
          return cb(err);
        }
        protocol.initCommunication(() => {
          // ignore results of init as it seems not to be relevant to the following communication
          data.disconnect = false;
          progress(100);
          cb(null, data);
        });
      });
    },

    getConfigInfo: function (progress, data, cb) {
      progress(0);

      const getterFunctions = [
        cb => { protocol.getSerialNumber(cb); },
        cb => { protocol.getFirmwareVersion(cb); },
        cb => { protocol.getDBRecordNumber(cb); }
      ];
      let counter = 0;
      async.series(getterFunctions, (err, result) => {
        counter += 1;
        progress(100 * (counter / getterFunctions.length));

        if (err) {
          debug('getConfigInfo: ', err);
          return cb(err, null);
        }
        data.connect = true;
        result.forEach(element => {
          if (typeof element === 'object') {
            debug('getConfigInfo: result object: ', element);
            assign(data.deviceInfo, element);
          }
        });
        debug('getConfigInfo: data: ', data);

        cb(null, data);
      });
    },

    fetchData: function (progress, data, cb) {
      progress(0);

      const getterFunctions = [
        cb => { protocol.setCompression(1, cb); },
        cb => { protocol.getDbSchema(cb); },
        cb => { protocol.getCfgSchema(cb); },
        cb => { protocol.getDateTime(cb); },
        cb => { protocol.getCfgData(CFG_TABLE_ID.METER_FACTORY_CONFIGURATION, cb); },
        cb => { protocol.getCfgData(CFG_TABLE_ID.METER_SETTINGS, cb); },
        cb => { protocol.getCfgData(CFG_TABLE_ID.USER_PATIENT_CONFIGURATION, cb); },
        cb => { protocol.getCfgData(CFG_TABLE_ID.USER_PATIENT_SETTINGS, cb); },
        cb => { protocol.getCfgData(CFG_TABLE_ID.INSULIN_SETTINGS, cb); },
        cb => { protocol.getCfgData(CFG_TABLE_ID.REMINDER_STRING, cb); },
        cb => { protocol.getCfgData(CFG_TABLE_ID.SMART_TAG_NOTES, cb); },
        cb => { protocol.getCfgData(CFG_TABLE_ID.STORED_SENSOR_INFORMATION, cb); },
        cb => { protocol.getCfgData(CFG_TABLE_ID.REMINDER_DATA, cb); },
        cb => { protocol.getDatabase(DB_TABLE_ID.GLUCOSE_RESULT, cb); },
        cb => { protocol.getDatabase(DB_TABLE_ID.RAPID_ACTING_INSULIN, cb); },
        cb => { protocol.getDatabase(DB_TABLE_ID.HISTORICAL_DATA, cb); },
        cb => { protocol.getDatabase(DB_TABLE_ID.EVENT, cb); },
      ];

      data.aapPackets = [];
      let counter = 0;
      async.series(getterFunctions, (err, results) => {
        counter += 1;
        progress(100 * (counter / getterFunctions.length));

        if (err) {
          debug('fetchData: error: ', err);
          return cb(err, data);
        }
        results.forEach(aapPackets => {
          if (typeof aapPackets === 'object') {
            debug('fetchData: num aapPackets: ' + aapPackets.length);
            data.aapPackets = data.aapPackets.concat(aapPackets);
          }
        });
        return cb(null, data);
      });
    },

    processData: function (progress, data, cb) {
      debug('in processData');
      progress(0);

<<<<<<< HEAD
      data.deviceInfo.deviceId = data.deviceInfo.driverId + '-' + data.deviceInfo.serialNumber;
      cfg.builder.setDefaults({ deviceId: data.deviceInfo.deviceId});

      data.post_records = dataParser.processAapPackets(data.aapPackets);
=======
      data.post_records = dataParser.processAapPackets(data.aapPackets, data.deviceInfo.dbRecordNumber);
>>>>>>> de83147d

      progress(100);
      data.processData = true;
      return cb(null, data);
    },

    uploadData: function (progress, data, cb) {
      debug('in uploadData');
      progress(0);

      var sessionInfo = {
        deviceTags: ['bgm', 'cgm'],
        deviceManufacturers: ['Abbott'],
        deviceModel: DEVICE_MODEL_NAME,
        deviceSerialNumber: data.deviceInfo.serialNumber,
        deviceId: data.deviceInfo.deviceId,
        start: sundial.utcDateString(),
        timeProcessing: cfg.tzoUtil.type,
        tzName : cfg.timezone,
        version: cfg.version
      };

      cfg.api.upload.toPlatform(data.post_records, sessionInfo, progress, cfg.groupId, (err, result) => {
        progress(100);

        if (err) {
          debug(err);
          debug(result);
          return cb(err, data);
        } else {
          data.cleanup = true;
          return cb(null, data);
        }
      });
    },

    disconnect: function (progress, data, cb) {
      debug('in disconnect');
      hidDevice.removeListeners();
      // Due to an upstream bug in HIDAPI on Windoze, we have to send a command
      // to the device to ensure that the listeners are removed before we disconnect
      // For more details, see https://github.com/node-hid/node-hid/issues/61
      hidDevice.send(FreeStyleLibreProtocol.buildHidPacket(0x00, ''), () => {
        progress(100);
        cb(null, data);
      });
    },

    cleanup: function (progress, data, cb) {
      debug('in cleanup');
      if (!data.disconnect) {
        hidDevice.disconnect(data, () => {
          progress(100);
          data.cleanup = true;
          data.disconnect = true;
          cb(null, data);
        });
      } else {
        progress(100);
      }
    }
  };
};<|MERGE_RESOLUTION|>--- conflicted
+++ resolved
@@ -136,14 +136,10 @@
       debug('in processData');
       progress(0);
 
-<<<<<<< HEAD
       data.deviceInfo.deviceId = data.deviceInfo.driverId + '-' + data.deviceInfo.serialNumber;
       cfg.builder.setDefaults({ deviceId: data.deviceInfo.deviceId});
 
-      data.post_records = dataParser.processAapPackets(data.aapPackets);
-=======
       data.post_records = dataParser.processAapPackets(data.aapPackets, data.deviceInfo.dbRecordNumber);
->>>>>>> de83147d
 
       progress(100);
       data.processData = true;

--- conflicted
+++ resolved
@@ -1910,11 +1910,8 @@
         postrecords = buildBasalRecords(data, postrecords);
         postrecords = buildNewDayRecords(data, postrecords);
         postrecords = buildBGRecords(data, postrecords);
-<<<<<<< HEAD
         postrecords = buildTempBasalRecords(data, postrecords);
-=======
         postrecords = buildCartridgeChangeRecords(data, postrecords);
->>>>>>> d966389e
         postrecords = buildSuspendRecords(data, postrecords);
         postrecords = buildResumeRecords(data, postrecords);
         postrecords = buildAlarmRecords(data, postrecords);

/*
 * == BSD2 LICENSE ==
 * Copyright (c) 2014-2015, Tidepool Project
 *
 * This program is free software; you can redistribute it and/or modify it under
 * the terms of the associated License, which is identical to the BSD 2-Clause
 * License as published by the Open Source Initiative at opensource.org.
 *
 * This program is distributed in the hope that it will be useful, but WITHOUT
 * ANY WARRANTY; without even the implied warranty of MERCHANTABILITY or FITNESS
 * FOR A PARTICULAR PURPOSE. See the License for more details.
 *
 * You should have received a copy of the License along with this program; if
 * not, you can obtain one from Tidepool Project at tidepool.org.
 * == BSD2 LICENSE ==
 */

/* globals __DEBUG__ */

var _ = require('lodash');
var struct = require('./../struct.js')();
var sundial = require('sundial');

var tandemSimulatorMaker = require('../tandem/tandemSimulator');

var TZOUtil = require('../TimezoneOffsetUtil');
var debug = require('../bows')('TandemDriver');

module.exports = function (config) {
  var cfg = config;

  var SYNC_BYTE = 0x55;

  var getFlagNames = function (list, v) {
    var flags = [];
    for (var i in list) {
      if (list[i].value & v) {
        flags.push(list[i].name);
      }
    }
    return flags;
  };

  var BASAL_CHANGE_TYPE_FLAGS = [
    {value: 0x01, name: 'timed_segment'},
    {value: 0x02, name: 'new_profile'},
    {value: 0x04, name: 'temp_rate_start'},
    {value: 0x08, name: 'temp_rate_end'},
    {value: 0x10, name: 'pump_suspended'},
    {value: 0x20, name: 'pump_resumed'},
    {value: 0x40, name: 'pump_shut_down'}
  ];

  var RESPONSES = {
    VERSION_TE: {
      value: 81,
      name: 'Version Message',
      version: 36102,
      format: '16Z16Z20.ii8Zi....8Z50.i',
      fields: ['arm_sw_ver', 'msp_sw_ver', 'pump_sn', 'pump_part_no', 'pump_rev', 'pcba_sn', 'pcba_rev', 'model_no']
    },
    COMMAND_ACK: {
      value: 123,
      name: 'Command Acknowledge',
      version: 36102,
      format: 'bb',
      fields: ['msg_id', 'success']
    },
    LOG_ENTRY_TE: {
      value: 125,
      name: 'Event History Log Entry',
      version: 36102,
      format: 'i2.hiii16B',
      fields: ['index', 'header_id', 'header_ts', 'header_log_seq_no', 'header_spare', 'tdeps'],
      postprocess: function (rec) {
        addTimestamp(rec, rec.header_ts);
        var recordType = getLogRecordById(rec.header_id);
        if (recordType != null) {
          _.assign(rec, struct.unpack(rec.tdeps, 0, recordType.format, recordType.fields));
          rec.name = getLogRecordName(rec.header_id); // for debugging
          if (recordType.postprocess) {
            recordType.postprocess(rec);
          }
          delete rec.tdeps;
        }
      }
    },
    LOG_SIZE_TE: {
      value: 169,
      name: 'Event History Log Size Response',
      version: 36102,
      format: 'iii',
      fields: ['entries', 'start_seq', 'end_seq']
    },
    IDP_LIST_TE: {
      value: 174, name: 'Personal Profile List Message', version: 36102, format: 'b6b',
      fields: ['num_available',
        'slot1', /* active */  'slot2', 'slot3', 'slot4', 'slot5', 'slot6']
    },
    // tricky. contains packed structures and fixed-length
    // zero-terminated strings. be sure to test extensively.
    IDP_TE: {
      value: 176, name: 'Personal Profile Message', version: 36102, format: 'b17zb208Bhhbb',
      fields: ['idp', 'name', 'tdep_num', 'tdeps', 'insulin_duration', 'max_bolus', 'carb_entry', 'status'],
      postprocess: function (rec) {
        rec.insulin_duration = rec.insulin_duration * sundial.MIN_TO_MSEC;
        rec.max_bolus = rec.max_bolus * 0.001;
        rec.carb_entry = rec.carb_entry ? 'carbs' : 'units';

        var tdeps = [];
        var tdep_size = struct.structlen(IDP_TDEP.format);
        for (var i = 0; i < rec.tdep_num; i++) {
          tdeps.push(IDP_TDEP.postprocess(struct.unpack(rec.tdeps, i * tdep_size, IDP_TDEP.format, IDP_TDEP.fields)));
        }
        rec.tdeps = tdeps;
      }
    },
    // GLOBALS_TE is unknown endianness on half-words
    GLOBALS_TE: {
      value: 179, name: 'Globals Report Message', version: 36102, format: 'bhhbbbbbbbb',
      fields: [
        'quickbolus_active', // 0=off, 1=active
        'quickbolus_units', // 0.001u
        'quickbolus_carbs',  // 0.001 g
        'quickbolus_iscarbs', // 0=insulin, 1=carbs
        'quickbolus_status', // bit 0,1,2,3 for active, carbs, units, entry_type, respectively
        'button_annun',
        'quickbolus_annun',
        'bolus_annun',
        'reminder_annun',
        'alert_annun',
        'alarm_annun'
      ],
      postprocess: function (rec) {
        rec.quickbolus_units = rec.quickbolus_units * 0.001;
        rec.quickbolus_carbs = rec.quickbolus_carbs * 0.001;
        rec.quickbolus_type = rec.quickbolus_iscarbs ? 'carbs' : 'units';
      }
    },
    PUMP_SETTINGS_TE: {
      value: 182,
      name: 'Pump Settings Report Message',
      version: 36102,
      format: 'bbbh..hhb.b.11..h',
      fields: ['low_insulin_threshold', 'cannula_prime_size', 'auto_shutdown_en', 'auto_shutdown_hours', 'recent_bolus_no', 'recent_temp_rate_no', 'is_pump_locked', 'oled_timeout', 'status'],
      postprocess: function (rec) {
        rec.cannula_prime_size = rec.cannula_prime_size * 0.01; // hundredths, not thousandths intentionally
        rec.auto_shutdown_duration = rec.auto_shutdown_duration * sundial.MIN_TO_MSEC * 60;
        rec.oled_timeout = rec.oled_timeout * sundial.SEC_TO_MSEC;
        if ((status & 0x01) === 0) {
          delete rec.low_insulin_threshold;
        }
        if ((status & 0x02) === 0) {
          delete rec.auto_shutdown_enabled;
        }
        if ((status & 0x04) === 0) {
          delete rec.auto_shutdown_duration;
        }
        if ((status & 0x08) === 0) {
          delete rec.cannula_prime_size;
        }
        if ((status & 0x10) === 0) {
          delete rec.is_pump_locked;
        }
        if ((status & 0x20) === 0) {
          delete rec.oled_timeout;
        }
      }
    },
    REMIND_SETTINGS_TE: {
      value: 185,
      name: 'Reminder Settings Report',
      version: 36102,
      format: '99Zhhbb',
      fields: ['reminders', 'low_bg_threshold', 'high_bg_threshold', 'site_change_days', 'status']
    }
  };

  var COMMANDS = {
    VERSION_REQ: {
      value: 82,
      name: 'Version Request',
      version: 36102,
      response: RESPONSES.VERSION_TE
    },
    LOG_ENTRY_SEQ_REQ: {
      value: 151,
      name: 'Event History Log Request By Sequence',
      version: 36102,
      format: 'i',
      fields: ['seqNum'],
      response: 125
    },
    LOG_ENTRY_SEQ_MULTI_REQ: {
      value: 152,
      name: 'Multiple Event History Log Request by Sequence',
      version: 47144,
      format: 'ii',
      fields: ['seqNum', 'count']
    },
    LOG_ENTRY_SEQ_MULTI_STOP_DUMP: {
      value: 153,
      name: 'Stops Multiple Event History Log Download',
      version: 47144
    },
    LOG_SIZE_REQ: {
      value: 168,
      name: 'Event History Log Size Request',
      version: 36102,
      response: RESPONSES.LOG_SIZE_TE
    },
    IDP_LIST_REQ: {
      value: 173,
      name: 'Personal Profile List Request',
      version: 36102,
      response: RESPONSES.IDP_LIST_TE
    },
    IDP_REQ: {
      value: 175,
      name: 'Personal Profile Request',
      version: 36102,
      format: 'b',
      fields: ['idp'],
      response: RESPONSES.IDP_TE
    },
    GLOBALS_REQ: {
      value: 178,
      name: 'Global Data Request',
      version: 36102,
      response: RESPONSES.GLOBALS_TE
    },
    PUMP_SETTINGS_REQ: {
      value: 181,
      name: 'Pump Settings Request',
      version: 36102,
      response: RESPONSES.PUMP_SETTINGS_TE
    },
    REMIND_SETTINGS_REQ: {
      value: 184,
      name: 'Reminder Settings Request',
      version: 36102,
      response: RESPONSES.REMIND_SETTINGS_TE
    }
  };

  var ALERT_ANNUN = {
    0: 'ANNUN_AUDIO_HIGH',
    1: 'ANNUN_AUDIO_MED',
    2: 'ANNUN_AUDIO_LOW',
    3: 'ANNUN_VIBE'
  };

  var PUMP_LOG_RECORDS = {
    LID_BASAL_RATE_CHANGE: {
      value: 0x03,
      name: 'Basal Rate Change Event',
      format: 'fffhb.',
      fields: ['command_basal_rate', 'base_basal_rate', 'max_basal_rate', 'idp', 'change_type'],
      postprocess: function (rec) {
        rec.change_types = getFlagNames(BASAL_CHANGE_TYPE_FLAGS, rec.change_type);
      }
    },
    LID_BG_READING_TAKEN: {
      value: 0x10,
      name: 'BG Taken Event',
      format: 'h..fhh....',
      fields: ['bg', 'iob', 'target_bg', 'isf']
    },
    LID_BOLEX_ACTIVATED: {
      value: 0x3B,
      name: 'Extended Bolus Activated Event',
      format: 'h..ff....',
      fields: ['bolus_id', 'iob', 'bolex_size'],
      postprocess: function (rec) {
        rec.bolex_size = rec.bolex_size.toFixedNumber(SIGNIFICANT_DIGITS);
        rec.iob = rec.iob.toFixedNumber(SIGNIFICANT_DIGITS);
      }
    },
    LID_BOLEX_COMPLETED: {
      value: 0x15,
      name: 'Extended Portion of a Bolus Complete Event',
      format: '..hfff',
      fields: ['bolus_id', 'iob', 'bolex_insulin_delivered', 'bolex_insulin_requested'],
      postprocess: function (rec) {
        rec.bolex_insulin_delivered = rec.bolex_insulin_delivered.toFixedNumber(SIGNIFICANT_DIGITS);
        rec.bolex_insulin_requested = rec.bolex_insulin_requested.toFixedNumber(SIGNIFICANT_DIGITS);
        rec.iob = rec.iob.toFixedNumber(SIGNIFICANT_DIGITS);
      }
    },
    LID_BOLUS_ACTIVATED: {
      value: 0x37,
      name: 'Bolus Activated Event',
      format: 'h..ff....',
      fields: ['bolus_id', 'iob', 'bolus_size'],
      postprocess: function (rec) {
        rec.bolus_size = rec.bolus_size.toFixedNumber(SIGNIFICANT_DIGITS);
        rec.iob = rec.iob.toFixedNumber(SIGNIFICANT_DIGITS);
      }
    },
    LID_BOLUS_COMPLETED: {
      value: 0x14,
      name: 'Bolus Completed Event',
      format: '..hfff',
      fields: ['bolus_id', 'iob', 'insulin_delivered', 'insulin_requested'],
      postprocess: function (rec) {
        rec.insulin_delivered = rec.insulin_delivered.toFixedNumber(SIGNIFICANT_DIGITS);
        rec.insulin_requested = rec.insulin_requested.toFixedNumber(SIGNIFICANT_DIGITS);
        rec.iob = rec.iob.toFixedNumber(SIGNIFICANT_DIGITS);
      }
    },
    LID_BOLUS_REQUESTED_MSG1: {
      value: 0x40,
      name: 'Bolus Requested Event 1 of 3',
      format: 'hbbhhfi',
      fields: ['bolus_id', 'bolus_type', 'correction_bolus_included', 'carb_amount', 'bg', 'iob', 'carb_ratio'],
      postprocess: function (rec) {
        if (rec.bolus_type === 0) {
          rec.bolus_type_str = 'insulin';
        }
        else if (rec.bolus_type === 1) {
          rec.bolus_type_str = 'carb';
        }
        rec.carb_ratio = rec.carb_ratio * 0.001;
        rec.iob = rec.iob.toFixedNumber(SIGNIFICANT_DIGITS);
      }
    },
    LID_BOLUS_REQUESTED_MSG2: {
      value: 0x41,
      name: 'Bolus Requested Event 2 of 3',
      format: 'hbbh..hhbb..',
      fields: ['bolus_id', 'options', 'standard_percent', 'duration', 'isf', 'target_bg', 'user_override', 'declined_correction'],
      postprocess: function (rec) {
        if (rec.options === 0) {
          rec.bolus_option = 'standard';
        }
        else if (rec.options === 1) {
          rec.bolus_option = 'extended';
        }
        else if (rec.options === 2) {
          rec.bolus_option = 'quickbolus';
        }
        rec.duration = rec.duration * sundial.MIN_TO_MSEC;
      }
    },
    LID_BOLUS_REQUESTED_MSG3: {
      value: 0x42,
      name: 'Bolus Requested Event 3 of 3',
      format: 'h..fff',
      fields: ['bolus_id', 'food_bolus_size', 'correction_bolus_size', 'total_bolus_size'],
      postprocess: function (rec) {
        rec.food_bolus_size = rec.food_bolus_size.toFixedNumber(SIGNIFICANT_DIGITS);
        rec.correction_bolus_size = rec.correction_bolus_size.toFixedNumber(SIGNIFICANT_DIGITS);
        rec.total_bolus_size = rec.total_bolus_size.toFixedNumber(SIGNIFICANT_DIGITS);
      }
    },
    LID_CANNULA_FILLED: {
      value: 0x3D,
      name: 'Cannula Filled Event',
      format: 'f............',
      fields: ['prime_size']
    },
    LID_CARB_ENTERED: {
      value: 0x30,
      name: 'Carbs Entered Event',
      format: 'f............',
      fields: ['carbs']
    },
    LID_CARTRIDGE_FILLED: {
      value: 0x21,
      name: 'Cartridge Filled Event',
      format: 'if........',
      fields: ['insulin_display', 'insulin_actual']
    },
    LID_CORRECTION_DECLINED: {
      value: 0x5D,
      name: 'Correction Declined Event',
      format: 'hhfhh........',
      fields: ['bg', 'bolus_id', 'iob', 'target_bg', 'isf']
    },
    LID_DAILY_BASAL: {
      value: 0x51,
      name: 'Daily Basal Event',
      format: 'fff.bh',
      fields: ['daily_total_basal', 'last_basal_rate', 'iob', 'actual_battery_charge', 'lipo_mv']
    },
    LID_DATA_LOG_CORRUPTION: {
      value: 0x3C,
      name: 'Data Log Corruption Event',
      format: '................',
      fields: []
    },
    LID_DATE_CHANGED: {
      value: 0x0E,
      name: 'Date Change Event',
      format: 'ii........',
      fields: ['date_prior', 'date_after']
    },
    LID_FACTORY_RESET: {
      value: 0x52,
      name: 'Factory Reset Event',
      format: '.............',
      fields: []
    },
    LID_IDP: {
      value: 0x45,
      name: 'Personal Profile Add/Delete Event 1 of 2',
      format: 'bbb.....8Z',
      fields: ['idp', 'status', 'source_idp', 'name_start'],
      postprocess: function (rec) {
        switch (rec.status) {
          case 0:
            rec.operation = 'new';
            break;
          case 1:
            rec.operation = 'copy';
            break;
          case 2:
            rec.operation = 'delete';
            break;
          case 3:
            rec.operation = 'activate';
            break;
          case 4:
            rec.operation = 'rename';
            break;
          default:
            debug('unhandled operation in profile event', rec);
            rec.operation = 'unknown';
        }
      }
    },
    LID_IDP_BOLUS: {
      value: 0x46,
      name: 'Personal Profile Bolus Data Change Event',
      format: 'bbb.hhb.......',
      fields: ['idp', 'modification', 'bolus_status', 'insulin_duration', 'max_bolus_size', 'bolus_entry_type'],
      postprocess: function (rec) {
        rec.insulin_duration = rec.insulin_duration * sundial.MIN_TO_MSEC;
        rec.max_bolus_size = (rec.max_bolus_size * 0.001).toFixedNumber(SIGNIFICANT_DIGITS);
        // TODO: status
      }
    },
    LID_IDP_LIST: {
      value: 0x47,
      name: 'Personal Profile List Event',
      format: 'b...bbbbbb......',
      fields: ['num_profiles', 'slot1', 'slot2', 'slot3', 'slot4', 'slot5', 'slot6']
    },
    LID_IDP_MSG2: {
      value: 0x39,
      name: 'Personal Profile Add/Delete Event 2 of 2',
      format: 'b.......8Z',
      fields: ['idp', 'name_end']
    },
    LID_IDP_TD_SEG: {
      value: 0x44,
      name: 'Personal Profile Time Dependent Segment Event',
      format: 'bbbbhhhhi1',
      fields: ['idp', 'status', 'segment_index', 'modification_type', 'start_time', 'basal_rate', 'isf', 'target_bg', 'carb_ratio'],
      postprocess: function (rec) {
        rec.start_time = rec.start_time * sundial.MIN_TO_MSEC;
        rec.basal_rate = rec.basal_rate * 0.001;
        rec.carb_ratio = rec.carb_ratio * 0.001;
        // TODO: status
      }
    },
    LID_LOG_ERASED: {
      value: 0x00,
      name: 'Log Erased Event',
      format: 'i............',
      fields: ['num_erased']
    },
    LID_NEW_DAY: {
      value: 0x5A,
      name: 'New Day Event',
      format: 'f............',
      fields: ['commanded_basal_rate']
    },
    LID_PARAM_GLOBAL_SETTINGS: {
      value: 0x4A,
      name: 'Global Settings Change Event',
      format: 'bbbbhhbbbbbb..',
      fields: ['modified_data', 'qb_data_status', 'qb_active', 'qb_data_entry_type', 'qb_increment_units', 'qb_increment_carbs', 'button_volume', 'qb_volume', 'bolus_volume', 'reminder_volume', 'alert_volume'],
      postprocess: function (rec) {
        rec.qb_increment_units = rec.qb_increment_units * 0.001;
        rec.qb_increment_carbs = rec.qb_increment_carbs * 0.001;
        // TODO: status
      }
    },
    LID_PARAM_PUMP_SETTINGS: {
      value: 0x49,
      name: 'Pump Parameter Change Event',
      format: 'b.hbbbb.bh....',
      fields: ['modification', 'status', 'low_insulin_threshold', 'cannula_prime_size', 'is_feature_locked', 'auto_shutdown_enabled', 'oled_timeout', 'auto_shutdown_duration'],
      postprocess: function (rec) {
        rec.cannula_prime_size = rec.cannula_prime_size * 0.01;
        rec.oled_timeout = rec.oled_timeout * sundial.SEC_TO_MSEC;
        rec.auto_shutdown_duration = rec.auto_shutdown_duration * sundial.MIN_TO_MSEC * 60;
        // TODO: status
      }
    },
    LID_PARAM_REM_SETTINGS: {
      value: 0x61,
      name: 'Reminder Parameter Change Event',
      format: 'bb..hhb.......',
      fields: ['modification', 'status', 'low_bg_threshold', 'high_bg_threshold', 'site_change_days'],
      postprocess: function (rec) {
        // TODO: status
      }
    },
    LID_PARAM_REMINDER: {
      value: 0x60,
      name: 'Reminder Time Based Parameter Change Event',
      format: 'bbbbihhb...',
      fields: ['modification', 'reminder_id', 'status', 'enable', 'frequency_minutes', 'start_time', 'end_time', 'active_days'],
      postprocess: function (rec) {
        // TODO: status
      }
    },
    LID_PUMPING_RESUMED: {
      value: 0x0C,
      name: 'Pumping Resumed Event',
      format: '....h..........',
      fields: ['insulin_amount']
    },
    LID_PUMPING_SUSPENDED: {
      value: 0x0B,
      name: 'Pumping Suspended Event',
      format: '....h..........',
      fields: ['insulin_amount']
    },
    LID_TEMP_RATE_ACTIVATED: {
      value: 0x02,
      name: 'Temporary Basal Rate Activated Event',
      format: 'ff..h....',
      fields: ['percent', 'duration', 'temp_rate_id'],
      postprocess: function (rec) {
        rec.percent = rec.percent / 100;
      }
    },
    LID_TEMP_RATE_COMPLETED: {
      value: 0x0F,
      name: 'Temporary Basal Rate Completed Event',
      format: '..hi........',
      fields: ['temp_rate_id', 'time_left']
    },
    LID_TIME_CHANGED: {
      value: 0x0D,
      name: 'Time Change Event',
      format: 'ii........',
      fields: ['time_prior', 'time_after']
    },
    LID_TUBING_FILLED: {
      value: 0x3F,
      name: 'Tubing Filled Event',
      format: 'f............',
      fields: ['prime_size']
    },
    LID_USB_CONNECTED: {
      value: 0x24,
      name: 'USB Connected Event',
      format: 'f............',
      fields: ['negotiated_current_mA']
    },
    LID_USB_DISCONNECTED: {
      value: 0x25,
      name: 'USB Disconnected Event',
      format: 'f............',
      fields: ['negotiated_current_mA']
    },
    LID_USB_ENUMERATED: {
      value: 0x43,
      name: 'USB Enumerated Event',
      format: 'f............',
      fields: ['negotiated_current_mA']
    },
    LID_ALARM_ACTIVATED: {
      value: 0x05,
      name: 'Alarm Activated Event',
      format: 'i............',
      fields: ['alarm_id']
    },
    LID_ALERT_ACTIVATED: {
      value: 0x04,
      name: 'Alert Activated Event',
      format: 'i............',
      fields: ['alert_id']
    }
  };

  var ALARM_TYPES = {
    ALARM_OCCLUSION: { value: 2, name: 'Occlusion detected'},
    ALARM_AUTO_OFF: { value: 7, name: 'Auto Off'},
    ALARM_OUT_OF_LIQUID: { value: 8, name: 'Out of Liquid'},
    ALARM_TEMPERATURE_OUT_OF_RANGE: { value: 10, name: 'Temperature Out of Range'},
    ALARM_EXTREMELY_LOW_LIPO: { value: 12, name: 'Extremely low LiPo percent charge'},
    ALARM_STUCK_WAKE_BUTTON: { value: 22, name: 'Stuck Wake Button'},
    ALARM_PRESSURE_OUT_OF_RANGE: { value: 24, name: 'Atmosphere Pressure Out of Range'},
    ALARM_CARTRIDGE_REMOVED: { value: 25, name: 'Cartridge Removed'},
    ALARM_SECOND_OCCLUSION: { value: 26, name: 'Second Occlusion detected in a row'}
  };

  var ALERT_TYPES = {
    ALERT_LOW_INSULIN: { value: 0, name: 'Low Insulin level'},
    ALERT_LOW_LIPO_CHARGE: { value: 2, name: 'Low LiPo percent charge'},
    ALERT_VERY_LOW_LIPO_CHARGE: { value: 3, name: 'Very Low LiPo percent charge'},
    ALERT_VERY_LOW_INSULIN: { value: 17, name: 'Very Low Insulin Level'}
  };

  var IDP_TDEP = {
    name: 'Time Dependent Settings Segment Structure',
    format: 'hhihhb',
    fields: ['startTime', 'basalRate', 'carbRatio', 'TargetBG', 'ISF', 'status'],
    postprocess: function (rec) {
      rec.startTime = rec.startTime * sundial.MIN_TO_MSEC;
      rec.basalRate = rec.basalRate * 0.001;
      rec.carbRatio = rec.carbRatio * 0.001;
      // TODO: status
      return rec;
    }
  };

  // Tandem represents values with false precision (https://en.wikipedia.org/wiki/False_precision),
  // so we have to specify the number of significant digits
  var SIGNIFICANT_DIGITS = 5;
  Number.prototype.toFixedNumber = function(significant){
    var pow = Math.pow(10,significant);
    return +( Math.round(this*pow) / pow );
  };

  var SEND_INC = 5;  // amount to increment interval by if serial send pending
  var SEND_INC_MAX = 100; // maximum time between sending packets

  var BASE_TIME = Date.UTC(2008, 0, 1, 0, 0, 0).valueOf(); /* new Date(2008, 0, 1, 0, 0, 0).valueOf(); */
  var addTimestamp = function (o, rawTime) {
    o.rawTimestamp = BASE_TIME + rawTime * sundial.SEC_TO_MSEC;
    var dt = new Date(o.rawTimestamp); // rawTimeStamp is "UTC" unix time
    o.jsDate = dt;
    o.deviceTime = sundial.formatDeviceTime(dt);
  };

  // This is a particularly weak checksum algorithm but that's what Insulet and Tandem use...
  var weakChecksum = function (bytes, offset, count) {
    var total = 0;
    for (var i = 0; i < count; ++i) {
      total += bytes[i + offset];
    }
    return total & 0xFFFF;
  };

  var _getName = function (list, idx) {
    for (var i in list) {
      if (list[i].value === idx) {
        return list[i].name;
      }
    }
    return 'UNKNOWN!';
  };

  var _getItem = function (list, idx) {
    for (var i in list) {
      if (list[i].value === idx) {
        return list[i];
      }
    }
    return null;
  };

  var getCommandName = function (idx) {
    return _getName(COMMANDS, idx);
  };

  var getResponseName = function (idx) {
    return _getName(RESPONSES, idx);
  };

  var getResponseById = function (idx) {
    return _getItem(RESPONSES, idx);
  };

  var getLogRecordName = function (idx) {
    return _getName(PUMP_LOG_RECORDS, idx);
  };

  var getAlarmName = function (idx,types) {
    return _getName(types, idx);
  };

  var getLogRecordById = function (idx) {
    return _getItem(PUMP_LOG_RECORDS, idx);
  };

  // builds a command in an ArrayBuffer
  // the first byte is always 0x55 (SYNC),
  // the second byte is the command descriptor,
  // the third and fourth bytes are a little-endian payload length.
  // then comes the payload,
  // finally, it's followed with a 2-byte little-endian CRC of all the bytes
  // up to that point.
  // payload is any indexable array-like object that returns Numbers

  var buildPacket = function (descriptor, payloadLength, payload) {
    var buf = new ArrayBuffer(payloadLength + 9);
    var bytes = new Uint8Array(buf);
    var ctr = struct.pack(
      bytes,
      0,
      'bbb',
      SYNC_BYTE,
      descriptor.value,
      payloadLength
      );
    ctr += struct.copyBytes(bytes, ctr, payload, payloadLength);
    var checksum = weakChecksum(bytes, 1, ctr - 1);
    struct.pack(bytes, ctr, 'IS', 0, checksum); // the checksum is big-endian and timestamp always 0
    return buf;
  };

  // accepts a stream of bytes and tries to find a Tandem packet
  // at the beginning of it. in no case should there be fewer than 9 bytes
  // in the bytestream.
  // returns a packet object; if valid === true it's a valid packet
  // if packet_len is nonzero, that much should be deleted from the stream
  // if valid is false and packet_len is nonzero, the previous packet
  // should be NAKed.
  var extractPacket = function (bytes) {
    var packet = {
      valid: false,
      sync: 0,
      descriptor: 0,
      payload_len: 0,
      payload: null,
      crc: 0,
      packet_len: 0,
      body: null
    };

    var plen = bytes.length;
    if (plen < 9) {
      return packet;
    }

    // we know we have at least enough to check the packet header, so do that
    struct.unpack(bytes, 0, 'bbb', ['sync', 'descriptor', 'payload_len'], packet);
    // if the first byte isn't our sync byte, then just discard that
    // one byte and let our caller try again.
    if (packet.sync != SYNC_BYTE) {
      packet.packet_len = 1;
      return packet;
    }

    var need_len = packet.payload_len + 9;
    if (need_len > plen) {
      return packet;  // we don't have enough yet so go back for more
    }
    packet.packet_len = need_len;

    // we now have enough length for a complete packet, so calc the CRC
    packet.crc = struct.extractBEShort(bytes, packet.packet_len - 2);
    var checksum = weakChecksum(bytes, 1, packet.packet_len - 3);
    if (checksum != packet.crc) {
      // if the crc is bad, we should discard the whole packet
      // (packet_len is nonzero)
      debug('Bad Checksum!');
      debug('checksums:', packet.crc, checksum);
      return packet;
    }

    if (packet.payload_len) {
      packet.payload = new Uint8Array(packet.payload_len);
      for (var i = 0; i < packet.payload_len; ++i) {
        packet.payload[i] = bytes[i + 3];
      }
      var response = getResponseById(packet.descriptor);
      if (response && response.fields && response.format) {
        packet.payload = struct.unpack(bytes, 3, response.format, response.fields);
        if (response.postprocess) {
          response.postprocess(packet.payload);
        }
      }
    }
    packet.valid = true;
    return packet;
  };

  var tandemPacketHandler = function (buffer) {
    // first, discard bytes that can't start a packet
    var discardCount = 0;
    while (buffer.len() > discardCount && buffer.get(0) != SYNC_BYTE) {
      ++discardCount;
    }
    if (discardCount) {
      buffer.discard(discardCount);
    }

    if (buffer.len() < 9) { // all complete packets must be at least this long
      return null; // not enough there yet
    }

    // there's enough there to try, anyway
    var packet = extractPacket(buffer.bytes());
    if (packet.packet_len !== 0) {
      // remove the now-processed packet
      buffer.discard(packet.packet_len);
    }

    if (packet.valid) {
      return packet;
    }
    else {
      return null;
    }
  };

  var listenForPacket = function (callback) {

    var listenTimer = setInterval(function () {
      while (cfg.deviceComms.hasAvailablePacket()) {
        var pkt = cfg.deviceComms.nextPacket();
        if (pkt.valid) {
          clearInterval(listenTimer);
          return callback(null, pkt);
        }
      }
    }, 1); // spin on this one quickly
  };

  var tandemCommand = function (command, args, callback) {
    var format = command.format;
    var payload;
    var payload_len = 0;
    if (format) {
      payload_len = struct.structlen(format);
      payload = new Uint8Array(payload_len);
      struct.pack(payload, 0, format, args);
    }

    var commandPacket = buildPacket(command, payload_len, payload);
    cfg.deviceComms.writeSerial(commandPacket, callback);
  };

  var backoff = function(err, sendFrequency, callback) {
      if(sendFrequency < (SEND_INC_MAX)) {
        sendFrequency += SEND_INC; // back off a bit
        console.log('now sending every ', sendFrequency, ' ms');
        return sendFrequency;
      }else{
        // giving up
        callback(Error('Please keep Uploader window in foreground and try again.'));
      }
  };

  var tandemLogRequester = function (start, end, progress, callback) {
    // TODO: implement and test multi-record download commands
    if (__DEBUG__) {
      debug('tandemLogRequester', start, end);
      var start_exec = Date.now();
    }
    var send_seq = start;
    var receive_seq = start;
    var recovering = false;
    var delay = [];
    var percentage = 0;
    var prevPercentage = 0;
    var sendFrequency = SEND_INC;

    var listenTimer = setInterval(function () {
      while (cfg.deviceComms.hasAvailablePacket()) {
        var processPacket = function (pkt) {
          if (pkt.valid &&
            pkt.descriptor === RESPONSES.LOG_ENTRY_TE.value &&
            pkt.payload['header_log_seq_no'] >= receive_seq) {
            if (receive_seq != pkt.payload['header_log_seq_no']) {
              if (!recovering) {
                recovering = true;
                send_seq = receive_seq + 1;
                debug('recovering ', receive_seq);
                tandemCommand(COMMANDS.LOG_ENTRY_SEQ_REQ, [receive_seq], function (err) {
                  if(err) {
                    callback(err,null);
                  }
                });
              } // drop out-of-order packets on the floor; they will be re-requested.
            }
            else {
              if (recovering) {
                debug('recovered ', receive_seq, pkt);
              }
              receive_seq = pkt.payload['header_log_seq_no'] + 1;
              recovering = false;

              if(start !== end) {
                // only update progress if not binary search
                percentage = ((receive_seq-start)/(end-start) * 90)+10;
                if(percentage > (prevPercentage+1)) {
                  // only update progress to UI if there's an increase of at least 1 percent
                  prevPercentage = percentage;
                  progress(percentage);
                }
              }

              if (receive_seq % 1000 === 0) {
                debug('received ', receive_seq, ' of ', end);
              }
              callback(null, pkt);
              if (receive_seq > end) {
                if (__DEBUG__) {
                  var end_exec = Date.now();
                  var time = end_exec - start_exec;
                  debug('Execution time of tandemLogRequester: ' + time);
                }
                clearInterval(listenTimer);
              }
            }
          }
        };
        processPacket(cfg.deviceComms.nextPacket());
        delay.forEach(processPacket);
      }
    }, 1);

    var sendTimer = setInterval(function () {
      if (send_seq % 1000 === 0) {
        debug('requesting ', send_seq);
      }
      if (!recovering) {
        tandemCommand(COMMANDS.LOG_ENTRY_SEQ_REQ, [send_seq++], function (err) {
          if(err) {
            if(err.message === 'pending') {
              sendFrequency = backoff(err,sendFrequency,callback);
            }else{
              clearInterval(sendTimer);
              callback(err,null);
            }
          }
        });
      }
      if (send_seq > end) {
        clearInterval(sendTimer);
      }
    }, sendFrequency); // if we spin too quickly on this, packets don't get sent when window doesn't have focus
  };

  var newestEventRequester = function (start, end, progress, callback) {
    var send_seq = start;
    var end_seq = end;
    var receive_seq = start;
    var recovering = false;
    var sendFrequency = SEND_INC;

    // this contains only the log events that we consider to define
    // a set of events that can truly be considered "pump data"
    // (basically a subset of the log records we currently parse)
    var headerIdFilter = [
      PUMP_LOG_RECORDS.LID_BASAL_RATE_CHANGE.value,
      PUMP_LOG_RECORDS.LID_BG_READING_TAKEN.value,
      PUMP_LOG_RECORDS.LID_BOLEX_ACTIVATED.value,
      PUMP_LOG_RECORDS.LID_BOLEX_COMPLETED.value,
      PUMP_LOG_RECORDS.LID_BOLUS_ACTIVATED.value,
      PUMP_LOG_RECORDS.LID_BOLUS_COMPLETED.value,
      PUMP_LOG_RECORDS.LID_BOLUS_REQUESTED_MSG1.value,
      PUMP_LOG_RECORDS.LID_BOLUS_REQUESTED_MSG2.value,
      PUMP_LOG_RECORDS.LID_BOLUS_REQUESTED_MSG3.value
    ];

    var listenTimer = setInterval(function () {
      while (cfg.deviceComms.hasAvailablePacket()) {
        var processPacket = function (pkt) {
          if (pkt.valid &&
            pkt.descriptor === RESPONSES.LOG_ENTRY_TE.value &&
            pkt.payload['header_log_seq_no'] <= receive_seq) {
            if (receive_seq != pkt.payload['header_log_seq_no']) {
              if (!recovering) {
                recovering = true;
                send_seq = receive_seq - 1;
                debug('recovering ', receive_seq);
                tandemCommand(COMMANDS.LOG_ENTRY_SEQ_REQ, [receive_seq], function (err) {
                  if(err) {
                    callback(err,null);
                  }
                });
              } // drop out-of-order packets on the floor; they will be re-requested.
            }
            else {
              if (recovering) {
                debug('recovered ', receive_seq, pkt);
              }
              receive_seq = pkt.payload['header_log_seq_no'] - 1;
              recovering = false;

              if (headerIdFilter.indexOf(pkt.payload.header_id) === -1 || pkt.payload.name  === undefined) {
                if(__DEBUG__) {
                  debug('skipping record in search for newest: ', pkt.payload ? pkt.payload.name : '', pkt);
                }
                end_seq--;
              }
              else{
                clearInterval(sendTimer);
                clearInterval(listenTimer);
                cfg.deviceComms.flush(); // making sure we flush the buffers
                debug('Found newest event: ',pkt);
                progress(5);
                callback(null,pkt);
              }

              if (receive_seq < end_seq) {
                debug('We did not find any events');
                clearInterval(listenTimer);
              }
            }
          }
        };
        processPacket(cfg.deviceComms.nextPacket());
      }
    }, 1);

    var sendTimer = setInterval(function () {
      if (send_seq % 1000 === 0) {
        console.log('requesting', send_seq);
      }
      if (!recovering) {
        tandemCommand(COMMANDS.LOG_ENTRY_SEQ_REQ, [send_seq--], function (err) {
          if(err) {
            if(err.message === 'pending') {
              sendFrequency = backoff(err,sendFrequency,callback);
            }else{
              clearInterval(sendTimer);
              callback(err,null);
            }
          }
        });
      }
      if (send_seq < end_seq) { // we've gone back far enough
        clearInterval(sendTimer);
      }
    }, sendFrequency); // if we spin too quickly on this, packets don't get sent when window doesn't have focus
  };

  var tandemCommandResponse = function (command, args, callback) {
    listenForPacket(callback);
    tandemCommand(command, args, function (err) {
      if(err) {
        callback(err,null);
      }
    });
  };

  // callback is called when EOF happens with all records retrieved
  var tandemDownloadRecords = function (progress, data, callback) {
    var retval = [];
    var entries;
    var end_seq;
    var start_seq;

    function iterate(err, result) {
      if (err) {
        debug('error retrieving record ', result);
        callback(err, null);
      }
      else {
        if (!result.payload.tdeps) {
          retval.push(result.payload);
        }
        if (result.payload.header_log_seq_no === end_seq) {
          debug('fetched all records');
          data.log_records = retval;
          callback(null, data);
        }
      }
    }

    end_seq = data.end_seq;
    start_seq = data.start_seq;
    tandemLogRequester(start_seq, end_seq, progress, iterate);
  };

  var tandemFetchEventRange = function (progress, data, callback) {
    tandemDownloadRecords(progress, data, function (err, retval) {
      if (err) {
        debug('fetch failed');
        callback(err, null);
      } else {
        debug('tandemFetchEventRange:', retval);
        tandemFetchSettings(progress, data, function () {
          callback(null, data);
        });
      }
    });
  };

  var tandemFetchSettings = function (progress, data, callback) {
    var profile_ids = [];
    var parsed_profiles = [];

    function iterate(err, result) {
      if (err) {
        debug('error reading settings');
        callback(err, null);
      }
      else {
        if (result.valid && result.descriptor === RESPONSES.IDP_TE.value) {
          parsed_profiles.push(result.payload);
          var profile_id = profile_ids.shift();
          if (profile_id === undefined) {
            data.profiles = parsed_profiles;
            debug('parsed profiles: ', parsed_profiles);
            callback(null, data);
          }
          else {
            tandemCommandResponse(COMMANDS.IDP_REQ, [profile_id], iterate);
          }
        }
      }
    }

    tandemCommandResponse(COMMANDS.GLOBALS_REQ, null, function (err, pkt) {
      if (err) {
        debug('Error reading globals ', err);
        callback(err, null);
      }
      else {
        tandemCommandResponse(COMMANDS.IDP_LIST_REQ, null, function (err, pkt) {
          if (err) {
            debug('Error reading globals ', err);
            callback(err, null);
          }
          else {
            var num_profiles = pkt.payload['num_available'];
            for (var i = 1; i <= num_profiles; i++) {
              profile_ids.push(pkt.payload['slot' + i]);
            }
            tandemCommandResponse(COMMANDS.IDP_REQ, [profile_ids.shift()], iterate);
          }
        });
      }
    });
  };


  var tandemFetch = function (progress, data, callback) {
    if (__DEBUG__) {
      var start_exec = Date.now();
    }
    debug('getting event ranges');
    var entries;
    var end_seq;
    var start_seq;

    var minIndex;
    var maxIndex;
    var currentIndex;
    var currentElement;
    var searchElement;

    function getNewestEvent(err, result) {

      if (err) {
        debug('error retrieving record ', result);
        callback(err, null);
      }

      searchElement = result.payload.rawTimestamp - 90 * 24 * 60 * 60 * 1000;
      if(__DEBUG__) {
        debug('newest record deviceTime: ', result.payload.deviceTime);
      }
      debug('end_seq after finding newest record: ', result.payload.header_log_seq_no);
      maxIndex = result.payload.header_log_seq_no;
      data.end_seq = result.payload.header_log_seq_no;
      tandemLogRequester(start_seq, start_seq, progress, getOldestEvent);

    }

    function getOldestEvent(err, result) {

      if (err) {
        debug('error retrieving record ', result);
        callback(err, null);
      }
      else {
        if(__DEBUG__) {
          debug('oldest event seq: ', start_seq);
          debug('oldest record deviceTime: ', result.payload.deviceTime);
        }
        minIndex = start_seq;
        currentIndex = (minIndex + maxIndex) / 2 | 0;
        tandemLogRequester(currentIndex, currentIndex, progress, binarySearch);
      }
    }

    function binarySearch(err, result) {

      if (err) {
        debug('error retrieving record during binary search ', result);
        callback(err, null);
      }
      else {
        if (minIndex <= maxIndex) {

          currentElement = result.payload.rawTimestamp;

          if (currentElement < searchElement) {
            minIndex = currentIndex + 1;
          }
          else if (currentElement > searchElement) {
            maxIndex = currentIndex - 1;
          }
          else {
            data.start_seq = currentIndex;
            tandemFetchEventRange(progress, data, callback);
          }
          currentIndex = (minIndex + maxIndex) / 2 | 0;
          if (currentIndex < start_seq) {
            currentIndex = start_seq;
          }
          tandemLogRequester(currentIndex, currentIndex, progress, binarySearch);
        } else {

          debug('90 day, closest record: ', result);

          data.start_seq = currentIndex;
          if(__DEBUG__) {
            var end_exec = Date.now();
            var time = end_exec - start_exec;
            debug('Execution time for binary search: ' + time);
          }
          progress(10);
          tandemFetchEventRange(progress, data, callback);
        }
      }
    }

    debug('requesting log size');
    tandemCommandResponse(COMMANDS.LOG_SIZE_REQ, null, function (err, result) {
      if (err) {
        debug('Error reading log size ', err);
        callback(err, null);
      }
      else {
        if (result.valid && (result.descriptor === RESPONSES.LOG_SIZE_TE.value)) {
          entries = result.payload['entries'];
          end_seq = result.payload['end_seq'];
          start_seq = result.payload['start_seq']; // limit to 3000 for debugging
          debug('end_seq before looking for newest event: ',end_seq);
          newestEventRequester(end_seq, start_seq, progress, getNewestEvent);
        }
      }
    });
  };

  var filterLogEntries = function (types, log_records) {
    var neededLogIds = [];
    types.forEach(function (element) { neededLogIds.push(element.value); });
    return log_records.filter(function (record) {
      return neededLogIds.indexOf(record.header_id) >= 0;
    });
  };

  var buildSettingsRecords = function buildSettingsRecord(data, postrecords) {
    var activeName = data.profiles[0].name;
    var basalSchedules = {};
    var carbSchedules = {};
    var sensitivitySchedules = {};
    var targetSchedules = {};
    data.profiles.forEach(function (profile) {
      var scheduleName = profile.name;
      var schedule = [];
      var carbSchedule = [];
      var sensitivitySchedule = [];
      var targetSchedule = [];
      profile.tdeps.forEach(function (tdep) {
        schedule.push({ rate: Math.fround(tdep['basalRate']), start: tdep['startTime'] });
        carbSchedule.push({ amount: Math.fround(tdep['carbRatio']), start: tdep['startTime'] });
        sensitivitySchedule.push({ amount: tdep['ISF'], 'start': tdep['startTime'] });
        targetSchedule.push({ target: tdep['TargetBG'], start: tdep['startTime'] });
      });
      basalSchedules[scheduleName] = schedule;
      carbSchedules[scheduleName] = carbSchedule;
      sensitivitySchedules[scheduleName] = sensitivitySchedule;
      targetSchedules[scheduleName] = targetSchedule;
    });

    var postsettings = cfg.builder.makePumpSettings()
      .with_activeSchedule(activeName)
      .with_units({ carb: 'grams', bg: 'mg/dL' })
      .with_basalSchedules(basalSchedules)
      // TODO: remove filtering on activeName so all profiles are included
      // and will need to add & use with_carbRatios, with_insulinSensitivities, with_bgTargets
      .with_carbRatio(carbSchedules[activeName])
      .with_insulinSensitivity(sensitivitySchedules[activeName])
      .with_bgTarget(targetSchedules[activeName])
      .with_time(sundial.applyTimezone(data.log_records[data.log_records.length - 1].jsDate, cfg.timezone).toISOString())
      .with_deviceTime(data.log_records[data.log_records.length - 1].deviceTime)
      .with_timezoneOffset(sundial.getOffsetFromZone(data.log_records[data.log_records.length - 1].jsDate, cfg.timezone))
      .with_conversionOffset(0)
      .done();

    postrecords.push(postsettings);

    var records = filterLogEntries([PUMP_LOG_RECORDS.LID_IDP, PUMP_LOG_RECORDS.LID_IDP_BOLUS,
      PUMP_LOG_RECORDS.LID_IDP_LIST, PUMP_LOG_RECORDS.LID_IDP_MSG2, PUMP_LOG_RECORDS.LID_IDP_TD_SEG,
      PUMP_LOG_RECORDS.LID_PARAM_GLOBAL_SETTINGS], data.log_records);
    return postrecords;
  };

  var buildTimeChangeRecords = function (data, records) {
    var timeChangeLogs = filterLogEntries(
      [PUMP_LOG_RECORDS.LID_TIME_CHANGED],
      data.log_records
    );

    var dateChangeLogs = filterLogEntries(
      [PUMP_LOG_RECORDS.LID_DATE_CHANGED],
      data.log_records
    );

    var postrecords = [];

    for (var i = 0; i < timeChangeLogs.length; ++i) {
      var tc = timeChangeLogs[i];
      var tc_base = sundial.floor(tc.rawTimestamp, 'day').valueOf();

      // look for a corresponding date change event
      var found = false;
      var index = tc.index;
      var lastIndex = data.log_records[data.log_records.length - 1].index;
      var SEARCH_THRESHOLD = 5;
      var start = index < SEARCH_THRESHOLD ? 0 : index - SEARCH_THRESHOLD; // look at x entries before
      var end = (index + SEARCH_THRESHOLD) < lastIndex ?
        index + SEARCH_THRESHOLD : lastIndex; // and up to x entries after
      for (var k = start; k <= end; k++) {
        var event = _.find(dateChangeLogs, {index: k});
        if (event) {
          found = true;
          var rawToTime = BASE_TIME + (event.date_after * 864e5) + tc.time_after;
          var datetimechange = cfg.builder.makeDeviceEventTimeChange()
            .with_change({
              from: sundial.formatDeviceTime(BASE_TIME + (event.date_prior * 864e5) + tc.time_prior),
              to: sundial.formatDeviceTime(rawToTime),
              agent: 'manual'
            })
            .with_deviceTime(sundial.formatDeviceTime(rawToTime))
            .set('jsDate', new Date(rawToTime))
            .set('index', tc.index);
          postrecords.push(datetimechange);

          // remove the date change event from dateChangeLogs so that we don't process it twice
          dateChangeLogs = _.without(dateChangeLogs, event);
        }
      }

      if (!found) { // a regular time change event
        var timechange = cfg.builder.makeDeviceEventTimeChange()
          .with_change({
            from: sundial.formatDeviceTime(tc_base + tc.time_prior),
            to: sundial.formatDeviceTime(tc_base + tc.time_after),
            agent: 'manual'
          })
          .with_deviceTime(tc.deviceTime)
          .set('jsDate', tc.jsDate)
          .set('index', tc.index);
        postrecords.push(timechange);
      }
    }

    for (var j = 0; j < dateChangeLogs.length; ++j) {
      var dc = dateChangeLogs[j];
      var dc_base = BASE_TIME;
      var datechange = cfg.builder.makeDeviceEventTimeChange()
        .with_change({
          from: sundial.formatDeviceTime(BASE_TIME + dc.date_prior * 864e5),
          to: sundial.formatDeviceTime(BASE_TIME + dc.date_after * 864e5),
          agent: 'manual'
        })
        .with_deviceTime(dc.deviceTime)
        .set('jsDate', dc.jsDate)
        .set('index', dc.index);
      postrecords.push(datechange);
    }

    var mostRecent = sundial.applyTimezone(data.log_records[data.log_records.length - 1].jsDate, cfg.timezone).toISOString();
    debug('Most recent datum at', mostRecent);
    var tzoUtil = new TZOUtil(
      cfg.timezone,
      mostRecent,
      postrecords
    );

    cfg.tzoUtil = tzoUtil;
    return records.concat(tzoUtil.records);
  };

  var buildBolusRecords = function (data, records) {
    var bolusLogs = filterLogEntries([
        PUMP_LOG_RECORDS.LID_BOLUS_ACTIVATED,
        PUMP_LOG_RECORDS.LID_BOLUS_COMPLETED,
        PUMP_LOG_RECORDS.LID_BOLEX_ACTIVATED,
        PUMP_LOG_RECORDS.LID_BOLEX_COMPLETED,
        PUMP_LOG_RECORDS.LID_BOLUS_REQUESTED_MSG1,
        PUMP_LOG_RECORDS.LID_BOLUS_REQUESTED_MSG2,
        PUMP_LOG_RECORDS.LID_BOLUS_REQUESTED_MSG3
      ],
      data.log_records
    );
    var boluses = {};
    bolusLogs.forEach(function(event) {
      var bolusId = event.bolus_id;
      var bolus = _.defaults({ bolus_id: bolusId }, boluses[bolusId], event);
      if (event.header_id === PUMP_LOG_RECORDS.LID_BOLUS_ACTIVATED.value) {
        bolus.startDeviceTime = event.deviceTime;
      }
      if (event.header_id === PUMP_LOG_RECORDS.LID_BOLEX_ACTIVATED.value) {
        bolus.extendedStartDeviceTime = event.deviceTime;
      }
      if (event.header_id === PUMP_LOG_RECORDS.LID_BOLEX_COMPLETED.value) {
        bolus.endDeviceTime = event.deviceTime;
      }
      if (event.header_id === PUMP_LOG_RECORDS.LID_BOLUS_REQUESTED_MSG1.value) {
        bolus.bc_iob = event.iob;
        bolus.wizardDeviceTime = event.deviceTime;
      }
      boluses[bolusId] = bolus;
    });
    for (var key in boluses) {
      var bolus = boluses[key];
      var record;

      // bolus records
      if (bolus.bolex_size !== undefined || bolus.bolus_option === 'extended') {
        if (bolus.bolus_size !== undefined || bolus.bolus_insulin_requested !== undefined) {
          record = cfg.builder.makeDualBolus();
        }
        else {
          record = cfg.builder.makeSquareBolus();
        }
      }
      else {
        record = cfg.builder.makeNormalBolus();
      }
      record = record.with_deviceTime(bolus.deviceTime);
      if (bolus.bolex_size !== undefined) {
        // extended bolus
        // first case: extended bolus was cancelled
        if (bolus.bolex_size !== bolus.bolex_insulin_delivered) {
          record = record.with_duration(
            Date.parse(bolus.endDeviceTime) - Date.parse(bolus.extendedStartDeviceTime)
          );
          // cancelled before any insulin was given on dual bolus
          if (bolus.bolex_insulin_delivered === undefined) {
            record = record.with_extended(0);
          }
          else {
            record = record.with_extended(bolus.bolex_insulin_delivered);
          }
          record = record.with_expectedExtended(bolus.bolex_insulin_requested)
            .with_expectedDuration(bolus.duration);
        }
        // other case: extended bolus completed
        else {
          record = record.with_extended(bolus.bolex_insulin_delivered);
          record = record.with_duration(bolus.duration);
        }
      }
      if (bolus.bolus_size !== undefined || bolus.insulin_delivered !== undefined) {
        if (bolus.bolus_size !== bolus.insulin_delivered) {
          record = record.with_normal(bolus.insulin_delivered);
          record = record.with_expectedNormal(bolus.insulin_requested);
        }
        else {
          record = record.with_normal(bolus.insulin_delivered);
        }
      }
      // non-extended bolus cancelled before any insulin was given
      if ((bolus.bolus_option === 'standard' || bolus.bolus_option === 'quickbolus') &&
        bolus.bolus_size === undefined) {
        record.with_normal(0)
          .with_expectedNormal(bolus.insulin_requested);
      }
      // extended bolus cancelled before any insulin was given
      if (bolus.bolus_option === 'extended' && bolus.bolex_size === undefined) {
        record.with_duration(0)
          .with_extended(0)
          .with_expectedDuration(bolus.duration)
          .with_expectedExtended(bolus.bolex_insulin_requested);
      }
      record = record.set('index', bolus.index);
      cfg.tzoUtil.fillInUTCInfo(record, bolus.jsDate);
      records.push(record.done());

      // wizard records
      if (_.includes(['standard', 'extended'], bolus.bolus_option) &&
        (bolus.correction_bolus_included || (bolus.food_bolus_size > 0))) {
        // a wizard bolus can be a correction bolus or food bolus (or both)

        var netBolus = null;
        if (bolus.correction_bolus_included) {
          netBolus = bolus.correction_bolus_size + bolus.food_bolus_size;
        }
        else {
          netBolus = bolus.food_bolus_size;
        }

        var wizard_record = cfg.builder.makeWizard()
          .with_deviceTime(bolus.wizardDeviceTime)
          .with_recommended({
            carb: bolus.food_bolus_size,
            correction: bolus.correction_bolus_size,
            net: netBolus.toFixedNumber(SIGNIFICANT_DIGITS)
          })
          .with_bgInput(bolus.bg)
          .with_carbInput(bolus.carb_amount)
          .with_insulinOnBoard(bolus.bc_iob)
          .with_insulinCarbRatio(bolus.carb_ratio)
          .with_insulinSensitivity(bolus.isf)
          .with_bgTarget({
            target: bolus.target_bg
          })
          .with_bolus(record)
          .with_units('mg/dL')
          .set('index', bolus.index);
        cfg.tzoUtil.fillInUTCInfo(wizard_record, bolus.jsDate);
        wizard_record = wizard_record.done();
        records.push(wizard_record);
      }
    }
    return records;
  };

  var buildBasalRecords = function (data, records) {
    var basalRecords = filterLogEntries(
      [PUMP_LOG_RECORDS.LID_BASAL_RATE_CHANGE],
      data.log_records
    );
    var postbasal = null;
    for (var b = 0; b < basalRecords.length; ++b) {
      var event = basalRecords[b];

      var changesTypesArray = event.change_types;
      var filteredChangeTypes;
      if(event.change_types.length > 1) {
        filteredChangeTypes = _.without(event.change_types,'timed_segment','new_profile').join('|');
      } else {
        filteredChangeTypes = event.change_types[0];
      }

      switch (filteredChangeTypes) {
        case 'timed_segment':
        case 'new_profile':
        case 'temp_rate_end':
        case 'temp_rate_end|pump_resumed':
        case 'pump_resumed':
          // when the command_basal_rate is not the same as the base_basal_rate
          // that means we're in a temp basal that crosses the border between
          // scheduled segments, so the temp rate is being recalculated
          // as a percentage of the current base_basal_rate (from the schedule)
          if (event.command_basal_rate !== event.base_basal_rate) {
            postbasal = cfg.builder.makeTempBasal()
              .with_deviceTime(event.deviceTime)
              .with_rate(event.command_basal_rate)
              .set('index', event.index)
              .with_payload({change_types: changesTypesArray});
            cfg.tzoUtil.fillInUTCInfo(postbasal, event.jsDate);
            break;
          }
          postbasal = cfg.builder.makeScheduledBasal()
            .with_deviceTime(event.deviceTime)
            .with_rate(event.command_basal_rate)
            .set('index', event.index)
            .with_payload({
              personalProfileIndex : event.idp,
              change_types: changesTypesArray
            });
          cfg.tzoUtil.fillInUTCInfo(postbasal, event.jsDate);
          break;
        case 'temp_rate_start':
          postbasal = cfg.builder.makeTempBasal()
            .with_deviceTime(event.deviceTime)
            .with_rate(event.command_basal_rate)
            .set('index', event.index)
            .with_payload({change_types: changesTypesArray});
          cfg.tzoUtil.fillInUTCInfo(postbasal, event.jsDate);
          break;
        case 'pump_suspended':
        case 'temp_rate_end|pump_suspended':
          postbasal = cfg.builder.makeSuspendBasal()
            .with_deviceTime(event.deviceTime)
            .set('index', event.index)
            .with_payload({change_types: changesTypesArray});
          cfg.tzoUtil.fillInUTCInfo(postbasal, event.jsDate);
          break;
        case 'pump_shut_down':
        case 'temp_rate_end|pump_shut_down':
          // no basal record gets built in this case
          break;
        default:
          debug('Event with unhandled change type:', event);
          throw new Error('Unhandled combination of basal change types: ' + event.change_types.join('|'));
      }
      if (postbasal != null) {
        records.push(postbasal);
      }
    }
    return records;
  };

  var buildNewDayRecords = function(data, records) {
    var newDayRecords = filterLogEntries([PUMP_LOG_RECORDS.LID_NEW_DAY], data.log_records);

    for (var b = 0; b < newDayRecords.length; ++b) {
      var event = newDayRecords[b];
      var rate = event.commanded_basal_rate;
      if ((rate !== null) && (rate > 0)) {
        // new day event; breaks up flat-rate basals
        var postrecord = cfg.builder.makeScheduledBasal()
            .with_deviceTime(event.deviceTime)
            .with_rate(rate)
            .set('index', event.index);
        cfg.tzoUtil.fillInUTCInfo(postrecord, event.jsDate);
        postrecord.set('type', 'new-day');
        records.push(postrecord);
      }
    }
    return records;
  };

  var buildSuspendRecords = function (data, records) {
    var suspendRecords = filterLogEntries([PUMP_LOG_RECORDS.LID_PUMPING_SUSPENDED], data.log_records);

    suspendRecords.forEach(function (entry) {
      var postrecord;

      postrecord = cfg.builder.makeDeviceEventSuspend()
        .with_reason({suspended: 'manual'}); //TODO: look if we can infer reason from alarm, e.g. with occlusion
      postrecord.with_deviceTime(entry.deviceTime);
      postrecord.set('index', entry.index);
      cfg.tzoUtil.fillInUTCInfo(postrecord, entry.jsDate);
      records.push(postrecord.done());
    });

    return records;
  };

  var buildResumeRecords = function (data, records) {
    var resumeRecords = filterLogEntries([PUMP_LOG_RECORDS.LID_PUMPING_RESUMED], data.log_records);

    resumeRecords.forEach(function (entry) {
      var postrecord;

      postrecord = cfg.builder.makeDeviceEventResume()
        .with_reason({resumed: 'manual'});
      postrecord.with_deviceTime(entry.deviceTime);
      postrecord.set('index', entry.index);
      cfg.tzoUtil.fillInUTCInfo(postrecord, entry.jsDate);
      records.push(postrecord);
    });

    return records;
  };

  var buildCartridgeChangeRecords = function (data, records) {
    var cartridgeRecords = filterLogEntries([PUMP_LOG_RECORDS.LID_CARTRIDGE_FILLED], data.log_records);
    return records;
  };
  var buildCannulaChangeRecords = function (data, records) {
    return records;
  };

  var buildBGRecords = function (data, records) {
    var bgRecords = filterLogEntries([PUMP_LOG_RECORDS.LID_BG_READING_TAKEN], data.log_records);
    bgRecords.forEach(function (bgEntry) {
      var bgRecord = cfg.builder.makeSMBG()
        .with_deviceTime(bgEntry.deviceTime)
        .with_subType('manual')
        .with_value(bgEntry.bg)
        .with_units('mg/dL')
        .set('index',bgEntry.index);
      cfg.tzoUtil.fillInUTCInfo(bgRecord, bgEntry.jsDate);
      bgRecord.done();
      records.push(bgRecord);
    });
    return records;
  };

  var buildAlarmRecords = function (data,records) {
    var alarmRecords = filterLogEntries([PUMP_LOG_RECORDS.LID_ALARM_ACTIVATED,PUMP_LOG_RECORDS.LID_ALERT_ACTIVATED],data.log_records);
    alarmRecords.forEach(function (alarmEntry) {
      var alarmRecord = cfg.builder.makeDeviceEventAlarm()
        .with_deviceTime(alarmEntry.deviceTime)
        .set('index', alarmEntry.index);
      cfg.tzoUtil.fillInUTCInfo(alarmRecord, alarmEntry.jsDate);

      if(alarmEntry.alarm_id != null) {
        var alarmValue = alarmEntry.alarm_id;
        var alarmText = getAlarmName(alarmValue,ALARM_TYPES);

        switch (alarmValue) {
          case ALARM_TYPES.ALARM_OCCLUSION.value:
            alarmRecord = alarmRecord.with_alarmType('occlusion');
            break;
          case ALARM_TYPES.ALARM_SECOND_OCCLUSION.value:
            alarmRecord = alarmRecord.with_alarmType('occlusion');
            alarmRecord = alarmRecord.with_payload({alarm_id: alarmValue, alarm_name: alarmText});
            break;
          case ALARM_TYPES.ALARM_AUTO_OFF.value:
            alarmRecord = alarmRecord.with_alarmType('auto_off');
            break;
          case ALARM_TYPES.ALARM_OUT_OF_LIQUID.value:
            alarmRecord = alarmRecord.with_alarmType('no_insulin');
            break;
          case ALARM_TYPES.ALARM_EXTREMELY_LOW_LIPO.value:
            alarmRecord = alarmRecord.with_alarmType('no_power');
            break;
          case ALARM_TYPES.ALARM_TEMPERATURE_OUT_OF_RANGE:
          case ALARM_TYPES.ALARM_STUCK_WAKE_BUTTON:
          case ALARM_TYPES.ALARM_PRESSURE_OUT_OF_RANGE:
          case ALARM_TYPES.ALARM_CARTRIDGE_REMOVED:
            alarmRecord = alarmRecord.with_alarmType('other');
            alarmRecord = alarmRecord.with_payload({alarm_id: alarmValue, alarm_name: alarmText});
            break;
          default:
            debug('Unknown alarm ID: ', alarmValue);
            alarmRecord = alarmRecord.with_alarmType('other');
            alarmRecord = alarmRecord.with_payload({alarm_id: alarmValue});
        }
      }

      if(alarmEntry.alert_id != null) {
        var alertValue = alarmEntry.alert_id;
        var alertText = getAlarmName(alertValue, ALERT_TYPES);

        switch (alertValue) {
          case ALERT_TYPES.ALERT_LOW_INSULIN.value:
            alarmRecord = alarmRecord.with_alarmType('low_insulin');
            break;
          case ALERT_TYPES.ALERT_LOW_LIPO_CHARGE.value:
          case ALERT_TYPES.ALERT_VERY_LOW_LIPO_CHARGE.value:
            alarmRecord = alarmRecord.with_alarmType('low_power');
            alarmRecord = alarmRecord.with_payload({alert_name: alertText});
            break;
          default:
            debug('Unknown alert ID: ', alertValue);
            alarmRecord = alarmRecord.with_alarmType('other');
            alarmRecord = alarmRecord.with_payload({alert_id: alertValue});
        }
      }

      alarmRecord = alarmRecord.done();
      records.push(alarmRecord);
    });

    return records;
  };

  var probe = function (cb, data) {
    tandemCommandResponse(COMMANDS.VERSION_REQ, null, function (err, result) {
      if (err) {
        console.log(err);
        // TODO: attempt another connect?
        cb(err, null);
      }
      else {
        console.log('Tandem found: ', result);
        if (data == null) {
          data = {};
        }
        data.model_no = result.payload.model_no;
        data.pump_sn = result.payload.pump_sn;
        cb(null, data);
      }
    });
  };

  return {
    setup: function (deviceInfo, progress, cb) {
      debug('in setup!');
      progress(100);
      cb(null, { stage: 'setup', deviceInfo: deviceInfo });
    },

    connect: function (progress, data, cb) {
      console.log('connecting');
      cfg.deviceComms.connect(data.deviceInfo, tandemPacketHandler, probe, function (err) {
        if(err) {
          cb(err,null);
        }else{
          cfg.deviceComms.flush();
          progress(100);
          data.stage = 'connect';
          cb(null, data);
        }
      });
    },

    getConfigInfo: function (progress, data, cb) {
      debug('in getConfigInfo');
      data.stage = 'getConfigInfo';
      progress(100);
      probe(cb, data);
    },

    fetchData: function (progress, data, cb) {
      debug('in fetchData');
      tandemFetch(progress, data, cb);
      data.stage = 'fetchData';
    },

    processData: function (progress, data, cb) {
      debug('in processData');
      progress(100);
      data.stage = 'processData';
      cb(null, data);
    },

    uploadData: function (progress, data, cb) {
      data.stage = 'uploadData';
      progress(0);
      var deviceId = 'tandem' + data.model_no + data.pump_sn;
      cfg.builder.setDefaults({ deviceId: deviceId });

      var postrecords = [], settings = null;
      /*
        Because pump shut-down interferes with BtUTC, anywhere
        where a pump shut-down appears in records to be processed
        we only attempt to process and upload the data following
        the most recent device shut-down.
      */
      if (!__DEBUG__) {
        data.log_records = _.takeRightWhile(data.log_records, function(rec) {
          if (rec.change_types &&
            _.includes(rec.change_types,'pump_shut_down')) {
            debug('Most recent pump shut down:', rec);
            return false;
          }
          return true;
        });
        debug('Will process', data.log_records.length, 'log records.');
      }

      if (!_.isEmpty(data.log_records)) {
        postrecords = buildSettingsRecords(data, postrecords);
        if (!_.isEmpty(postrecords)) {
          settings = postrecords[0];
        }
        postrecords = buildTimeChangeRecords(data, postrecords);
        postrecords = buildBolusRecords(data, postrecords);

        postrecords = buildBasalRecords(data, postrecords);
        postrecords = buildNewDayRecords(data, postrecords);
        postrecords = buildBGRecords(data, postrecords);
<<<<<<< HEAD
        postrecords = buildSuspendRecords(data, postrecords);
        postrecords = buildResumeRecords(data, postrecords);
=======
        postrecords = buildAlarmRecords(data, postrecords);
>>>>>>> 831da6cc
        // sort by time for the simulator
        postrecords = _.sortBy(postrecords, function(d) { return d.time; });
      }
      else {
        throw new Error('No records since most recent pump shut down; nothing to upload.');
      }

      var simulator = tandemSimulatorMaker.make({settings: settings, profiles:data.profiles});

      for (var n = 0; n < postrecords.length; ++n) {
        var datum = postrecords[n];
        switch (datum.type) {
          case 'basal':
            simulator.basal(datum);
            break;
          case 'bolus':
            simulator.bolus(datum);
            break;
          case 'deviceEvent':
            if (datum.subType === 'timeChange') {
              simulator.changeDeviceTime(datum);
            }
<<<<<<< HEAD
            else if (datum.subType === 'status') {
              if(datum.status === 'suspended') {
                simulator.suspend(datum);
              }
              else if (datum.status === 'resumed') {
                simulator.resume(datum);
              }
=======
            else if (datum.subType === 'alarm'){
              simulator.alarm(datum);
>>>>>>> 831da6cc
            }
            else {
              debug('Unknown deviceEvent subType:', datum.subType);
            }
            break;
          case 'pumpSettings':
            simulator.pumpSettings(datum);
            break;
          case 'smbg':
            simulator.smbg(datum);
            break;
          case 'wizard':
            simulator.wizard(datum);
            break;
          case 'new-day':
            simulator.newDay(datum);
            break;
          default:
            debug('[Hand-off to simulator] Unhandled type!', datum.type);
        }
      }
      simulator.finalBasal();
      data.post_records = [];

      var sessionInfo = {
        deviceTags: ['insulin-pump'],
        deviceManufacturers: ['Tandem'],
        deviceModel: String(data.model_no),
        deviceSerialNumber: String(data.pump_sn),
        deviceId: deviceId,
        start: sundial.utcDateString(),
        timeProcessing: cfg.tzoUtil.type,
        tzName: cfg.timezone,
        version: cfg.version
      };

      cfg.api.upload.toPlatform(
        simulator.getEvents(),
        sessionInfo,
        progress,
        cfg.groupId,
        function (err, result) {
          if (err) {
            debug('Error: ', err);
            debug('Result: ', result);
            progress(100);
            return cb(err, data);
          } else {
            progress(100);
            data.post_records = data.post_records.concat(postrecords);
            return cb(null, data);
          }
        }
        );
    },

    disconnect: function (progress, data, cb) {
      debug('disconnect');
      progress(100);
      data.disconnect = true;
      cb(null, data);
    },

    cleanup: function (progress, data, cb) {
      debug('in cleanup');
      progress(0);
      cfg.deviceComms.clearPacketHandler();
      cfg.deviceComms.disconnect(function () {
        progress(100);
        data.stage = 'cleanup';
        cb(null, data);
      });
    }
  };
};<|MERGE_RESOLUTION|>--- conflicted
+++ resolved
@@ -1846,12 +1846,10 @@
         postrecords = buildBasalRecords(data, postrecords);
         postrecords = buildNewDayRecords(data, postrecords);
         postrecords = buildBGRecords(data, postrecords);
-<<<<<<< HEAD
         postrecords = buildSuspendRecords(data, postrecords);
         postrecords = buildResumeRecords(data, postrecords);
-=======
         postrecords = buildAlarmRecords(data, postrecords);
->>>>>>> 831da6cc
+
         // sort by time for the simulator
         postrecords = _.sortBy(postrecords, function(d) { return d.time; });
       }
@@ -1874,7 +1872,6 @@
             if (datum.subType === 'timeChange') {
               simulator.changeDeviceTime(datum);
             }
-<<<<<<< HEAD
             else if (datum.subType === 'status') {
               if(datum.status === 'suspended') {
                 simulator.suspend(datum);
@@ -1882,10 +1879,9 @@
               else if (datum.status === 'resumed') {
                 simulator.resume(datum);
               }
-=======
+            }
             else if (datum.subType === 'alarm'){
               simulator.alarm(datum);
->>>>>>> 831da6cc
             }
             else {
               debug('Unknown deviceEvent subType:', datum.subType);

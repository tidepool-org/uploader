/*
 * == BSD2 LICENSE ==
 * Copyright (c) 2014-2015, Tidepool Project
 *
 * This program is free software; you can redistribute it and/or modify it under
 * the terms of the associated License, which is identical to the BSD 2-Clause
 * License as published by the Open Source Initiative at opensource.org.
 *
 * This program is distributed in the hope that it will be useful, but WITHOUT
 * ANY WARRANTY; without even the implied warranty of MERCHANTABILITY or FITNESS
 * FOR A PARTICULAR PURPOSE. See the License for more details.
 *
 * You should have received a copy of the License along with this program; if
 * not, you can obtain one from Tidepool Project at tidepool.org.
 * == BSD2 LICENSE ==
 */

/* globals __DEBUG__ */

var _ = require('lodash');
var struct = require('./../struct.js')();
var sundial = require('sundial');

var tandemSimulatorMaker = require('../tandem/tandemSimulator');

var TZOUtil = require('../TimezoneOffsetUtil');
var debug = require('../bows')('TandemDriver');

module.exports = function (config) {
  var cfg = config;

  var SYNC_BYTE = 0x55;

  var getFlagNames = function (list, v) {
    var flags = [];
    for (var i in list) {
      if (list[i].value & v) {
        flags.push(list[i].name);
      }
    }
    return flags;
  };

  var BASAL_CHANGE_TYPE_FLAGS = [
    {value: 0x01, name: 'timed_segment'},
    {value: 0x02, name: 'new_profile'},
    {value: 0x04, name: 'temp_rate_start'},
    {value: 0x08, name: 'temp_rate_end'},
    {value: 0x10, name: 'pump_suspended'},
    {value: 0x20, name: 'pump_resumed'},
    {value: 0x40, name: 'pump_shut_down'}
  ];

  var RESPONSES = {
    VERSION_TE: {
      value: 81,
      name: 'Version Message',
      version: 36102,
      format: '16Z16Z20.ii8Zi....8Z50.i',
      fields: ['arm_sw_ver', 'msp_sw_ver', 'pump_sn', 'pump_part_no', 'pump_rev', 'pcba_sn', 'pcba_rev', 'model_no']
    },
    COMMAND_ACK: {
      value: 123,
      name: 'Command Acknowledge',
      version: 36102,
      format: 'bb',
      fields: ['msg_id', 'success']
    },
    LOG_ENTRY_TE: {
      value: 125,
      name: 'Event History Log Entry',
      version: 36102,
      format: 'i2.hiii16B',
      fields: ['index', 'header_id', 'header_ts', 'header_log_seq_no', 'header_spare', 'tdeps'],
      postprocess: function (rec) {
        addTimestamp(rec, rec.header_ts);
        var recordType = getLogRecordById(rec.header_id);
        if (recordType != null) {
          _.assign(rec, struct.unpack(rec.tdeps, 0, recordType.format, recordType.fields));
          rec.name = getLogRecordName(rec.header_id); // for debugging
          if (recordType.postprocess) {
            recordType.postprocess(rec);
          }
          delete rec.tdeps;
        }
      }
    },
    LOG_SIZE_TE: {
      value: 169,
      name: 'Event History Log Size Response',
      version: 36102,
      format: 'iii',
      fields: ['entries', 'start_seq', 'end_seq']
    },
    IDP_LIST_TE: {
      value: 174, name: 'Personal Profile List Message', version: 36102, format: 'b6b',
      fields: ['num_available',
        'slot1', /* active */  'slot2', 'slot3', 'slot4', 'slot5', 'slot6']
    },
    // tricky. contains packed structures and fixed-length
    // zero-terminated strings. be sure to test extensively.
    IDP_TE: {
      value: 176, name: 'Personal Profile Message', version: 36102, format: 'b17zb208Bhhbb',
      fields: ['idp', 'name', 'tdep_num', 'tdeps', 'insulin_duration', 'max_bolus', 'carb_entry', 'status'],
      postprocess: function (rec) {
        rec.insulin_duration = rec.insulin_duration * sundial.MIN_TO_MSEC;
        rec.max_bolus = rec.max_bolus * 0.001;
        rec.carb_entry = rec.carb_entry ? 'carbs' : 'units';

        var tdeps = [];
        var tdep_size = struct.structlen(IDP_TDEP.format);
        for (var i = 0; i < rec.tdep_num; i++) {
          tdeps.push(IDP_TDEP.postprocess(struct.unpack(rec.tdeps, i * tdep_size, IDP_TDEP.format, IDP_TDEP.fields)));
        }
        rec.tdeps = tdeps;
      }
    },
    // GLOBALS_TE is unknown endianness on half-words
    GLOBALS_TE: {
      value: 179, name: 'Globals Report Message', version: 36102, format: 'bhhbbbbbbbb',
      fields: [
        'quickbolus_active', // 0=off, 1=active
        'quickbolus_units', // 0.001u
        'quickbolus_carbs',  // 0.001 g
        'quickbolus_iscarbs', // 0=insulin, 1=carbs
        'quickbolus_status', // bit 0,1,2,3 for active, carbs, units, entry_type, respectively
        'button_annun',
        'quickbolus_annun',
        'bolus_annun',
        'reminder_annun',
        'alert_annun',
        'alarm_annun'
      ],
      postprocess: function (rec) {
        rec.quickbolus_units = rec.quickbolus_units * 0.001;
        rec.quickbolus_carbs = rec.quickbolus_carbs * 0.001;
        rec.quickbolus_type = rec.quickbolus_iscarbs ? 'carbs' : 'units';
      }
    },
    PUMP_SETTINGS_TE: {
      value: 182,
      name: 'Pump Settings Report Message',
      version: 36102,
      format: 'bbbh..hhb.b.11..h',
      fields: ['low_insulin_threshold', 'cannula_prime_size', 'auto_shutdown_en', 'auto_shutdown_hours', 'recent_bolus_no', 'recent_temp_rate_no', 'is_pump_locked', 'oled_timeout', 'status'],
      postprocess: function (rec) {
        rec.cannula_prime_size = rec.cannula_prime_size * 0.01; // hundredths, not thousandths intentionally
        rec.auto_shutdown_duration = rec.auto_shutdown_duration * sundial.MIN_TO_MSEC * 60;
        rec.oled_timeout = rec.oled_timeout * sundial.SEC_TO_MSEC;
        if ((status & 0x01) === 0) {
          delete rec.low_insulin_threshold;
        }
        if ((status & 0x02) === 0) {
          delete rec.auto_shutdown_enabled;
        }
        if ((status & 0x04) === 0) {
          delete rec.auto_shutdown_duration;
        }
        if ((status & 0x08) === 0) {
          delete rec.cannula_prime_size;
        }
        if ((status & 0x10) === 0) {
          delete rec.is_pump_locked;
        }
        if ((status & 0x20) === 0) {
          delete rec.oled_timeout;
        }
      }
    },
    REMIND_SETTINGS_TE: {
      value: 185,
      name: 'Reminder Settings Report',
      version: 36102,
      format: '99Zhhbb',
      fields: ['reminders', 'low_bg_threshold', 'high_bg_threshold', 'site_change_days', 'status']
    }
  };

  var COMMANDS = {
    VERSION_REQ: {
      value: 82,
      name: 'Version Request',
      version: 36102,
      response: RESPONSES.VERSION_TE
    },
    LOG_ENTRY_SEQ_REQ: {
      value: 151,
      name: 'Event History Log Request By Sequence',
      version: 36102,
      format: 'i',
      fields: ['seqNum'],
      response: 125
    },
    LOG_ENTRY_SEQ_MULTI_REQ: {
      value: 152,
      name: 'Multiple Event History Log Request by Sequence',
      version: 47144,
      format: 'ii',
      fields: ['seqNum', 'count']
    },
    LOG_ENTRY_SEQ_MULTI_STOP_DUMP: {
      value: 153,
      name: 'Stops Multiple Event History Log Download',
      version: 47144
    },
    LOG_SIZE_REQ: {
      value: 168,
      name: 'Event History Log Size Request',
      version: 36102,
      response: RESPONSES.LOG_SIZE_TE
    },
    IDP_LIST_REQ: {
      value: 173,
      name: 'Personal Profile List Request',
      version: 36102,
      response: RESPONSES.IDP_LIST_TE
    },
    IDP_REQ: {
      value: 175,
      name: 'Personal Profile Request',
      version: 36102,
      format: 'b',
      fields: ['idp'],
      response: RESPONSES.IDP_TE
    },
    GLOBALS_REQ: {
      value: 178,
      name: 'Global Data Request',
      version: 36102,
      response: RESPONSES.GLOBALS_TE
    },
    PUMP_SETTINGS_REQ: {
      value: 181,
      name: 'Pump Settings Request',
      version: 36102,
      response: RESPONSES.PUMP_SETTINGS_TE
    },
    REMIND_SETTINGS_REQ: {
      value: 184,
      name: 'Reminder Settings Request',
      version: 36102,
      response: RESPONSES.REMIND_SETTINGS_TE
    }
  };

  var ALERT_ANNUN = {
    0: 'ANNUN_AUDIO_HIGH',
    1: 'ANNUN_AUDIO_MED',
    2: 'ANNUN_AUDIO_LOW',
    3: 'ANNUN_VIBE'
  };

  var PUMP_LOG_RECORDS = {
    LID_BASAL_RATE_CHANGE: {
      value: 0x03,
      name: 'Basal Rate Change Event',
      format: 'fffhb.',
      fields: ['command_basal_rate', 'base_basal_rate', 'max_basal_rate', 'idp', 'change_type'],
      postprocess: function (rec) {
        rec.change_types = getFlagNames(BASAL_CHANGE_TYPE_FLAGS, rec.change_type);
      }
    },
    LID_BG_READING_TAKEN: {
      value: 0x10,
      name: 'BG Taken Event',
      format: 'h..fhh....',
      fields: ['bg', 'iob', 'target_bg', 'isf']
    },
    LID_BOLEX_ACTIVATED: {
      value: 0x3B,
      name: 'Extended Bolus Activated Event',
      format: 'h..ff....',
      fields: ['bolus_id', 'iob', 'bolex_size'],
      postprocess: function (rec) {
        rec.bolex_size = rec.bolex_size.toFixedNumber(SIGNIFICANT_DIGITS);
        rec.iob = rec.iob.toFixedNumber(SIGNIFICANT_DIGITS);
      }
    },
    LID_BOLEX_COMPLETED: {
      value: 0x15,
      name: 'Extended Portion of a Bolus Complete Event',
      format: '..hfff',
      fields: ['bolus_id', 'iob', 'bolex_insulin_delivered', 'bolex_insulin_requested'],
      postprocess: function (rec) {
        rec.bolex_insulin_delivered = rec.bolex_insulin_delivered.toFixedNumber(SIGNIFICANT_DIGITS);
        rec.bolex_insulin_requested = rec.bolex_insulin_requested.toFixedNumber(SIGNIFICANT_DIGITS);
        rec.iob = rec.iob.toFixedNumber(SIGNIFICANT_DIGITS);
      }
    },
    LID_BOLUS_ACTIVATED: {
      value: 0x37,
      name: 'Bolus Activated Event',
      format: 'h..ff....',
      fields: ['bolus_id', 'iob', 'bolus_size'],
      postprocess: function (rec) {
        rec.bolus_size = rec.bolus_size.toFixedNumber(SIGNIFICANT_DIGITS);
        rec.iob = rec.iob.toFixedNumber(SIGNIFICANT_DIGITS);
      }
    },
    LID_BOLUS_COMPLETED: {
      value: 0x14,
      name: 'Bolus Completed Event',
      format: '..hfff',
      fields: ['bolus_id', 'iob', 'insulin_delivered', 'insulin_requested'],
      postprocess: function (rec) {
        rec.insulin_delivered = rec.insulin_delivered.toFixedNumber(SIGNIFICANT_DIGITS);
        rec.insulin_requested = rec.insulin_requested.toFixedNumber(SIGNIFICANT_DIGITS);
        rec.iob = rec.iob.toFixedNumber(SIGNIFICANT_DIGITS);
      }
    },
    LID_BOLUS_REQUESTED_MSG1: {
      value: 0x40,
      name: 'Bolus Requested Event 1 of 3',
      format: 'hbbhhfi',
      fields: ['bolus_id', 'bolus_type', 'correction_bolus_included', 'carb_amount', 'bg', 'iob', 'carb_ratio'],
      postprocess: function (rec) {
        if (rec.bolus_type === 0) {
          rec.bolus_type_str = 'insulin';
        }
        else if (rec.bolus_type === 1) {
          rec.bolus_type_str = 'carb';
        }
        rec.carb_ratio = rec.carb_ratio * 0.001;
        rec.iob = rec.iob.toFixedNumber(SIGNIFICANT_DIGITS);
      }
    },
    LID_BOLUS_REQUESTED_MSG2: {
      value: 0x41,
      name: 'Bolus Requested Event 2 of 3',
      format: 'hbbh..hhbb..',
      fields: ['bolus_id', 'options', 'standard_percent', 'duration', 'isf', 'target_bg', 'user_override', 'declined_correction'],
      postprocess: function (rec) {
        if (rec.options === 0) {
          rec.bolus_option = 'standard';
        }
        else if (rec.options === 1) {
          rec.bolus_option = 'extended';
        }
        else if (rec.options === 2) {
          rec.bolus_option = 'quickbolus';
        }
        rec.duration = rec.duration * sundial.MIN_TO_MSEC;
      }
    },
    LID_BOLUS_REQUESTED_MSG3: {
      value: 0x42,
      name: 'Bolus Requested Event 3 of 3',
      format: 'h..fff',
      fields: ['bolus_id', 'food_bolus_size', 'correction_bolus_size', 'total_bolus_size'],
      postprocess: function (rec) {
        rec.food_bolus_size = rec.food_bolus_size.toFixedNumber(SIGNIFICANT_DIGITS);
        rec.correction_bolus_size = rec.correction_bolus_size.toFixedNumber(SIGNIFICANT_DIGITS);
        rec.total_bolus_size = rec.total_bolus_size.toFixedNumber(SIGNIFICANT_DIGITS);
      }
    },
    LID_CANNULA_FILLED: {
      value: 0x3D,
      name: 'Cannula Filled Event',
      format: 'f............',
      fields: ['prime_size'],
      postprocess: function (rec) {
        rec.prime_size = rec.prime_size.toFixedNumber(SIGNIFICANT_DIGITS);
      }
    },
    LID_CARB_ENTERED: {
      value: 0x30,
      name: 'Carbs Entered Event',
      format: 'f............',
      fields: ['carbs']
    },
    LID_CARTRIDGE_FILLED: {
      value: 0x21,
      name: 'Cartridge Filled Event',
      format: 'if........',
      fields: ['insulin_display', 'insulin_actual']
    },
    LID_CORRECTION_DECLINED: {
      value: 0x5D,
      name: 'Correction Declined Event',
      format: 'hhfhh........',
      fields: ['bg', 'bolus_id', 'iob', 'target_bg', 'isf']
    },
    LID_DAILY_BASAL: {
      value: 0x51,
      name: 'Daily Basal Event',
      format: 'fff.bh',
      fields: ['daily_total_basal', 'last_basal_rate', 'iob', 'actual_battery_charge', 'lipo_mv']
    },
    LID_DATA_LOG_CORRUPTION: {
      value: 0x3C,
      name: 'Data Log Corruption Event',
      format: '................',
      fields: []
    },
    LID_DATE_CHANGED: {
      value: 0x0E,
      name: 'Date Change Event',
      format: 'ii........',
      fields: ['date_prior', 'date_after']
    },
    LID_FACTORY_RESET: {
      value: 0x52,
      name: 'Factory Reset Event',
      format: '.............',
      fields: []
    },
    LID_IDP: {
      value: 0x45,
      name: 'Personal Profile Add/Delete Event 1 of 2',
      format: 'bbb.....8Z',
      fields: ['idp', 'status', 'source_idp', 'name_start'],
      postprocess: function (rec) {
        switch (rec.status) {
          case 0:
            rec.operation = 'new';
            break;
          case 1:
            rec.operation = 'copy';
            break;
          case 2:
            rec.operation = 'delete';
            break;
          case 3:
            rec.operation = 'activate';
            break;
          case 4:
            rec.operation = 'rename';
            break;
          default:
            debug('unhandled operation in profile event', rec);
            rec.operation = 'unknown';
        }
      }
    },
    LID_IDP_BOLUS: {
      value: 0x46,
      name: 'Personal Profile Bolus Data Change Event',
      format: 'bbb.hhb.......',
      fields: ['idp', 'modification', 'bolus_status', 'insulin_duration', 'max_bolus_size', 'bolus_entry_type'],
      postprocess: function (rec) {
        rec.insulin_duration = rec.insulin_duration * sundial.MIN_TO_MSEC;
        rec.max_bolus_size = (rec.max_bolus_size * 0.001).toFixedNumber(SIGNIFICANT_DIGITS);
        // TODO: status
      }
    },
    LID_IDP_LIST: {
      value: 0x47,
      name: 'Personal Profile List Event',
      format: 'b...bbbbbb......',
      fields: ['num_profiles', 'slot1', 'slot2', 'slot3', 'slot4', 'slot5', 'slot6']
    },
    LID_IDP_MSG2: {
      value: 0x39,
      name: 'Personal Profile Add/Delete Event 2 of 2',
      format: 'b.......8Z',
      fields: ['idp', 'name_end']
    },
    LID_IDP_TD_SEG: {
      value: 0x44,
      name: 'Personal Profile Time Dependent Segment Event',
      format: 'bbbbhhhhi1',
      fields: ['idp', 'status', 'segment_index', 'modification_type', 'start_time', 'basal_rate', 'isf', 'target_bg', 'carb_ratio'],
      postprocess: function (rec) {
        rec.start_time = rec.start_time * sundial.MIN_TO_MSEC;
        rec.basal_rate = rec.basal_rate * 0.001;
        rec.carb_ratio = rec.carb_ratio * 0.001;
        // TODO: status
      }
    },
    LID_LOG_ERASED: {
      value: 0x00,
      name: 'Log Erased Event',
      format: 'i............',
      fields: ['num_erased']
    },
    LID_NEW_DAY: {
      value: 0x5A,
      name: 'New Day Event',
      format: 'f............',
      fields: ['commanded_basal_rate']
    },
    LID_PARAM_GLOBAL_SETTINGS: {
      value: 0x4A,
      name: 'Global Settings Change Event',
      format: 'bbbbhhbbbbbb..',
      fields: ['modified_data', 'qb_data_status', 'qb_active', 'qb_data_entry_type', 'qb_increment_units', 'qb_increment_carbs', 'button_volume', 'qb_volume', 'bolus_volume', 'reminder_volume', 'alert_volume'],
      postprocess: function (rec) {
        rec.qb_increment_units = rec.qb_increment_units * 0.001;
        rec.qb_increment_carbs = rec.qb_increment_carbs * 0.001;
        // TODO: status
      }
    },
    LID_PARAM_PUMP_SETTINGS: {
      value: 0x49,
      name: 'Pump Parameter Change Event',
      format: 'b.hbbbb.bh....',
      fields: ['modification', 'status', 'low_insulin_threshold', 'cannula_prime_size', 'is_feature_locked', 'auto_shutdown_enabled', 'oled_timeout', 'auto_shutdown_duration'],
      postprocess: function (rec) {
        rec.cannula_prime_size = rec.cannula_prime_size * 0.01;
        rec.oled_timeout = rec.oled_timeout * sundial.SEC_TO_MSEC;
        rec.auto_shutdown_duration = rec.auto_shutdown_duration * sundial.MIN_TO_MSEC * 60;
        // TODO: status
      }
    },
    LID_PARAM_REM_SETTINGS: {
      value: 0x61,
      name: 'Reminder Parameter Change Event',
      format: 'bb..hhb.......',
      fields: ['modification', 'status', 'low_bg_threshold', 'high_bg_threshold', 'site_change_days'],
      postprocess: function (rec) {
        // TODO: status
      }
    },
    LID_PARAM_REMINDER: {
      value: 0x60,
      name: 'Reminder Time Based Parameter Change Event',
      format: 'bbbbihhb...',
      fields: ['modification', 'reminder_id', 'status', 'enable', 'frequency_minutes', 'start_time', 'end_time', 'active_days'],
      postprocess: function (rec) {
        // TODO: status
      }
    },
    LID_PUMPING_RESUMED: {
      value: 0x0C,
      name: 'Pumping Resumed Event',
      format: '....h..........',
      fields: ['insulin_amount']
    },
    LID_PUMPING_SUSPENDED: {
      value: 0x0B,
      name: 'Pumping Suspended Event',
      format: '....h..........',
      fields: ['insulin_amount']
    },
    LID_TEMP_RATE_ACTIVATED: {
      value: 0x02,
      name: 'Temporary Basal Rate Activated Event',
      format: 'ff..h....',
      fields: ['percent', 'duration', 'temp_rate_id'],
      postprocess: function (rec) {
        rec.percent = rec.percent / 100;
      }
    },
    LID_TEMP_RATE_COMPLETED: {
      value: 0x0F,
      name: 'Temporary Basal Rate Completed Event',
      format: '..hi........',
      fields: ['temp_rate_id', 'time_left']
    },
    LID_TIME_CHANGED: {
      value: 0x0D,
      name: 'Time Change Event',
      format: 'ii........',
      fields: ['time_prior', 'time_after']
    },
    LID_TUBING_FILLED: {
      value: 0x3F,
      name: 'Tubing Filled Event',
      format: 'f............',
      fields: ['prime_size'],
      postprocess: function (rec) {
        rec.prime_size = rec.prime_size.toFixedNumber(SIGNIFICANT_DIGITS);
      }
    },
    LID_USB_CONNECTED: {
      value: 0x24,
      name: 'USB Connected Event',
      format: 'f............',
      fields: ['negotiated_current_mA']
    },
    LID_USB_DISCONNECTED: {
      value: 0x25,
      name: 'USB Disconnected Event',
      format: 'f............',
      fields: ['negotiated_current_mA']
    },
    LID_USB_ENUMERATED: {
      value: 0x43,
      name: 'USB Enumerated Event',
      format: 'f............',
      fields: ['negotiated_current_mA']
    },
    LID_ALARM_ACTIVATED: {
      value: 0x05,
      name: 'Alarm Activated Event',
      format: 'i............',
      fields: ['alarm_id']
    },
    LID_ALERT_ACTIVATED: {
      value: 0x04,
      name: 'Alert Activated Event',
      format: 'i............',
      fields: ['alert_id']
    }
  };

  var ALARM_TYPES = {
    ALARM_OCCLUSION: { value: 2, name: 'Occlusion detected'},
    ALARM_AUTO_OFF: { value: 7, name: 'Auto Off'},
    ALARM_OUT_OF_LIQUID: { value: 8, name: 'Out of Liquid'},
    ALARM_TEMPERATURE_OUT_OF_RANGE: { value: 10, name: 'Temperature Out of Range'},
    ALARM_EXTREMELY_LOW_LIPO: { value: 12, name: 'Extremely low LiPo percent charge'},
    ALARM_STUCK_WAKE_BUTTON: { value: 22, name: 'Stuck Wake Button'},
    ALARM_PRESSURE_OUT_OF_RANGE: { value: 24, name: 'Atmosphere Pressure Out of Range'},
    ALARM_CARTRIDGE_REMOVED: { value: 25, name: 'Cartridge Removed'},
    ALARM_SECOND_OCCLUSION: { value: 26, name: 'Second Occlusion detected in a row'}
  };

  var ALERT_TYPES = {
    ALERT_LOW_INSULIN: { value: 0, name: 'Low Insulin level'},
    ALERT_LOW_LIPO_CHARGE: { value: 2, name: 'Low LiPo percent charge'},
    ALERT_VERY_LOW_LIPO_CHARGE: { value: 3, name: 'Very Low LiPo percent charge'},
    ALERT_VERY_LOW_INSULIN: { value: 17, name: 'Very Low Insulin Level'}
  };

  var IDP_TDEP = {
    name: 'Time Dependent Settings Segment Structure',
    format: 'hhihhb',
    fields: ['startTime', 'basalRate', 'carbRatio', 'TargetBG', 'ISF', 'status'],
    postprocess: function (rec) {
      rec.startTime = rec.startTime * sundial.MIN_TO_MSEC;
      rec.basalRate = rec.basalRate * 0.001;
      rec.carbRatio = rec.carbRatio * 0.001;
      // TODO: status
      return rec;
    }
  };

  // Tandem represents values with false precision (https://en.wikipedia.org/wiki/False_precision),
  // so we have to specify the number of significant digits
  var SIGNIFICANT_DIGITS = 5;
  Number.prototype.toFixedNumber = function(significant){
    var pow = Math.pow(10,significant);
    return +( Math.round(this*pow) / pow );
  };

  var SEND_INC = 5;  // amount to increment interval by if serial send pending
  var SEND_INC_MAX = 100; // maximum time between sending packets

  var BASE_TIME = Date.UTC(2008, 0, 1, 0, 0, 0).valueOf(); /* new Date(2008, 0, 1, 0, 0, 0).valueOf(); */
  var addTimestamp = function (o, rawTime) {
    o.rawTimestamp = BASE_TIME + rawTime * sundial.SEC_TO_MSEC;
    var dt = new Date(o.rawTimestamp); // rawTimeStamp is "UTC" unix time
    o.jsDate = dt;
    o.deviceTime = sundial.formatDeviceTime(dt);
  };

  // This is a particularly weak checksum algorithm but that's what Insulet and Tandem use...
  var weakChecksum = function (bytes, offset, count) {
    var total = 0;
    for (var i = 0; i < count; ++i) {
      total += bytes[i + offset];
    }
    return total & 0xFFFF;
  };

  var _getName = function (list, idx) {
    for (var i in list) {
      if (list[i].value === idx) {
        return list[i].name;
      }
    }
    return 'UNKNOWN!';
  };

  var _getItem = function (list, idx) {
    for (var i in list) {
      if (list[i].value === idx) {
        return list[i];
      }
    }
    return null;
  };

  var getCommandName = function (idx) {
    return _getName(COMMANDS, idx);
  };

  var getResponseName = function (idx) {
    return _getName(RESPONSES, idx);
  };

  var getResponseById = function (idx) {
    return _getItem(RESPONSES, idx);
  };

  var getLogRecordName = function (idx) {
    return _getName(PUMP_LOG_RECORDS, idx);
  };

  var getAlarmName = function (idx,types) {
    return _getName(types, idx);
  };

  var getLogRecordById = function (idx) {
    return _getItem(PUMP_LOG_RECORDS, idx);
  };

  // builds a command in an ArrayBuffer
  // the first byte is always 0x55 (SYNC),
  // the second byte is the command descriptor,
  // the third and fourth bytes are a little-endian payload length.
  // then comes the payload,
  // finally, it's followed with a 2-byte little-endian CRC of all the bytes
  // up to that point.
  // payload is any indexable array-like object that returns Numbers

  var buildPacket = function (descriptor, payloadLength, payload) {
    var buf = new ArrayBuffer(payloadLength + 9);
    var bytes = new Uint8Array(buf);
    var ctr = struct.pack(
      bytes,
      0,
      'bbb',
      SYNC_BYTE,
      descriptor.value,
      payloadLength
      );
    ctr += struct.copyBytes(bytes, ctr, payload, payloadLength);
    var checksum = weakChecksum(bytes, 1, ctr - 1);
    struct.pack(bytes, ctr, 'IS', 0, checksum); // the checksum is big-endian and timestamp always 0
    return buf;
  };

  // accepts a stream of bytes and tries to find a Tandem packet
  // at the beginning of it. in no case should there be fewer than 9 bytes
  // in the bytestream.
  // returns a packet object; if valid === true it's a valid packet
  // if packet_len is nonzero, that much should be deleted from the stream
  // if valid is false and packet_len is nonzero, the previous packet
  // should be NAKed.
  var extractPacket = function (bytes) {
    var packet = {
      valid: false,
      sync: 0,
      descriptor: 0,
      payload_len: 0,
      payload: null,
      crc: 0,
      packet_len: 0,
      body: null
    };

    var plen = bytes.length;
    if (plen < 9) {
      return packet;
    }

    // we know we have at least enough to check the packet header, so do that
    struct.unpack(bytes, 0, 'bbb', ['sync', 'descriptor', 'payload_len'], packet);
    // if the first byte isn't our sync byte, then just discard that
    // one byte and let our caller try again.
    if (packet.sync != SYNC_BYTE) {
      packet.packet_len = 1;
      return packet;
    }

    var need_len = packet.payload_len + 9;
    if (need_len > plen) {
      return packet;  // we don't have enough yet so go back for more
    }
    packet.packet_len = need_len;

    // we now have enough length for a complete packet, so calc the CRC
    packet.crc = struct.extractBEShort(bytes, packet.packet_len - 2);
    var checksum = weakChecksum(bytes, 1, packet.packet_len - 3);
    if (checksum != packet.crc) {
      // if the crc is bad, we should discard the whole packet
      // (packet_len is nonzero)
      debug('Bad Checksum!');
      debug('checksums:', packet.crc, checksum);
      return packet;
    }

    if (packet.payload_len) {
      packet.payload = new Uint8Array(packet.payload_len);
      for (var i = 0; i < packet.payload_len; ++i) {
        packet.payload[i] = bytes[i + 3];
      }
      var response = getResponseById(packet.descriptor);
      if (response && response.fields && response.format) {
        packet.payload = struct.unpack(bytes, 3, response.format, response.fields);
        if (response.postprocess) {
          response.postprocess(packet.payload);
        }
      }
    }
    packet.valid = true;
    return packet;
  };

  var tandemPacketHandler = function (buffer) {
    // first, discard bytes that can't start a packet
    var discardCount = 0;
    while (buffer.len() > discardCount && buffer.get(0) != SYNC_BYTE) {
      ++discardCount;
    }
    if (discardCount) {
      buffer.discard(discardCount);
    }

    if (buffer.len() < 9) { // all complete packets must be at least this long
      return null; // not enough there yet
    }

    // there's enough there to try, anyway
    var packet = extractPacket(buffer.bytes());
    if (packet.packet_len !== 0) {
      // remove the now-processed packet
      buffer.discard(packet.packet_len);
    }

    if (packet.valid) {
      return packet;
    }
    else {
      return null;
    }
  };

  var listenForPacket = function (callback) {

    var listenTimer = setInterval(function () {
      while (cfg.deviceComms.hasAvailablePacket()) {
        var pkt = cfg.deviceComms.nextPacket();
        if (pkt.valid) {
          clearInterval(listenTimer);
          return callback(null, pkt);
        }
      }
    }, 1); // spin on this one quickly
  };

  var tandemCommand = function (command, args, callback) {
    var format = command.format;
    var payload;
    var payload_len = 0;
    if (format) {
      payload_len = struct.structlen(format);
      payload = new Uint8Array(payload_len);
      struct.pack(payload, 0, format, args);
    }

    var commandPacket = buildPacket(command, payload_len, payload);
    cfg.deviceComms.writeSerial(commandPacket, callback);
  };

  var backoff = function(err, sendFrequency, callback) {
      if(sendFrequency < (SEND_INC_MAX)) {
        sendFrequency += SEND_INC; // back off a bit
        console.log('now sending every ', sendFrequency, ' ms');
        return sendFrequency;
      }else{
        // giving up
        callback(Error('Please keep Uploader window in foreground and try again.'));
      }
  };

  var tandemLogRequester = function (start, end, progress, callback) {
    // TODO: implement and test multi-record download commands
    if (__DEBUG__) {
      debug('tandemLogRequester', start, end);
      var start_exec = Date.now();
    }
    var send_seq = start;
    var receive_seq = start;
    var recovering = false;
    var delay = [];
    var percentage = 0;
    var prevPercentage = 0;
    var sendFrequency = SEND_INC;

    var listenTimer = setInterval(function () {
      while (cfg.deviceComms.hasAvailablePacket()) {
        var processPacket = function (pkt) {
          if (pkt.valid &&
            pkt.descriptor === RESPONSES.LOG_ENTRY_TE.value &&
            pkt.payload['header_log_seq_no'] >= receive_seq) {
            if (receive_seq != pkt.payload['header_log_seq_no']) {
              if (!recovering) {
                recovering = true;
                send_seq = receive_seq + 1;
                debug('recovering ', receive_seq);
                tandemCommand(COMMANDS.LOG_ENTRY_SEQ_REQ, [receive_seq], function (err) {
                  if(err) {
                    callback(err,null);
                  }
                });
              } // drop out-of-order packets on the floor; they will be re-requested.
            }
            else {
              if (recovering) {
                debug('recovered ', receive_seq, pkt);
              }
              receive_seq = pkt.payload['header_log_seq_no'] + 1;
              recovering = false;

              if(start !== end) {
                // only update progress if not binary search
                percentage = ((receive_seq-start)/(end-start) * 90)+10;
                if(percentage > (prevPercentage+1)) {
                  // only update progress to UI if there's an increase of at least 1 percent
                  prevPercentage = percentage;
                  progress(percentage);
                }
              }

              if (receive_seq % 1000 === 0) {
                debug('received ', receive_seq, ' of ', end);
              }
              callback(null, pkt);
              if (receive_seq > end) {
                if (__DEBUG__) {
                  var end_exec = Date.now();
                  var time = end_exec - start_exec;
                  debug('Execution time of tandemLogRequester: ' + time);
                }
                clearInterval(listenTimer);
              }
            }
          }
        };
        processPacket(cfg.deviceComms.nextPacket());
        delay.forEach(processPacket);
      }
    }, 1);

    var sendTimer = setInterval(function () {
      if (send_seq % 1000 === 0) {
        debug('requesting ', send_seq);
      }
      if (!recovering) {
        tandemCommand(COMMANDS.LOG_ENTRY_SEQ_REQ, [send_seq++], function (err) {
          if(err) {
            if(err.message === 'pending') {
              sendFrequency = backoff(err,sendFrequency,callback);
            }else{
              clearInterval(sendTimer);
              callback(err,null);
            }
          }
        });
      }
      if (send_seq > end) {
        clearInterval(sendTimer);
      }
    }, sendFrequency); // if we spin too quickly on this, packets don't get sent when window doesn't have focus
  };

  var newestEventRequester = function (start, end, progress, callback) {
    var send_seq = start;
    var end_seq = end;
    var receive_seq = start;
    var recovering = false;
    var sendFrequency = SEND_INC;

    // this contains only the log events that we consider to define
    // a set of events that can truly be considered "pump data"
    // (basically a subset of the log records we currently parse)
    var headerIdFilter = [
      PUMP_LOG_RECORDS.LID_BASAL_RATE_CHANGE.value,
      PUMP_LOG_RECORDS.LID_BG_READING_TAKEN.value,
      PUMP_LOG_RECORDS.LID_BOLEX_ACTIVATED.value,
      PUMP_LOG_RECORDS.LID_BOLEX_COMPLETED.value,
      PUMP_LOG_RECORDS.LID_BOLUS_ACTIVATED.value,
      PUMP_LOG_RECORDS.LID_BOLUS_COMPLETED.value,
      PUMP_LOG_RECORDS.LID_BOLUS_REQUESTED_MSG1.value,
      PUMP_LOG_RECORDS.LID_BOLUS_REQUESTED_MSG2.value,
      PUMP_LOG_RECORDS.LID_BOLUS_REQUESTED_MSG3.value
    ];

    var listenTimer = setInterval(function () {
      while (cfg.deviceComms.hasAvailablePacket()) {
        var processPacket = function (pkt) {
          if (pkt.valid &&
            pkt.descriptor === RESPONSES.LOG_ENTRY_TE.value &&
            pkt.payload['header_log_seq_no'] <= receive_seq) {
            if (receive_seq != pkt.payload['header_log_seq_no']) {
              if (!recovering) {
                recovering = true;
                send_seq = receive_seq - 1;
                debug('recovering ', receive_seq);
                tandemCommand(COMMANDS.LOG_ENTRY_SEQ_REQ, [receive_seq], function (err) {
                  if(err) {
                    callback(err,null);
                  }
                });
              } // drop out-of-order packets on the floor; they will be re-requested.
            }
            else {
              if (recovering) {
                debug('recovered ', receive_seq, pkt);
              }
              receive_seq = pkt.payload['header_log_seq_no'] - 1;
              recovering = false;

              if (headerIdFilter.indexOf(pkt.payload.header_id) === -1 || pkt.payload.name  === undefined) {
                if(__DEBUG__) {
                  debug('skipping record in search for newest: ', pkt.payload ? pkt.payload.name : '', pkt);
                }
                end_seq--;
              }
              else{
                clearInterval(sendTimer);
                clearInterval(listenTimer);
                cfg.deviceComms.flush(); // making sure we flush the buffers
                debug('Found newest event: ',pkt);
                progress(5);
                callback(null,pkt);
              }

              if (receive_seq < end_seq) {
                debug('We did not find any events');
                clearInterval(listenTimer);
              }
            }
          }
        };
        processPacket(cfg.deviceComms.nextPacket());
      }
    }, 1);

    var sendTimer = setInterval(function () {
      if (send_seq % 1000 === 0) {
        console.log('requesting', send_seq);
      }
      if (!recovering) {
        tandemCommand(COMMANDS.LOG_ENTRY_SEQ_REQ, [send_seq--], function (err) {
          if(err) {
            if(err.message === 'pending') {
              sendFrequency = backoff(err,sendFrequency,callback);
            }else{
              clearInterval(sendTimer);
              callback(err,null);
            }
          }
        });
      }
      if (send_seq < end_seq) { // we've gone back far enough
        clearInterval(sendTimer);
      }
    }, sendFrequency); // if we spin too quickly on this, packets don't get sent when window doesn't have focus
  };

  var tandemCommandResponse = function (command, args, callback) {
    listenForPacket(callback);
    tandemCommand(command, args, function (err) {
      if(err) {
        callback(err,null);
      }
    });
  };

  // callback is called when EOF happens with all records retrieved
  var tandemDownloadRecords = function (progress, data, callback) {
    var retval = [];
    var entries;
    var end_seq;
    var start_seq;

    function iterate(err, result) {
      if (err) {
        debug('error retrieving record ', result);
        callback(err, null);
      }
      else {
        if (!result.payload.tdeps) {
          retval.push(result.payload);
        }
        if (result.payload.header_log_seq_no === end_seq) {
          debug('fetched all records');
          data.log_records = retval;
          callback(null, data);
        }
      }
    }

    end_seq = data.end_seq;
    start_seq = data.start_seq;
    tandemLogRequester(start_seq, end_seq, progress, iterate);
  };

  var tandemFetchEventRange = function (progress, data, callback) {
    tandemDownloadRecords(progress, data, function (err, retval) {
      if (err) {
        debug('fetch failed');
        callback(err, null);
      } else {
        debug('tandemFetchEventRange:', retval);
        tandemFetchSettings(progress, data, function () {
          callback(null, data);
        });
      }
    });
  };

  var tandemFetchSettings = function (progress, data, callback) {
    var profile_ids = [];
    var parsed_profiles = [];

    function iterate(err, result) {
      if (err) {
        debug('error reading settings');
        callback(err, null);
      }
      else {
        if (result.valid && result.descriptor === RESPONSES.IDP_TE.value) {
          parsed_profiles.push(result.payload);
          var profile_id = profile_ids.shift();
          if (profile_id === undefined) {
            data.profiles = parsed_profiles;
            debug('parsed profiles: ', parsed_profiles);
            callback(null, data);
          }
          else {
            tandemCommandResponse(COMMANDS.IDP_REQ, [profile_id], iterate);
          }
        }
      }
    }

    tandemCommandResponse(COMMANDS.GLOBALS_REQ, null, function (err, pkt) {
      if (err) {
        debug('Error reading globals ', err);
        callback(err, null);
      }
      else {
        tandemCommandResponse(COMMANDS.IDP_LIST_REQ, null, function (err, pkt) {
          if (err) {
            debug('Error reading globals ', err);
            callback(err, null);
          }
          else {
            var num_profiles = pkt.payload['num_available'];
            for (var i = 1; i <= num_profiles; i++) {
              profile_ids.push(pkt.payload['slot' + i]);
            }
            tandemCommandResponse(COMMANDS.IDP_REQ, [profile_ids.shift()], iterate);
          }
        });
      }
    });
  };


  var tandemFetch = function (progress, data, callback) {
    if (__DEBUG__) {
      var start_exec = Date.now();
    }
    debug('getting event ranges');
    var entries;
    var end_seq;
    var start_seq;

    var minIndex;
    var maxIndex;
    var currentIndex;
    var currentElement;
    var searchElement;

    function getNewestEvent(err, result) {

      if (err) {
        debug('error retrieving record ', result);
        callback(err, null);
      }

      searchElement = result.payload.rawTimestamp - 90 * 24 * 60 * 60 * 1000;
      if(__DEBUG__) {
        debug('newest record deviceTime: ', result.payload.deviceTime);
      }
      debug('end_seq after finding newest record: ', result.payload.header_log_seq_no);
      maxIndex = result.payload.header_log_seq_no;
      data.end_seq = result.payload.header_log_seq_no;
      tandemLogRequester(start_seq, start_seq, progress, getOldestEvent);

    }

    function getOldestEvent(err, result) {

      if (err) {
        debug('error retrieving record ', result);
        callback(err, null);
      }
      else {
        if(__DEBUG__) {
          debug('oldest event seq: ', start_seq);
          debug('oldest record deviceTime: ', result.payload.deviceTime);
        }
        minIndex = start_seq;
        currentIndex = (minIndex + maxIndex) / 2 | 0;
        tandemLogRequester(currentIndex, currentIndex, progress, binarySearch);
      }
    }

    function binarySearch(err, result) {

      if (err) {
        debug('error retrieving record during binary search ', result);
        callback(err, null);
      }
      else {
        if (minIndex <= maxIndex) {

          currentElement = result.payload.rawTimestamp;

          if (currentElement < searchElement) {
            minIndex = currentIndex + 1;
          }
          else if (currentElement > searchElement) {
            maxIndex = currentIndex - 1;
          }
          else {
            data.start_seq = currentIndex;
            tandemFetchEventRange(progress, data, callback);
          }
          currentIndex = (minIndex + maxIndex) / 2 | 0;
          if (currentIndex < start_seq) {
            currentIndex = start_seq;
          }
          tandemLogRequester(currentIndex, currentIndex, progress, binarySearch);
        } else {

          debug('90 day, closest record: ', result);

          data.start_seq = currentIndex;
          if(__DEBUG__) {
            var end_exec = Date.now();
            var time = end_exec - start_exec;
            debug('Execution time for binary search: ' + time);
          }
          progress(10);
          tandemFetchEventRange(progress, data, callback);
        }
      }
    }

    debug('requesting log size');
    tandemCommandResponse(COMMANDS.LOG_SIZE_REQ, null, function (err, result) {
      if (err) {
        debug('Error reading log size ', err);
        callback(err, null);
      }
      else {
        if (result.valid && (result.descriptor === RESPONSES.LOG_SIZE_TE.value)) {
          entries = result.payload['entries'];
          end_seq = result.payload['end_seq'];
          start_seq = result.payload['start_seq']; // limit to 3000 for debugging
          debug('end_seq before looking for newest event: ',end_seq);
          newestEventRequester(end_seq, start_seq, progress, getNewestEvent);
        }
      }
    });
  };

  var filterLogEntries = function (types, log_records) {
    var neededLogIds = [];
    types.forEach(function (element) { neededLogIds.push(element.value); });
    return log_records.filter(function (record) {
      return neededLogIds.indexOf(record.header_id) >= 0;
    });
  };

  var buildSettingsRecords = function buildSettingsRecord(data, postrecords) {
    var activeName = data.profiles[0].name;
    var basalSchedules = {};
    var carbSchedules = {};
    var sensitivitySchedules = {};
    var targetSchedules = {};
    data.profiles.forEach(function (profile) {
      var scheduleName = profile.name;
      var schedule = [];
      var carbSchedule = [];
      var sensitivitySchedule = [];
      var targetSchedule = [];
      profile.tdeps.forEach(function (tdep) {
        schedule.push({ rate: Math.fround(tdep['basalRate']), start: tdep['startTime'] });
        carbSchedule.push({ amount: Math.fround(tdep['carbRatio']), start: tdep['startTime'] });
        sensitivitySchedule.push({ amount: tdep['ISF'], 'start': tdep['startTime'] });
        targetSchedule.push({ target: tdep['TargetBG'], start: tdep['startTime'] });
      });
      basalSchedules[scheduleName] = schedule;
      carbSchedules[scheduleName] = carbSchedule;
      sensitivitySchedules[scheduleName] = sensitivitySchedule;
      targetSchedules[scheduleName] = targetSchedule;
    });

    var postsettings = cfg.builder.makePumpSettings()
      .with_activeSchedule(activeName)
      .with_units({ carb: 'grams', bg: 'mg/dL' })
      .with_basalSchedules(basalSchedules)
      // TODO: remove filtering on activeName so all profiles are included
      // and will need to add & use with_carbRatios, with_insulinSensitivities, with_bgTargets
      .with_carbRatio(carbSchedules[activeName])
      .with_insulinSensitivity(sensitivitySchedules[activeName])
      .with_bgTarget(targetSchedules[activeName])
      .with_time(sundial.applyTimezone(data.log_records[data.log_records.length - 1].jsDate, cfg.timezone).toISOString())
      .with_deviceTime(data.log_records[data.log_records.length - 1].deviceTime)
      .with_timezoneOffset(sundial.getOffsetFromZone(data.log_records[data.log_records.length - 1].jsDate, cfg.timezone))
      .with_conversionOffset(0)
      .done();

    postrecords.push(postsettings);

    var records = filterLogEntries([PUMP_LOG_RECORDS.LID_IDP, PUMP_LOG_RECORDS.LID_IDP_BOLUS,
      PUMP_LOG_RECORDS.LID_IDP_LIST, PUMP_LOG_RECORDS.LID_IDP_MSG2, PUMP_LOG_RECORDS.LID_IDP_TD_SEG,
      PUMP_LOG_RECORDS.LID_PARAM_GLOBAL_SETTINGS], data.log_records);
    return postrecords;
  };

  var buildTimeChangeRecords = function (data, records) {
    var timeChangeLogs = filterLogEntries(
      [PUMP_LOG_RECORDS.LID_TIME_CHANGED],
      data.log_records
    );

    var dateChangeLogs = filterLogEntries(
      [PUMP_LOG_RECORDS.LID_DATE_CHANGED],
      data.log_records
    );

    var postrecords = [];

    for (var i = 0; i < timeChangeLogs.length; ++i) {
      var tc = timeChangeLogs[i];
      var tc_base = sundial.floor(tc.rawTimestamp, 'day').valueOf();

      // look for a corresponding date change event
      var found = false;
      var index = tc.index;
      var lastIndex = data.log_records[data.log_records.length - 1].index;
      var SEARCH_THRESHOLD = 5;
      var start = index < SEARCH_THRESHOLD ? 0 : index - SEARCH_THRESHOLD; // look at x entries before
      var end = (index + SEARCH_THRESHOLD) < lastIndex ?
        index + SEARCH_THRESHOLD : lastIndex; // and up to x entries after
      for (var k = start; k <= end; k++) {
        var event = _.find(dateChangeLogs, {index: k});
        if (event) {
          found = true;
          var rawToTime = BASE_TIME + (event.date_after * 864e5) + tc.time_after;
          var datetimechange = cfg.builder.makeDeviceEventTimeChange()
            .with_change({
              from: sundial.formatDeviceTime(BASE_TIME + (event.date_prior * 864e5) + tc.time_prior),
              to: sundial.formatDeviceTime(rawToTime),
              agent: 'manual'
            })
            .with_deviceTime(sundial.formatDeviceTime(rawToTime))
            .set('jsDate', new Date(rawToTime))
            .set('index', tc.index);
          postrecords.push(datetimechange);

          // remove the date change event from dateChangeLogs so that we don't process it twice
          dateChangeLogs = _.without(dateChangeLogs, event);
        }
      }

      if (!found) { // a regular time change event
        var timechange = cfg.builder.makeDeviceEventTimeChange()
          .with_change({
            from: sundial.formatDeviceTime(tc_base + tc.time_prior),
            to: sundial.formatDeviceTime(tc_base + tc.time_after),
            agent: 'manual'
          })
          .with_deviceTime(tc.deviceTime)
          .set('jsDate', tc.jsDate)
          .set('index', tc.index);
        postrecords.push(timechange);
      }
    }

    for (var j = 0; j < dateChangeLogs.length; ++j) {
      var dc = dateChangeLogs[j];
      var dc_base = BASE_TIME;
      var datechange = cfg.builder.makeDeviceEventTimeChange()
        .with_change({
          from: sundial.formatDeviceTime(BASE_TIME + dc.date_prior * 864e5),
          to: sundial.formatDeviceTime(BASE_TIME + dc.date_after * 864e5),
          agent: 'manual'
        })
        .with_deviceTime(dc.deviceTime)
        .set('jsDate', dc.jsDate)
        .set('index', dc.index);
      postrecords.push(datechange);
    }

    var mostRecent = sundial.applyTimezone(data.log_records[data.log_records.length - 1].jsDate, cfg.timezone).toISOString();
    debug('Most recent datum at', mostRecent);
    var tzoUtil = new TZOUtil(
      cfg.timezone,
      mostRecent,
      postrecords
    );

    cfg.tzoUtil = tzoUtil;
    return records.concat(tzoUtil.records);
  };

  var buildBolusRecords = function (data, records) {
    var bolusLogs = filterLogEntries([
        PUMP_LOG_RECORDS.LID_BOLUS_ACTIVATED,
        PUMP_LOG_RECORDS.LID_BOLUS_COMPLETED,
        PUMP_LOG_RECORDS.LID_BOLEX_ACTIVATED,
        PUMP_LOG_RECORDS.LID_BOLEX_COMPLETED,
        PUMP_LOG_RECORDS.LID_BOLUS_REQUESTED_MSG1,
        PUMP_LOG_RECORDS.LID_BOLUS_REQUESTED_MSG2,
        PUMP_LOG_RECORDS.LID_BOLUS_REQUESTED_MSG3
      ],
      data.log_records
    );
    var boluses = {};
    bolusLogs.forEach(function(event) {
      var bolusId = event.bolus_id;
      var bolus = _.defaults({ bolus_id: bolusId }, boluses[bolusId], event);
      if (event.header_id === PUMP_LOG_RECORDS.LID_BOLUS_ACTIVATED.value) {
        bolus.startDeviceTime = event.deviceTime;
      }
      if (event.header_id === PUMP_LOG_RECORDS.LID_BOLEX_ACTIVATED.value) {
        bolus.extendedStartDeviceTime = event.deviceTime;
      }
      if (event.header_id === PUMP_LOG_RECORDS.LID_BOLEX_COMPLETED.value) {
        bolus.endDeviceTime = event.deviceTime;
      }
      if (event.header_id === PUMP_LOG_RECORDS.LID_BOLUS_REQUESTED_MSG1.value) {
        bolus.bc_iob = event.iob;
        bolus.wizardDeviceTime = event.deviceTime;
      }
      boluses[bolusId] = bolus;
    });
    for (var key in boluses) {
      var bolus = boluses[key];
      var record;

      // bolus records
      if (bolus.bolex_size !== undefined || bolus.bolus_option === 'extended') {
        if (bolus.bolus_size !== undefined || bolus.bolus_insulin_requested !== undefined) {
          record = cfg.builder.makeDualBolus();
        }
        else {
          record = cfg.builder.makeSquareBolus();
        }
      }
      else {
        record = cfg.builder.makeNormalBolus();
      }
      record = record.with_deviceTime(bolus.deviceTime);
      if (bolus.bolex_size !== undefined) {
        // extended bolus
        // first case: extended bolus was cancelled
        if (bolus.bolex_size !== bolus.bolex_insulin_delivered) {
          record = record.with_duration(
            Date.parse(bolus.endDeviceTime) - Date.parse(bolus.extendedStartDeviceTime)
          );
          // cancelled before any insulin was given on dual bolus
          if (bolus.bolex_insulin_delivered === undefined) {
            record = record.with_extended(0);
          }
          else {
            record = record.with_extended(bolus.bolex_insulin_delivered);
          }
          record = record.with_expectedExtended(bolus.bolex_insulin_requested)
            .with_expectedDuration(bolus.duration);
        }
        // other case: extended bolus completed
        else {
          record = record.with_extended(bolus.bolex_insulin_delivered);
          record = record.with_duration(bolus.duration);
        }
      }
      if (bolus.bolus_size !== undefined || bolus.insulin_delivered !== undefined) {
        if (bolus.bolus_size !== bolus.insulin_delivered) {
          record = record.with_normal(bolus.insulin_delivered);
          record = record.with_expectedNormal(bolus.insulin_requested);
        }
        else {
          record = record.with_normal(bolus.insulin_delivered);
        }
      }
      // non-extended bolus cancelled before any insulin was given
      if ((bolus.bolus_option === 'standard' || bolus.bolus_option === 'quickbolus') &&
        bolus.bolus_size === undefined) {
        record.with_normal(0)
          .with_expectedNormal(bolus.insulin_requested);
      }
      // extended bolus cancelled before any insulin was given
      if (bolus.bolus_option === 'extended' && bolus.bolex_size === undefined) {
        record.with_duration(0)
          .with_extended(0)
          .with_expectedDuration(bolus.duration)
          .with_expectedExtended(bolus.bolex_insulin_requested);
      }
      record = record.set('index', bolus.index);
      cfg.tzoUtil.fillInUTCInfo(record, bolus.jsDate);
      records.push(record.done());

      // wizard records
      if (_.includes(['standard', 'extended'], bolus.bolus_option) &&
        (bolus.correction_bolus_included || (bolus.food_bolus_size > 0))) {
        // a wizard bolus can be a correction bolus or food bolus (or both)

        var netBolus = null;
        if (bolus.correction_bolus_included) {
          netBolus = bolus.correction_bolus_size + bolus.food_bolus_size;
        }
        else {
          netBolus = bolus.food_bolus_size;
        }

        var wizard_record = cfg.builder.makeWizard()
          .with_deviceTime(bolus.wizardDeviceTime)
          .with_recommended({
            carb: bolus.food_bolus_size,
            correction: bolus.correction_bolus_size,
            net: netBolus.toFixedNumber(SIGNIFICANT_DIGITS)
          })
          .with_bgInput(bolus.bg)
          .with_carbInput(bolus.carb_amount)
          .with_insulinOnBoard(bolus.bc_iob)
          .with_insulinCarbRatio(bolus.carb_ratio)
          .with_insulinSensitivity(bolus.isf)
          .with_bgTarget({
            target: bolus.target_bg
          })
          .with_bolus(record)
          .with_units('mg/dL')
          .set('index', bolus.index);
        cfg.tzoUtil.fillInUTCInfo(wizard_record, bolus.jsDate);
        wizard_record = wizard_record.done();
        records.push(wizard_record);
      }
    }
    return records;
  };

  var buildBasalRecords = function (data, records) {
    var basalRecords = filterLogEntries(
      [PUMP_LOG_RECORDS.LID_BASAL_RATE_CHANGE],
      data.log_records
    );
    var postbasal = null;
    for (var b = 0; b < basalRecords.length; ++b) {
      var event = basalRecords[b];

      var changesTypesArray = event.change_types;
      var filteredChangeTypes;
      if(event.change_types.length > 1) {
        filteredChangeTypes = _.without(event.change_types,'timed_segment','new_profile').join('|');
      } else {
        filteredChangeTypes = event.change_types[0];
      }

      switch (filteredChangeTypes) {
        case 'timed_segment':
        case 'new_profile':
        case 'temp_rate_end':
        case 'temp_rate_end|pump_resumed':
        case 'pump_resumed':
          // when the command_basal_rate is not the same as the base_basal_rate
          // that means we're in a temp basal that crosses the border between
          // scheduled segments, so the temp rate is being recalculated
          // as a percentage of the current base_basal_rate (from the schedule)
          if (event.command_basal_rate !== event.base_basal_rate) {
            postbasal = cfg.builder.makeTempBasal()
              .with_deviceTime(event.deviceTime)
              .with_rate(event.command_basal_rate)
              .set('index', event.index)
              .with_payload({change_types: changesTypesArray});
            cfg.tzoUtil.fillInUTCInfo(postbasal, event.jsDate);
            break;
          }
          postbasal = cfg.builder.makeScheduledBasal()
            .with_deviceTime(event.deviceTime)
            .with_rate(event.command_basal_rate)
            .set('index', event.index)
            .with_payload({
              personalProfileIndex : event.idp,
              change_types: changesTypesArray
            });
          cfg.tzoUtil.fillInUTCInfo(postbasal, event.jsDate);
          break;
        case 'temp_rate_start':
          postbasal = cfg.builder.makeTempBasal()
            .with_deviceTime(event.deviceTime)
            .with_rate(event.command_basal_rate)
            .set('index', event.index)
            .with_payload({change_types: changesTypesArray});
          cfg.tzoUtil.fillInUTCInfo(postbasal, event.jsDate);
          break;
        case 'pump_suspended':
        case 'temp_rate_end|pump_suspended':
          postbasal = cfg.builder.makeSuspendBasal()
            .with_deviceTime(event.deviceTime)
            .set('index', event.index)
            .with_payload({change_types: changesTypesArray});
          cfg.tzoUtil.fillInUTCInfo(postbasal, event.jsDate);
          break;
        case 'pump_shut_down':
        case 'temp_rate_end|pump_shut_down':
          // no basal record gets built in this case
          break;
        default:
          debug('Event with unhandled change type:', event);
          throw new Error('Unhandled combination of basal change types: ' + event.change_types.join('|'));
      }
      if (postbasal != null) {
        records.push(postbasal);
      }
    }
    return records;
  };

  var buildNewDayRecords = function(data, records) {
    var newDayRecords = filterLogEntries([PUMP_LOG_RECORDS.LID_NEW_DAY], data.log_records);

    for (var b = 0; b < newDayRecords.length; ++b) {
      var event = newDayRecords[b];
      var rate = event.commanded_basal_rate;
      if ((rate !== null) && (rate > 0)) {
        // new day event; breaks up flat-rate basals
        var postrecord = cfg.builder.makeScheduledBasal()
            .with_deviceTime(event.deviceTime)
            .with_rate(rate)
            .set('index', event.index);
        cfg.tzoUtil.fillInUTCInfo(postrecord, event.jsDate);
        postrecord.set('type', 'new-day');
        records.push(postrecord);
      }
    }
    return records;
  };

  var buildSuspendRecords = function (data, records) {
    var suspendRecords = filterLogEntries([PUMP_LOG_RECORDS.LID_PUMPING_SUSPENDED], data.log_records);

    suspendRecords.forEach(function (entry) {
      var postrecord = cfg.builder.makeDeviceEventSuspend()
          .with_reason({suspended: 'manual'}) //TODO: look if we can infer reason from alarm, e.g. with occlusion
          .with_deviceTime(entry.deviceTime)
          .set('index', entry.index);
      cfg.tzoUtil.fillInUTCInfo(postrecord, entry.jsDate);
      records.push(postrecord.done());
    });

    return records;
  };

  var buildResumeRecords = function (data, records) {
    var resumeRecords = filterLogEntries([PUMP_LOG_RECORDS.LID_PUMPING_RESUMED], data.log_records);

    resumeRecords.forEach(function (entry) {
      var postrecord = cfg.builder.makeDeviceEventResume()
          .with_reason({resumed: 'manual'})
          .with_deviceTime(entry.deviceTime)
          .set('index', entry.index);
      cfg.tzoUtil.fillInUTCInfo(postrecord, entry.jsDate);
      records.push(postrecord);
    });

    return records;
  };

  var buildCartridgeChangeRecords = function (data, records) {
    var cartridgeRecords = filterLogEntries([PUMP_LOG_RECORDS.LID_TUBING_FILLED,PUMP_LOG_RECORDS.LID_CANNULA_FILLED,PUMP_LOG_RECORDS.LID_CARTRIDGE_FILLED], data.log_records);

    cartridgeRecords.forEach(function (entry) {
      var cartridgeRecord;
      if (entry.header_id === PUMP_LOG_RECORDS.LID_TUBING_FILLED.value) {
        cartridgeRecord = cfg.builder.makeDeviceEventPrime()
          .with_primeTarget('tubing')
          .with_volume(entry.prime_size);
      } else if (entry.header_id === PUMP_LOG_RECORDS.LID_CANNULA_FILLED.value) {
        cartridgeRecord = cfg.builder.makeDeviceEventPrime()
          .with_primeTarget('cannula')
          .with_volume(entry.prime_size);
      } else if (entry.header_id === PUMP_LOG_RECORDS.LID_CARTRIDGE_FILLED.value) {
        cartridgeRecord = cfg.builder.makeDeviceEventReservoirChange()
          .with_payload({event: 'cartridge_filled'});
      }

      cartridgeRecord.with_deviceTime(entry.deviceTime)
          .set('index',entry.index);
      cfg.tzoUtil.fillInUTCInfo(cartridgeRecord, entry.jsDate);
      records.push(cartridgeRecord.done());
    });

    return records;
  };
  var buildCannulaChangeRecords = function (data, records) {
    return records;
  };

  var buildBGRecords = function (data, records) {
    var bgRecords = filterLogEntries([PUMP_LOG_RECORDS.LID_BG_READING_TAKEN], data.log_records);
    bgRecords.forEach(function (bgEntry) {
      var bgRecord = cfg.builder.makeSMBG()
        .with_deviceTime(bgEntry.deviceTime)
        .with_subType('manual')
        .with_value(bgEntry.bg)
        .with_units('mg/dL')
        .set('index',bgEntry.index);
      cfg.tzoUtil.fillInUTCInfo(bgRecord, bgEntry.jsDate);
      bgRecord.done();
      records.push(bgRecord);
    });
    return records;
  };

  var buildAlarmRecords = function (data,records) {
    var alarmRecords = filterLogEntries([PUMP_LOG_RECORDS.LID_ALARM_ACTIVATED,PUMP_LOG_RECORDS.LID_ALERT_ACTIVATED],data.log_records);
    alarmRecords.forEach(function (alarmEntry) {
      var alarmRecord = cfg.builder.makeDeviceEventAlarm()
        .with_deviceTime(alarmEntry.deviceTime)
        .set('index', alarmEntry.index);
      cfg.tzoUtil.fillInUTCInfo(alarmRecord, alarmEntry.jsDate);

      if(alarmEntry.alarm_id != null) {
        var alarmValue = alarmEntry.alarm_id;
        var alarmText = getAlarmName(alarmValue,ALARM_TYPES);

        switch (alarmValue) {
          case ALARM_TYPES.ALARM_OCCLUSION.value:
            alarmRecord = alarmRecord.with_alarmType('occlusion');
            break;
          case ALARM_TYPES.ALARM_SECOND_OCCLUSION.value:
            alarmRecord = alarmRecord.with_alarmType('occlusion');
            alarmRecord = alarmRecord.with_payload({alarm_id: alarmValue, alarm_name: alarmText});
            break;
          case ALARM_TYPES.ALARM_AUTO_OFF.value:
            alarmRecord = alarmRecord.with_alarmType('auto_off');
            break;
          case ALARM_TYPES.ALARM_OUT_OF_LIQUID.value:
            alarmRecord = alarmRecord.with_alarmType('no_insulin');
            break;
          case ALARM_TYPES.ALARM_EXTREMELY_LOW_LIPO.value:
            alarmRecord = alarmRecord.with_alarmType('no_power');
            break;
          case ALARM_TYPES.ALARM_TEMPERATURE_OUT_OF_RANGE:
          case ALARM_TYPES.ALARM_STUCK_WAKE_BUTTON:
          case ALARM_TYPES.ALARM_PRESSURE_OUT_OF_RANGE:
          case ALARM_TYPES.ALARM_CARTRIDGE_REMOVED:
            alarmRecord = alarmRecord.with_alarmType('other');
            alarmRecord = alarmRecord.with_payload({alarm_id: alarmValue, alarm_name: alarmText});
            break;
          default:
            debug('Unknown alarm ID: ', alarmValue);
            alarmRecord = alarmRecord.with_alarmType('other');
            alarmRecord = alarmRecord.with_payload({alarm_id: alarmValue});
        }
      }

      if(alarmEntry.alert_id != null) {
        var alertValue = alarmEntry.alert_id;
        var alertText = getAlarmName(alertValue, ALERT_TYPES);

        switch (alertValue) {
          case ALERT_TYPES.ALERT_LOW_INSULIN.value:
            alarmRecord = alarmRecord.with_alarmType('low_insulin');
            break;
          case ALERT_TYPES.ALERT_LOW_LIPO_CHARGE.value:
          case ALERT_TYPES.ALERT_VERY_LOW_LIPO_CHARGE.value:
            alarmRecord = alarmRecord.with_alarmType('low_power');
            alarmRecord = alarmRecord.with_payload({alert_name: alertText});
            break;
          default:
            debug('Unknown alert ID: ', alertValue);
            alarmRecord = alarmRecord.with_alarmType('other');
            alarmRecord = alarmRecord.with_payload({alert_id: alertValue});
        }
      }

      alarmRecord = alarmRecord.done();
      records.push(alarmRecord);
    });

    return records;
  };

  var probe = function (cb, data) {
    tandemCommandResponse(COMMANDS.VERSION_REQ, null, function (err, result) {
      if (err) {
        console.log(err);
        // TODO: attempt another connect?
        cb(err, null);
      }
      else {
        console.log('Tandem found: ', result);
        if (data == null) {
          data = {};
        }
        data.model_no = result.payload.model_no;
        data.pump_sn = result.payload.pump_sn;
        cb(null, data);
      }
    });
  };

  return {
    setup: function (deviceInfo, progress, cb) {
      debug('in setup!');
      progress(100);
      cb(null, { stage: 'setup', deviceInfo: deviceInfo });
    },

    connect: function (progress, data, cb) {
      console.log('connecting');
      cfg.deviceComms.connect(data.deviceInfo, tandemPacketHandler, probe, function (err) {
        if(err) {
          cb(err,null);
        }else{
          cfg.deviceComms.flush();
          progress(100);
          data.stage = 'connect';
          cb(null, data);
        }
      });
    },

    getConfigInfo: function (progress, data, cb) {
      debug('in getConfigInfo');
      data.stage = 'getConfigInfo';
      progress(100);
      probe(cb, data);
    },

    fetchData: function (progress, data, cb) {
      debug('in fetchData');
      tandemFetch(progress, data, cb);
      data.stage = 'fetchData';
    },

    processData: function (progress, data, cb) {
      debug('in processData');
      progress(100);
      data.stage = 'processData';
      cb(null, data);
    },

    uploadData: function (progress, data, cb) {
      data.stage = 'uploadData';
      progress(0);
      var deviceId = 'tandem' + data.model_no + data.pump_sn;
      cfg.builder.setDefaults({ deviceId: deviceId });

      var postrecords = [], settings = null;
      /*
        Because pump shut-down interferes with BtUTC, anywhere
        where a pump shut-down appears in records to be processed
        we only attempt to process and upload the data following
        the most recent device shut-down.
      */
      if (!__DEBUG__) {
        data.log_records = _.takeRightWhile(data.log_records, function(rec) {
          if (rec.change_types &&
            _.includes(rec.change_types,'pump_shut_down')) {
            debug('Most recent pump shut down:', rec);
            return false;
          }
          return true;
        });
        debug('Will process', data.log_records.length, 'log records.');
      }

      if (!_.isEmpty(data.log_records)) {
        postrecords = buildSettingsRecords(data, postrecords);
        if (!_.isEmpty(postrecords)) {
          settings = postrecords[0];
        }
        postrecords = buildTimeChangeRecords(data, postrecords);
        postrecords = buildBolusRecords(data, postrecords);

        postrecords = buildBasalRecords(data, postrecords);
        postrecords = buildNewDayRecords(data, postrecords);
        postrecords = buildBGRecords(data, postrecords);
<<<<<<< HEAD
        postrecords = buildCartridgeChangeRecords(data, postrecords);
=======
        postrecords = buildSuspendRecords(data, postrecords);
        postrecords = buildResumeRecords(data, postrecords);
        postrecords = buildAlarmRecords(data, postrecords);

>>>>>>> 7081e805
        // sort by time for the simulator
        postrecords = _.sortBy(postrecords, function(d) { return d.time; });
      }
      else {
        throw new Error('No records since most recent pump shut down; nothing to upload.');
      }

      var simulator = tandemSimulatorMaker.make({settings: settings, profiles:data.profiles});

      for (var n = 0; n < postrecords.length; ++n) {
        var datum = postrecords[n];
        switch (datum.type) {
          case 'basal':
            simulator.basal(datum);
            break;
          case 'bolus':
            simulator.bolus(datum);
            break;
          case 'deviceEvent':
            if (datum.subType === 'timeChange') {
              simulator.changeDeviceTime(datum);
            }
<<<<<<< HEAD
            else if(datum.subType === 'prime' || datum.subType === 'reservoirChange'){
              simulator.cartridge(datum);
=======
            else if (datum.subType === 'status') {
              if(datum.status === 'suspended') {
                simulator.suspend(datum);
              }
              else if (datum.status === 'resumed') {
                simulator.resume(datum);
              }
            }
            else if (datum.subType === 'alarm'){
              simulator.alarm(datum);
>>>>>>> 7081e805
            }
            else {
              debug('Unknown deviceEvent subType:', datum.subType);
            }
            break;
          case 'pumpSettings':
            simulator.pumpSettings(datum);
            break;
          case 'smbg':
            simulator.smbg(datum);
            break;
          case 'wizard':
            simulator.wizard(datum);
            break;
          case 'new-day':
            simulator.newDay(datum);
            break;
          default:
            debug('[Hand-off to simulator] Unhandled type!', datum.type);
        }
      }
      simulator.finalBasal();
      data.post_records = [];

      var sessionInfo = {
        deviceTags: ['insulin-pump'],
        deviceManufacturers: ['Tandem'],
        deviceModel: String(data.model_no),
        deviceSerialNumber: String(data.pump_sn),
        deviceId: deviceId,
        start: sundial.utcDateString(),
        timeProcessing: cfg.tzoUtil.type,
        tzName: cfg.timezone,
        version: cfg.version
      };

      cfg.api.upload.toPlatform(
        simulator.getEvents(),
        sessionInfo,
        progress,
        cfg.groupId,
        function (err, result) {
          if (err) {
            debug('Error: ', err);
            debug('Result: ', result);
            progress(100);
            return cb(err, data);
          } else {
            progress(100);
            data.post_records = data.post_records.concat(postrecords);
            return cb(null, data);
          }
        }
        );
    },

    disconnect: function (progress, data, cb) {
      debug('disconnect');
      progress(100);
      data.disconnect = true;
      cb(null, data);
    },

    cleanup: function (progress, data, cb) {
      debug('in cleanup');
      progress(0);
      cfg.deviceComms.clearPacketHandler();
      cfg.deviceComms.disconnect(function () {
        progress(100);
        data.stage = 'cleanup';
        cb(null, data);
      });
    }
  };
};<|MERGE_RESOLUTION|>--- conflicted
+++ resolved
@@ -1870,14 +1870,10 @@
         postrecords = buildBasalRecords(data, postrecords);
         postrecords = buildNewDayRecords(data, postrecords);
         postrecords = buildBGRecords(data, postrecords);
-<<<<<<< HEAD
         postrecords = buildCartridgeChangeRecords(data, postrecords);
-=======
         postrecords = buildSuspendRecords(data, postrecords);
         postrecords = buildResumeRecords(data, postrecords);
         postrecords = buildAlarmRecords(data, postrecords);
-
->>>>>>> 7081e805
         // sort by time for the simulator
         postrecords = _.sortBy(postrecords, function(d) { return d.time; });
       }
@@ -1900,10 +1896,9 @@
             if (datum.subType === 'timeChange') {
               simulator.changeDeviceTime(datum);
             }
-<<<<<<< HEAD
             else if(datum.subType === 'prime' || datum.subType === 'reservoirChange'){
               simulator.cartridge(datum);
-=======
+            }
             else if (datum.subType === 'status') {
               if(datum.status === 'suspended') {
                 simulator.suspend(datum);
@@ -1914,7 +1909,6 @@
             }
             else if (datum.subType === 'alarm'){
               simulator.alarm(datum);
->>>>>>> 7081e805
             }
             else {
               debug('Unknown deviceEvent subType:', datum.subType);

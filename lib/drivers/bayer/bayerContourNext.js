/*
 * == BSD2 LICENSE ==
 * Copyright (c) 2014, Tidepool Project
 *
 * This program is free software; you can redistribute it and/or modify it under
 * the terms of the associated License, which is identical to the BSD 2-Clause
 * License as published by the Open Source Initiative at opensource.org.
 *
 * This program is distributed in the hope that it will be useful, but WITHOUT
 * ANY WARRANTY; without even the implied warranty of MERCHANTABILITY or FITNESS
 * FOR A PARTICULAR PURPOSE. See the License for more details.
 *
 * You should have received a copy of the License along with this program; if
 * not, you can obtain one from Tidepool Project at tidepool.org.
 * == BSD2 LICENSE ==
 */

/**
 * Packet message format <STX> FN text <ETX> C1 C2 <CR> <LF>
 * */
var _ = require('lodash');
var async = require('async');
var sundial = require('sundial');
var crcCalculator = require('../../crc');
var struct = require('../../struct')();
var annotate = require('../../eventAnnotations');
var common = require('../../commonFunctions');
var debugMode = require('../../../app/utils/debugMode');
var constants = require('./bayerConstants');

var TZOUtil = require('../../TimezoneOffsetUtil');

var isBrowser = typeof window !== 'undefined';
var debug = isBrowser ? require('bows')('BCNextDriver') : debug;

module.exports = function (config) {
  var cfg = _.clone(config);
  var hidDevice = config.deviceComms;
  var HID_PACKET_SIZE = 64;
  var HEADER_SIZE = 3;
  var RETRIES = 6;
  // With no date & time settings changes available,
  // timezone is applied across-the-board
  cfg.tzoUtil = new TZOUtil(cfg.timezone, new Date().toISOString(), []);
  _.assign(cfg.deviceInfo, {
    tags : ['bgm'],
    manufacturers : ['Bayer', 'Ascensia']
  });

  var messageBuffer = {
    reset: function() {
      this.bytes = new Uint8Array(0);
      this.messageLength = 0;
      return this;
    },
    clone: function() {
      return _.clone(this);
    }
  }.reset();

  var probe = function(cb) {
    debug('attempting probe of Bayer Contour Next');
  };

  var extractPacketIntoMessage = function (bytes) {
    var packet_len = struct.extractByte(bytes, 0);
    var bytes_len = bytes.length - 1;
    if (bytes_len < packet_len) {
      packet_len = bytes_len;
    }
    if(debugMode.isDebug) {
      debug('Packet length:', packet_len);
    }

    // copying to a buffer in case there are multiple packets for one message
    // also discards the length byte from the beginning
    var tmpbuff = new Uint8Array(messageBuffer.messageLength + packet_len);
    struct.copyBytes(tmpbuff, 0, messageBuffer.bytes, messageBuffer.messageLength, 0);
    struct.copyBytes(tmpbuff, messageBuffer.messageLength, bytes, packet_len, 1);
    messageBuffer.bytes = tmpbuff;
    messageBuffer.messageLength += packet_len;
    messageBuffer.lastPacketSize = packet_len;

    return messageBuffer;
  };

  var buildPacket = function (command, cmdlength) {
    var datalen = cmdlength + 4; // we use 4 bytes because we add 3 bytes for
                                 // the header and 1 byte for the length of
                                 // the payload
    var buf = new ArrayBuffer(datalen);
    var bytes = new Uint8Array(buf);
    var ctr = HEADER_SIZE; // skip header which can be left blank
    if (cmdlength) {
      ctr += struct.pack(bytes, ctr, 'b', cmdlength);
      ctr += struct.copyBytes(bytes, ctr, command, cmdlength);
    }
    debug('Sending bytes:', common.bytes2hex(bytes));

    return buf;
  };

  var buildAckPacket = function() {
    return buildPacket([constants.ASCII_CONTROL.ACK], 1);
  };

  var buildNakPacket = function() {
    return buildPacket([constants.ASCII_CONTROL.NAK], 1);
  };

  // header data looks like
  /*
  <STX>1H|\^&||qvqOi8|Bayer7350^01.14\01.03\04.18^7358-1611135^0000-
  |A=1^C=00^G=es,en\es\it\de\fr\hr\da\nl\fi\el\no\pt\sl\sv^I=0200^R=
  0^S=01^U=0^V=20600^X=070070070180130180070130^Y=120054252099^Z=1|4
  |||||P|1|201505291248<ETB>01<CR><LF>
  */

  var parseHeader = function (header, callback) {
    var pString = header.split('|');
    var pInfo = pString[4].split('^');

    // serial number can be in two formats:
    // 6301-1C2CF8C -> C2CF8C
    // 7830H5001733 -> 5001733
    var sNum = pInfo[2].match(/^\d+[\w-]\s*(\w+)/);
    var threshold = null;
    var units = null;
    var thrs = pString[5].split('^');

    for (var i = 0; i < thrs.length; i++) {
      var val = thrs[i].match(/^(\w+)\=/);
      if (val[1] === 'V') {
        threshold = thrs[i].match(/^.+\=(\d{2})(\d{3})/);
        break;
      }
      if (val[1] === 'U') {
        units = parseInt(thrs[i][2], 10);
      }
    }

    var jsDate = sundial.parseFromFormat(pString[13], 'YYYYMMDDhhmmss');

    var devInfo = {
      model: pInfo[0],
      serialNumber: sNum[1],
      nrecs: pString[6],
      deviceTime: sundial.formatDeviceTime(jsDate)
    };

    if(threshold) {
      devInfo.lowThreshold = parseInt(threshold[1], 10);
      devInfo.hiThreshold = parseInt(threshold[2], 10);
    } else {
      devInfo.unreportedThreshold = true;
      devInfo.lowThreshold = 20;
      devInfo.hiThreshold = 600;
    }

    if (units == 1) {
      // thresholds must always be in mg/dL
      devInfo.lowThreshold = common.convertToMgDl(devInfo.lowThreshold / 10.0);
      devInfo.hiThreshold = common.convertToMgDl(devInfo.hiThreshold / 10.0);
    }

    callback(null, devInfo);
  };

  /**
   * Calculates checksum for specified ASTM Frame.
   * @param {string} frame - The ASTM Frame to checksum
   * @return {string} Checksum value returned as a byte sized integer in hex base
   */
  function makeChecksum (frame) {
    var sum = frame.split('').reduce(function (previousValue, currentValue, currentIndex, array) {
      return (currentIndex == 1 ? previousValue.charCodeAt(0) : previousValue) + currentValue.charCodeAt(0);
    });
    return ('00' + (sum % 256).toString(16).toUpperCase()).substr(-2);
  }

  /**
   * Decodes complete ASTM message that is sent or received due
   * communication routines. It should contains checksum to be verified.
   * @param {string} message - The ASTM Message to decode
   * @return {Object} Object with the format:
   * {
   *  sequenceNumber: int,
   *  frame: string,
   *  checksum: string,
   * }
   * @throws {Error} if ASTM message is malformed or checksum verification fails.
   * TODO - return a listOfRecords, rather than a string with the whole frame? This would let us
   * dispense will all the RegExp parsing later on.
   */
  function decodeMessage (message) {

    debug('Message:', common.bytes2hex(message));

    var frameLength = message.length - 6; // Would normally be - 5, but we'll unpack the sequence number directly
    var response = struct.unpack(message, 0, 'bb'+frameLength+'Z2Z2Z', ['messageType', 'sequenceNumber', 'frame', 'checksum', 'CRLF']);
    if(response.messageType === constants.ASCII_CONTROL.STX) {
      // Turn sequenceNumber into an integer by subtracting ASCII ZERO (ie, 48) from it.
      response.sequenceNumber -= 48;
      var calculatedChecksum = makeChecksum(response.sequenceNumber + response.frame);
      if (calculatedChecksum !== response.checksum) {
        throw(new Error('Checksum failed. Expected ' + response.checksum + ', calculated ' + calculatedChecksum));
      }
    }

    // Discard the unnecessary response elements.
    delete response.CRLF;

    return response;
  }

  /* Record data looks like
  <STX>5R|3|^^^Glucose|93|mg/dL^P||A/M0/T1||201505261150<CR><ETB>74<CR><LF>
  */
  var parseDataRecord = function (data, callback) {
    // TODO - The NextLink 2.4 also includes seconds in its timestamp (14 digits)
    var result = data.match(/^R\|(\d+)\|\^\^\^Glucose\|([0-9.]+)\|(\w+\/\w+).*\|{2}(.*)\|{2}(\d{12}).*/);
    if (result != null) {
      result = result.slice(1, 6);
    }
    callback(null, result);
  };

  var getAnnotations = function (annotation, data) {
    var annInfo = [];

    if (data.unreportedThreshold) {
      annInfo.push({
        code: 'bayer/smbg/unreported-hi-lo-threshold'
      });
    }
    if (annotation.indexOf('>') !== -1) {

      annInfo.push({
        code: 'bg/out-of-range',
        threshold: data.hiThreshold,
        value: 'high'
      });

      return annInfo;
    } else if (annotation.indexOf('<') !== -1) {

      annInfo.push({
        code: 'bg/out-of-range',
        threshold: data.lowThreshold,
        value: 'low'
      });

      return annInfo;
    } else {
      return null;
    }
  };

  var isControl = function(markers) {
    if(markers.indexOf('C') !== -1) {
      debug('Marking as control test');
      return true;
    } else {
      return false;
    }
  };

  var getOneRecord = function (data, callback) {
    var retry = 0;
    var robj = {};
    var cmd = buildAckPacket();
    var error = false;

    async.doWhilst(
      function (whilstCb) {
        bcnCommandResponse(cmd, false, function (err, record) {
          if (err) {
            if (err.name === 'TIMEOUT' || err.name === 'TypeError') {
              error = true;
              return whilstCb(err, null);
            } else {
              debug('Retrying..');
              retry++;
              cmd = buildNakPacket();
              return whilstCb(null);
            }
          } else {
            if  (record.messageType === constants.ASCII_CONTROL.ENQ) {
              debug('ENQ received, sending ACK..');
              return whilstCb(null);
            }
            var recordType = (record.messageType === constants.ASCII_CONTROL.STX) ?
              struct.extractByte(record.frame, 0) : record.messageType;

            robj.recordType = recordType;

            switch (recordType) {
              case 'R':
                parseDataRecord(record.frame, function(err, r) {
                  if (err) {
                    debug('Failure trying to read record', record.frame);
                    debug(err);
                    return whilstCb(err);
                  } else {
                    if(r) {
                      robj.timestamp = parseInt(r[4], 10);
                      robj.annotations = getAnnotations(r[3], data);
                      robj.control = isControl(r[3]);
                      robj.units = r[2];
                      if(robj.units === 'mmol/L') {
                        robj.glucose = parseFloat(r[1]);
                      } else {
                        robj.glucose = parseInt(r[1], 10);
                      }
                      robj.nrec = parseInt(r[0], 10);
                    }
                    return whilstCb(null);
                  }
                });
              break;
              case 'H':
                robj.header = record.frame;
                parseHeader(record.frame, function(err, result) {
                  if (err) {
                    debug('Invalid header data');
                    return whilstCb(new Error('Invalid header data'), null);
                  } else {
                    _.assign(robj, result);
                    return whilstCb(null);
                  }
                });
              break;
              case 'P':
              case 'L':
              case constants.ASCII_CONTROL.EOT:
              default:
                return whilstCb(null);
            }
          }
        });
      },
      function () { return (Object.getOwnPropertyNames(robj).length === 0 && retry < RETRIES) && !error; },
      function (err) {
        if (retry === RETRIES) {
          err = new Error('Communication retry limit reached');
        }
        if (err) {
          error = true;
          debug('Failure trying to talk to device.');
          debug(err);
          return callback(err, null);
        } else {
          callback(null, robj);
        }
      }
    );
  };

  var bcnCommandResponse = function (commandpacket, waitForENQ, callback) {
    hidDevice.send(commandpacket, function (err) {
      if (err) {
        return callback(err, null);
      }
      getMessage(5000, waitForENQ, function(err, result) {
        if (err) {
          messageBuffer.reset();
          return callback(err, null);
        } else {
            var message = null;
            try {
              message = decodeMessage(result.bytes);
            } catch (err) {
              messageBuffer.reset();
              debug('Error:', err);
              return callback(err, null);
            }
            messageBuffer.reset();
            callback(null, message);
        }
      });
    });
  };

  var getMessage = function (timeout, waitForENQ, cb) {
    var done = false;

    var abortTimer = setTimeout(function () {
      debug('TIMEOUT');
      var e = new Error('Timeout error.');
      done = true;
      e.name = 'TIMEOUT';
      return cb(e, null);
    }, timeout);

    var message;

    async.doWhilst(
      function (callback) {
        var processPacket = function(packet) {
          // Only process if we get data
          if (packet.length === 0) {
            return callback(false);
          }

          if(debugMode.isDebug) {
            debug('Raw packet received:', common.bytes2hex(packet));
          }
          message = extractPacketIntoMessage(packet.slice(HEADER_SIZE));

          var packetHead = struct.unpack(packet, 0, '3Z2b', ['HEADER', 'SIZE', 'BYTE1']);

          // The tail of the packet starts 6 from the end, but because we haven't stripped the
          // header and length byte from packet, we're using SIZE - 2
          var packetTail = struct.unpack(packet, parseInt(packetHead.SIZE, 10) - 2, '2b2Z2Z', ['CR', 'FRAME_TYPE', 'CHECKSUM', 'CRLF']);
          // HID_PACKET_SIZE - 4, because we don't include the header or size
          if(waitForENQ) {
            if (packetHead.BYTE1 == constants.ASCII_CONTROL.ENQ) {
              clearTimeout(abortTimer);
              return callback(true);
            }
          } else if(packetHead.SIZE < (HID_PACKET_SIZE - 4) ||
              packetHead.BYTE1 == constants.ASCII_CONTROL.ENQ ||
              packetHead.BYTE1 == constants.ASCII_CONTROL.EOT ||
              packetHead.BYTE1 == constants.ASCII_CONTROL.ACK ||
              packetTail.FRAME_TYPE == constants.ASCII_CONTROL.ETX ||
              packetTail.FRAME_TYPE == constants.ASCII_CONTROL.ETB) {
              clearTimeout(abortTimer);
              return callback(true);
          }
          return callback(false);
        };

        var packet = null;

        hidDevice.receive(function(err, raw) {
          if (err) {
            clearTimeout(abortTimer);
            return cb(err, null);
          }
          packet = new Uint8Array(raw);
          processPacket(packet);
        });
      },
      function (valid) {
        return (valid !== true && done !== true);
      },
      function () {
        if(done) {
          // callback has already been called, just return
          return;
        }
        return cb(null, message);
      }
    );
  };

  var processReadings = function(readings) {
    _.each(readings, function(reading, index) {
      var dateTime = sundial.parseFromFormat(reading.timestamp, 'YYYYMMDDHHmm');
      readings[index].displayTime = sundial.formatDeviceTime(new Date(dateTime).toISOString());
      var utcInfo = cfg.tzoUtil.lookup(dateTime);
      readings[index].displayUtc = utcInfo.time;
      readings[index].timezoneOffset = utcInfo.timezoneOffset;
      readings[index].conversionOffset = utcInfo.conversionOffset;
    });
  };

  var prepBGData = function (progress, data) {
    var dataToPost = [];
    if (data.bgmReadings.length > 0) {
      for (var i = 0; i < data.bgmReadings.length; ++i) {
        var datum = data.bgmReadings[i];
        if(datum.control === true) {
          debug('Discarding control');
          continue;
        }
        var smbg = cfg.builder.makeSMBG()
          .with_value(datum.glucose)
          .with_deviceTime(datum.displayTime)
          .with_timezoneOffset(datum.timezoneOffset)
          .with_conversionOffset(datum.conversionOffset)
          .with_time(datum.displayUtc)
          .with_units(datum.units)
          .set('index', datum.nrec)
          .done();
          if (datum.annotations) {
            _.each(datum.annotations, function(ann) {
              annotate.annotateEvent(smbg, ann);
            });
          }
        dataToPost.push(smbg);
      }
    } else {
      debug('Device has no records to upload');
      throw(new Error('Device has no records to upload'));
    }

    return dataToPost;
  };

  var setDateTime = function(serverTime, cb) {
    var ACK_ERROR = 'Expected ACK during connect:';

    async.series({

      ack: function(callback) {
        // at least one meter (Contour Next One) does not reply with an ACK
        // here, so we don't wait for a response
        hidDevice.send(buildPacket([constants.ASCII_CONTROL.ACK], 1), function (err) {
          if (err) {
            return callback(err, null);
          }
          callback(null, 'ack');
        });
      },
      eot: function(callback) {
<<<<<<< HEAD
        // The Contour Next/Plus One and Ascensia Contour Next meters do not expect EOT here
        if ((cfg.deviceInfo.model !== 'Contour Next One') &&
            (cfg.deviceInfo.model !== 'Contour Plus One') &&
            (cfg.deviceInfo.modelNumber !== 'Contour7900')) {
=======
        if ((cfg.deviceInfo.model !== 'Contour Next One') &&
            (cfg.deviceInfo.model !== 'Contour Plus One') &&
            (cfg.deviceInfo.model !== 'Contour Plus Blue')) {
>>>>>>> 0e0bbcc1
          bcnCommandResponse(buildPacket([constants.ASCII_CONTROL.EOT], 1), false, function (err, result) {
            if(err) {
              return cb(err, null);
            }
            callback(null, 'eot');
          });
        } else {
          callback(null, 'eot');
        }
      },
      nak: function(callback) {
        function sendNAK(cb) {
          bcnCommandResponse(buildPacket([constants.ASCII_CONTROL.NAK], 1), false, function(err, result) {
            if(err) {
              return cb(err, null);
            }
            if(result.messageType !== constants.ASCII_CONTROL.EOT) {
              return cb(new Error('Expected EOT.'), null);
            }
            cb(null, 'nak');
          });
        }

        async.retry({times: RETRIES, interval: 2000}, sendNAK, function(err, result) {
          callback(err, result);
        });
      },
      enq: function(callback) {
        bcnCommandResponse(buildPacket([constants.ASCII_CONTROL.ENQ], 1), false, function(err, result) {
          if(err) {
            return cb(err, null);
          }
          if(result.messageType !== constants.ASCII_CONTROL.ACK) {
            return cb(new Error(ACK_ERROR + 'ENQ'), null);
          }
          callback(null, 'enq');
        });
      },
      write: function(callback) {
        bcnCommandResponse(buildPacket(constants.COMMANDS.WRITE, 2), false, function(err, result) {
          if(err) {
            return cb(err, null);
          }
          if(result.messageType !== constants.ASCII_CONTROL.ACK) {
            return cb(new Error(ACK_ERROR + 'WRITE'), null);
          }
          callback(null, 'write');
        });
      },
      date: function(callback) {
        bcnCommandResponse(buildPacket(constants.COMMANDS.DATE, 2), false, function(err, result) {
          if(err) {
            return cb(err, null);
          }
          if(result.messageType !== constants.ASCII_CONTROL.ACK) {
            return cb(new Error(ACK_ERROR + 'DATE'), null);
          }
          callback(null, 'date');
        });
      },
      setDate: function(callback) {
        var newDate = [];
        struct.storeString(sundial.formatInTimezone(serverTime, cfg.timezone, 'YYMMDD|') + '\r', newDate, 0);
        bcnCommandResponse(buildPacket(newDate, 8), false, function(err, result) {
          if(err) {
            return cb(err, null);
          }
          if(result.messageType !== constants.ASCII_CONTROL.ACK) {

            if (result.messageType === constants.ASCII_CONTROL.NAK && cfg.deviceInfo.model.indexOf('Next Link') > 0) {
              debug('Device date/time controlled by pump');
              return cb('E_DATETIME_SET_BY_PUMP');
            }
            return cb(new Error(ACK_ERROR + 'SETDATE'), null);
          }
          callback(null, 'setDate');
        });
      },
      write2: function(callback) {
        bcnCommandResponse(buildPacket(constants.COMMANDS.WRITE, 2), false, function(err, result) {
          if(err) {
            return cb(err, null);
          }
          if(result.messageType !== constants.ASCII_CONTROL.ACK) {
            return cb(new Error(ACK_ERROR + 'WRITE2'), null);
          }
          callback(null, 'write2');
        });
      },
      time: function(callback) {
        bcnCommandResponse(buildPacket(constants.COMMANDS.TIME, 2), false, function(err, result) {
          if(err) {
            return cb(err, null);
          }
          if(result.messageType !== constants.ASCII_CONTROL.ACK) {
            return cb(new Error(ACK_ERROR + 'TIME'), null);
          }
          callback(null, 'date');
        });
      },
      setTime: function(callback) {
        var newTime = [];
        struct.storeString(sundial.formatInTimezone(serverTime, cfg.timezone, 'HHmm|') + '\r', newTime, 0);
        bcnCommandResponse(buildPacket(newTime, 6), false, function(err, result) {
          if(err) {
            return cb(err, null);
          }
          if(result.messageType !== constants.ASCII_CONTROL.ACK) {
            return cb(new Error(ACK_ERROR + 'SETTIME'), null);
          }
          callback(null, 'setTime');
        });
      }
    },
    function(err, results) {
      return cb(err, results);
    });
  };

  return {
    detect: function(deviceInfo, cb) {
      debug('no detect function needed');
      cb(null, deviceInfo);
    },

    setup: function (deviceInfo, progress, cb) {
      debug('in setup!');
      progress(100);
      cb(null, {deviceInfo: deviceInfo});
    },

    connect: function (progress, data, cb) {
      debug('in connect!');

      cfg.deviceComms.connect(data.deviceInfo, probe, function(err) {
        if (err) {
          return cb(err);
        }
        data.disconnect = false;
        progress(100);
        cb(null, data);
      });
    },

    getConfigInfo: function (progress, data, cb) {
      debug('in getConfigInfo', data);
      getOneRecord(data, function (err, result) {
          progress(100);
          if (!err) {
            data.connect = true;
            _.assign(data, result);
            return cb(null, data);
          } else {
            return cb(err, result);
          }
      });
    },

    fetchData: function (progress, data, cb) {
      debug('in fetchData', data);

      var recordType = null;
      var dataRecords = [];
      var error = false;

      async.whilst(
        // Get records from the meter until we get the Message Terminator Record (L)
        // The spec says that unless we get this, any preceding data should not be used.
        function () { return (recordType !== constants.ASCII_CONTROL.EOT && recordType !== 'L' && !error); },
        function (callback) {
          getOneRecord(data, function (err, result) {
            if (err) {
              error = true;
            } else {
              recordType = result.recordType;
              // We only collect data records (R)
              if (recordType === 'R' && result.timestamp) {
                progress(100.0 * result.nrec / data.nrecs);
                dataRecords.push(result);
              }
            }
            return callback(err);
          });
        },
        function (err) {
          progress(100);
          if(err || error) {
            return cb(err, null);
          } else {
            cfg.deviceInfo.model = constants.MODELS[data.model];
            cfg.deviceInfo.modelNumber = data.model;
            if(cfg.deviceInfo.model == null) {
              cfg.deviceInfo.model = 'Unknown Bayer model';
            }
            if (cfg.deviceInfo.driverId === 'ContourPlus' && cfg.deviceInfo.model === 'Contour Next One') {
              // Contour Next One and Contour Plus One share the same model number,
              // so we distinguish between the two use the driver ID
              cfg.deviceInfo.model = 'Contour Plus One';
            }
            debug('Detected as: ', cfg.deviceInfo.model);

            debug('fetchData', dataRecords);
            // we have to read all the data before we can check the device time,
            // as in data transfer mode the meter will send everything it has
            cfg.deviceInfo.deviceTime = data.deviceTime;
            cfg.deviceInfo.serialNumber = data.serialNumber;
            cfg.deviceInfo.deviceId = data.model + '-' + data.serialNumber;
            cfg.builder.setDefaults({ deviceId: cfg.deviceInfo.deviceId});
            common.checkDeviceTime(cfg, function(err2, serverTime) {
              if (err2) {
                if (err2 === 'updateTime') {
                  cfg.deviceInfo.annotations = 'wrong-device-time';
                  setDateTime(serverTime, function (err3) {
                    data.fetchData = true;
                    data.bgmReadings = dataRecords;
                    return cb(err3, data);
                  });
                } else {
                  cfg.deviceComms.removeListeners();
                  hidDevice.send(buildAckPacket(), function(err, result) {
                    progress(100);
                    return cb(err2, data);
                  });
                }
              } else {
                data.fetchData = true;
                data.bgmReadings = dataRecords;
                cb(err, data);
              }
            });
          }
        }
      );
    },

    processData: function (progress, data, cb) {
      debug('in processData');
      progress(0);
      data.bg_data = processReadings(data.bgmReadings);
      try {
        data.post_records = prepBGData(progress, data);
        var ids = {};
        for (var i = 0; i < data.post_records.length; ++i) {
          delete data.post_records[i].index; // Remove index as Jaeb study uses logIndices instead
          var id = data.post_records[i].time + '|' + data.post_records[i].deviceId;
          if (ids[id]) {
            debug('duplicate! %s @ %d == %d', id, i, ids[id] - 1);
            debug(data.post_records[ids[id] - 1]);
            debug(data.post_records[i]);
          } else {
            ids[id] = i + 1;
          }
        }
        progress(100);
        data.processData = true;
        cb(null, data);
      } catch(err) {
        cb(new Error(err), null);
      }
    },

    uploadData: function (progress, data, cb) {

      progress(0);
      var sessionInfo = {
        deviceTags: cfg.deviceInfo.tags,
        deviceManufacturers: cfg.deviceInfo.manufacturers,
        deviceModel: cfg.deviceInfo.model,
        deviceTime: cfg.deviceInfo.deviceTime,
        deviceSerialNumber: cfg.deviceInfo.serialNumber,
        deviceId: cfg.deviceInfo.deviceId,
        start: sundial.utcDateString(),
        timeProcessing: cfg.tzoUtil.type,
        tzName : cfg.timezone,
        version: cfg.version
      };

      if (cfg.deviceInfo.annotations) {
        annotate.annotateEvent(sessionInfo, cfg.deviceInfo.annotations);
      }

      cfg.api.upload.toPlatform(data.post_records, sessionInfo, progress, cfg.groupId, function (err, result) {
        progress(100);

        if (err) {
          debug(err);
          debug(result);
          return cb(err, data);
        } else {
          data.cleanup = true;
          return cb(null, data);
        }
      });

    },

    disconnect: function (progress, data, cb) {
      debug('in disconnect');
      cfg.deviceComms.removeListeners();
      // Due to an upstream bug in HIDAPI on Windoze, we have to send a command
      // to the device to ensure that the listeners are removed before we disconnect
      // For more details, see https://github.com/node-hid/node-hid/issues/61
      hidDevice.send(buildAckPacket(), function(err, result) {
        progress(100);
        cb(null, data);
      });
    },

    cleanup: function (progress, data, cb) {
      debug('in cleanup');
      if (!data.disconnect) {
          cfg.deviceComms.disconnect(data, function() {
              progress(100);
              data.cleanup = true;
              data.disconnect = true;
              cb(null, data);
          });
      } else {
        progress(100);
      }
    }
  };
};<|MERGE_RESOLUTION|>--- conflicted
+++ resolved
@@ -514,16 +514,10 @@
         });
       },
       eot: function(callback) {
-<<<<<<< HEAD
         // The Contour Next/Plus One and Ascensia Contour Next meters do not expect EOT here
         if ((cfg.deviceInfo.model !== 'Contour Next One') &&
             (cfg.deviceInfo.model !== 'Contour Plus One') &&
             (cfg.deviceInfo.modelNumber !== 'Contour7900')) {
-=======
-        if ((cfg.deviceInfo.model !== 'Contour Next One') &&
-            (cfg.deviceInfo.model !== 'Contour Plus One') &&
-            (cfg.deviceInfo.model !== 'Contour Plus Blue')) {
->>>>>>> 0e0bbcc1
           bcnCommandResponse(buildPacket([constants.ASCII_CONTROL.EOT], 1), false, function (err, result) {
             if(err) {
               return cb(err, null);

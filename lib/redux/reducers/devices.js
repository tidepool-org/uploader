--- conflicted
+++ resolved
@@ -121,21 +121,20 @@
     source: {type: 'device', driverId: 'OneTouchVerioIQ'},
     enabled: {mac: true, win: true}
   },
-<<<<<<< HEAD
   onetouchultramini: {
     instructions: 'Plug in meter with cable',
     name: 'OneTouch Ultra Mini',
     key: 'onetouchultramini',
     showDriverLink: {mac: true, win: true},
     source: {type: 'device', driverId: 'OneTouchUltraMini'},
-=======
+    enabled: {mac: true, win: true}
+  },
   onetouchultra2: {
     instructions: 'Plug in meter with cable',
     name: 'OneTouch Ultra2',
     key: 'onetouchultra2',
     showDriverLink: {mac: true, win: true},
     source: {type: 'device', driverId: 'OneTouchUltra2'},
->>>>>>> cf0543b2
     enabled: {mac: true, win: true}
   }
 };

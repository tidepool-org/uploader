--- conflicted
+++ resolved
@@ -90,21 +90,20 @@
     source: {type: 'device', driverId: 'BayerContourNextLink'},
     enabled: {mac: true, win: true}
   },
-<<<<<<< HEAD
   animas: {
     instructions: 'Suspend and align back of pump with IR dongle front',
     key: 'animas',
     name: 'Animas',
     showDriverLink: {mac: true, win: true},
     source: {type: 'device', driverId: 'Animas'},
-=======
+    enabled: {mac: true, win: true}
+  },
   onetouchverioiq: {
     instructions: 'Plug in meter with mini-USB',
     name: 'OneTouch VerioIQ',
     key: 'onetouchverioiq',
     showDriverLink: {mac: true, win: true},
     source: {type: 'device', driverId: 'OneTouchVerioIQ'},
->>>>>>> c3fdfde8
     enabled: {mac: true, win: true}
   }
 };

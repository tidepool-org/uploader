--- conflicted
+++ resolved
@@ -350,7 +350,6 @@
 
     if (upload.successful) {
       let dataDownloadLink = null;
-<<<<<<< HEAD
       if (__DEBUG__ && (!_.isEmpty(this.props.upload.data))) {
         if (Array.isArray(this.props.upload.data)) {
           dataDownloadLink = createFileDownloadLink(
@@ -370,21 +369,6 @@
             </div>
           );
         }
-=======
-      if (__DEBUG__ && (!_.isEmpty(this.props.upload.data) && Array.isArray(this.props.upload.data))) {
-        let filename = 'uploader-processed-records.json';
-        let jsonData = JSON.stringify(this.props.upload.data, undefined, 4);
-        let blob = new Blob([jsonData], {type: 'text/json'});
-        let dataHref = URL.createObjectURL(blob);
-        dataDownloadLink = (
-          <a href={dataHref}
-            className={styles.dataDownloadLink}
-            download={filename}
-            data-downloadurl={['text/json', filename, dataHref].join(':')}>
-            Download POST data
-          </a>
-        );
->>>>>>> cf693154
       }
       return <div className={styles.status}>{this.props.text.UPLOAD_COMPLETE}&nbsp;{dataDownloadLink}</div>;
     }

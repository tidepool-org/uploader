/*
 * == BSD2 LICENSE ==
 * Copyright (c) 2014, Tidepool Project
 *
 * This program is free software; you can redistribute it and/or modify it under
 * the terms of the associated License, which is identical to the BSD 2-Clause
 * License as published by the Open Source Initiative at opensource.org.
 *
 * This program is distributed in the hope that it will be useful, but WITHOUT
 * ANY WARRANTY; without even the implied warranty of MERCHANTABILITY or FITNESS
 * FOR A PARTICULAR PURPOSE. See the License for more details.
 *
 * You should have received a copy of the License along with this program; if
 * not, you can obtain one from Tidepool Project at tidepool.org.
 * == BSD2 LICENSE ==
 */

var _ = require('lodash');
var React = require('react');
var appState = require('../state/appState');
var appActions = require('../state/appActions');

var Loading = require('./Loading.jsx');
var Login = require('./Login.jsx');
var LoggedInAs = require('./LoggedInAs.jsx');
var Scan = require('./Scan.jsx');
var UploadList = require('./UploadList.jsx');
var ViewDataLink = require('./ViewDataLink.jsx');
var UploadSettings = require('./UploadSettings.jsx');

var config = require('../config');

var App = React.createClass({
  getInitialState: function() {
    return appState.getInitial();
  },

  componentWillMount: function() {
    appState.bindApp(this);
    appActions.bindApp(this);

    appActions.load(_.noop);

    this.appState = appState;
    this.appActions = appActions;
    this.localStore = require('../core/localStore');
    this.api = require('../core/api');
    this.device = require('../core/device');
  },

  render: function() {
    return (
      <div className={'App App--' + this.state.page}>
        <div className="App-header">{this.renderHeader()}</div>
        <div className="App-logo"></div>
        <div className="App-page">{this.renderPage()}</div>
        <div className="App-footer">{this.renderFooter()}</div>
      </div>
    );
  },

  renderHeader: function() {
    if (this.state.page === 'loading') {
      return null;
    }

    if (!this.appState.isLoggedIn()) {
      return this.renderSignupLink();
    }

    return <LoggedInAs
      user={this.state.user}
      onLogout={this.appActions.logout.bind(this.appActions)} />;
  },

  renderPage: function() {
    var page = this.state.page;

    if (page === 'loading') {
      return <Loading />;
    }

    if (page === 'login') {
      return <Login onLogin={this.appActions.login.bind(this.appActions)} />;
    }

    if (page === 'main') {
      return (
        <div>
<<<<<<< HEAD
          <UploadSettings
            uploadGroups= {this.state.uploadGroups},
            onGroupChange= {this.appActions.changeGroup.bind(this.appActions)} />
          {this.renderScan()}
=======
>>>>>>> a48e3d93
          <UploadList
            uploads={this.appState.uploadsWithFlags()}
            onUpload={this.appActions.upload.bind(this.appActions)}
            onReset={this.appActions.reset.bind(this.appActions)} />
          {this.renderViewDataLink()}
        </div>
      );
    }

    return null;
  },

  renderFooter: function() {
    return(
      <div>
        <div className="mailto">
          <a href="mailto:support@tidepool.org?Subject=Feedback on Blip" target="mailto">Send us feedback</a>
        </div>
        <div className="App-footer-version">{'v'+config.version}</div>
      </div>
    );
  },

  renderSignupLink: function() {
    return (
      <div>
        <a className="App-signup" href={config.BLIP_URL + '#/signup'} target="_blank"><i className="icon-add"></i>Sign up</a>
      </div>
    );
  },

  renderScan: function() {
    if (this.appState.hasUploadInProgress()) {
      return null;
    }

    return <Scan
      ref="scan"
      onDetectDevices={this.appActions.detectDevices.bind(this.appActions)} />;
  },

  renderViewDataLink: function() {
    return <ViewDataLink
      href={config.BLIP_URL + '/#/patients/' + this.state.targetId + '/data'}
      onViewClicked={this.appActions.viewData.bind(this.appActions)} />;
  },

  renderAppState: function() {
    return (
      <div>
        <br />
        <pre>{JSON.stringify(this.state, null, 2)}</pre>
      </div>
    );
  }
});

module.exports = App;<|MERGE_RESOLUTION|>--- conflicted
+++ resolved
@@ -87,13 +87,9 @@
     if (page === 'main') {
       return (
         <div>
-<<<<<<< HEAD
           <UploadSettings
             uploadGroups= {this.state.uploadGroups},
             onGroupChange= {this.appActions.changeGroup.bind(this.appActions)} />
-          {this.renderScan()}
-=======
->>>>>>> a48e3d93
           <UploadList
             uploads={this.appState.uploadsWithFlags()}
             onUpload={this.appActions.upload.bind(this.appActions)}

/*
* == BSD2 LICENSE ==
* Copyright (c) 2014, Tidepool Project
*
* This program is free software; you can redistribute it and/or modify it under
* the terms of the associated License, which is identical to the BSD 2-Clause
* License as published by the Open Source Initiative at opensource.org.
*
* This program is distributed in the hope that it will be useful, but WITHOUT
* ANY WARRANTY; without even the implied warranty of MERCHANTABILITY or FITNESS
* FOR A PARTICULAR PURPOSE. See the License for more details.
*
* You should have received a copy of the License along with this program; if
* not, you can obtain one from Tidepool Project at tidepool.org.
* == BSD2 LICENSE ==
*/

var _ = require('lodash');
var React = require('react');
// This is "cheating" a bit, but need an easy way to format for this MVP :)
var moment = require('sundial/node_modules/moment');
var getIn = require('../core/getIn');
var deviceInfo = require('../core/deviceInfo');
var ProgressBar = require('./ProgressBar.jsx');

var Upload = React.createClass({
  propTypes: {
    upload: React.PropTypes.object.isRequired,
    onUpload: React.PropTypes.func.isRequired,
    onReset: React.PropTypes.func.isRequired
  },

  getInitialState: function() {
<<<<<<< HEAD
    return {btnDisabled: true};
  },

  render: function() {
    var classes = cx({
      'Upload': true,
      'is-disconnected': this.isDisconnected()
    });
=======
    return {
      careLinkUploadDisabled: true
    };
  },
>>>>>>> 062459cb

  render: function() {
    return (
      <div className="Upload">
        <div className="Upload-left">
          {this.renderName()}
          {this.renderDetail()}
          {this.renderLastUpload()}
        </div>
        <div className="Upload-right">
          {this.renderStatus()}
          {this.renderProgress()}
<<<<<<< HEAD
          {this.renderHelpText()}
          <form className="Upload-form">
            {this.renderCarelinkInputs()}
            {this.renderButton()}
          </form>
=======
          {this.renderActions()}
          {this.renderReset()}
>>>>>>> 062459cb
        </div>
      </div>
    );
  },

  renderName: function() {
    var name;
    if (this.isCarelinkUpload()) {
      name = 'Medtronic Device';
    }
    else {
      name = this.getDeviceName(this.props.upload);
    }
    return (
      <div className="Upload-name">{name}</div>
    );
  },

  renderDetail: function() {
    var detail;
    if (this.isCarelinkUpload()) {
      detail = 'CareLink Import';
    }
    else {
      detail = this.getDeviceDetail(this.props.upload);
    }
    return (
      <div className="Upload-detail">{detail}</div>
    );
  },
<<<<<<< HEAD
  renderHelpText: function() {
    if (!this.isCarelinkUpload() || this.isUploading()) {
=======

  renderActions: function() {
    if (this.isUploading() || this.isUploadCompleted() || this.isDisconnected()) {
>>>>>>> 062459cb
      return null;
    }

    return (
<<<<<<< HEAD
      <div className="Upload-helpText">Enter your Carelink username and password so Tidepool can get your data.</div>
    );
  },
  handleChange: function(event) {
    this.setState({btnDisabled : this.isDisabled()});
  },
  renderCarelinkInputs: function() {
    if (!this.isCarelinkUpload() || this.isUploading()) {
=======
      <form className="Upload-form">
        {this.renderCarelinkInputs()}
        {this.renderButton()}
      </form>
    );
  },

  renderCarelinkInputs: function() {
    if (!this.isCarelinkUpload()) {
>>>>>>> 062459cb
      return null;
    }

    return (
      <div>
<<<<<<< HEAD
        <div className="Upload-input"><input className="form-control" ref="username" placeholder="carelink username"/></div>
        <div className="Upload-input"><input className="form-control" ref="password" type="password" placeholder="carelink password" onChange={this.handleChange}/></div>
      </div>
    );
  },
  renderButton: function() {
    if (this.isUploading()) {
      return null;
=======
        <div className="Upload-input"><input onChange={this.onCareLinkInputChange} className="form-control" ref="username" placeholder="CareLink username"/></div>
        <div className="Upload-input"><input onChange={this.onCareLinkInputChange} className="form-control" ref="password" type="password" placeholder="CareLink password"/></div>
      </div>
    );
  },

  onCareLinkInputChange: function() {
    var username = this.refs.username && this.refs.username.getDOMNode().value;
    var password = this.refs.password && this.refs.password.getDOMNode().value;

    if (!username || !password) {
      this.setState({careLinkUploadDisabled: true});
    } else {
      this.setState({careLinkUploadDisabled: false});
>>>>>>> 062459cb
    }
  },

  renderButton: function() {
    var text = 'Upload';
    if (this.isCarelinkUpload()) {
      text = 'Import';
    }
<<<<<<< HEAD
=======

    var disabled = this.isDisabled();
>>>>>>> 062459cb

    return (
      <div className="Upload-button">
        <button
          className="btn btn-secondary"
          disabled={this.state.btnDisabled}
          onClick={this.handleUpload}>{text}</button>
      </div>
    );
  },

  renderProgress: function() {
    var percentage =
      this.props.upload.progress && this.props.upload.progress.percentage;

<<<<<<< HEAD
    // Can be equal to 0
    if (percentage == null || this.isUploadFailed()) {
=======
    // Can be equal to 0, so check for null or undefined
    if (percentage == null) {
>>>>>>> 062459cb
      return null;
    }

    return <div className="Upload-progress"><ProgressBar percentage={percentage}/></div>;
  },

  renderStatus: function() {
    if (this.isDisconnected()) {
      return (
        <div className="Upload-status Upload-status--disconnected">
          {'Connect your ' + this.getDeviceName(this.props.upload) + '...'}
        </div>
      );
    }
    if (this.isUploading()) {
      return <div className="Upload-status Upload-status--uploading">{'Uploading ' + this.props.upload.progress.percentage + '%'}</div>;
    }
    if (this.isUploadSuccessful()) {
      return <div className="Upload-status Upload-status--success">{'Uploaded!'}</div>;
    }
    if (this.isUploadFailed()) {
<<<<<<< HEAD
      if (this.uploadError() && this.uploadError().code) {
          return <div className="Upload-status Upload-status--error">{this.uploadError().message || 'An error occured while uploading.'}</div>;
=======
      var uploadError = this.getUploadError();
      if (getIn(uploadError, ['error', 'code']) && getIn(uploadError, ['error', 'message'])) {
          return <div className="Upload-status Upload-status--error">{uploadError.error.message}</div>;
>>>>>>> 062459cb
      }
      return <div className="Upload-status Upload-status--error">{'An error occured while uploading.'}</div>;
    }
    return null;
  },

  renderLastUpload: function() {
    var lastUpload = this.getLastUpload();
    if (!lastUpload) {
      return null;
    }
    var time = moment(lastUpload.finish).calendar();
    return <div className="Upload-detail">{'Last upload: ' + time}</div>;
  },

  renderReset: function() {
    if (!this.isUploadCompleted()) {
      return null;
    }
    return (
      <div className="Upload-reset">
        <a href="" onClick={this.handleReset}>Start over</a>
      </div>
    );
  },

  getLastUpload: function() {
    var history = this.props.upload.history;
    if (!(history && history.length)) {
      return null;
    }
    return history[0];
  },

  getDeviceName: function(upload) {
    var getName = getIn(
      deviceInfo,
      [upload.source.driverId, 'getName'],
      function() { return 'Unknown device'; }
    );
    return getName(upload.source);
  },

  getDeviceDetail: function(upload) {
    var getDetail = getIn(
      deviceInfo,
      [upload.source.driverId, 'getDetail'],
      function() { return ''; }
    );
    return getDetail(upload.source);
  },

  getUploadError: function() {
    return this.props.upload.error;
  },

  isDisabled: function() {
    if (this.isCarelinkUpload()) {
<<<<<<< HEAD
      var username = this.refs.username && this.refs.username.getDOMNode().value;
      var password = this.refs.password && this.refs.password.getDOMNode().value;

      if (_.isEmpty(username) || _.isEmpty(password)) {
        return true;
      }
    }

    return false;
=======
      return this.state.careLinkUploadDisabled;
    }

    return this.props.upload.disabled;
>>>>>>> 062459cb
  },

  isDisconnected: function() {
    return this.props.upload.disconnected;
  },

  isUploading: function() {
    return this.props.upload.uploading;
  },

  isCarelinkUpload: function() {
    return this.props.upload.carelink;
  },

  isUploadSuccessful: function() {
    return this.props.upload.successful;
  },

  isUploadFailed: function() {
    return this.props.upload.failed;
  },

<<<<<<< HEAD
  uploadError: function() {
    return this.props.upload.error;
  },

  handleUpload: function() {
=======
  isUploadCompleted: function() {
    return this.props.upload.completed;
  },

  handleUpload: function(e) {
    if (e) {
      e.preventDefault();
    }

>>>>>>> 062459cb
    if (this.isCarelinkUpload()) {
      return this.handleCarelinkUpload();
    }

    var options = {};
    this.props.onUpload(options);
  },

  handleCarelinkUpload: function() {
    var username = this.refs.username.getDOMNode().value;
    var password = this.refs.password.getDOMNode().value;
    var options = {
      username: username,
      password: password
    };
    this.props.onUpload(options);
  },

  handleReset: function(e) {
    if (e) {
      e.preventDefault();
    }

    this.props.onReset();
  }
});

module.exports = Upload;<|MERGE_RESOLUTION|>--- conflicted
+++ resolved
@@ -31,21 +31,10 @@
   },
 
   getInitialState: function() {
-<<<<<<< HEAD
-    return {btnDisabled: true};
-  },
-
-  render: function() {
-    var classes = cx({
-      'Upload': true,
-      'is-disconnected': this.isDisconnected()
-    });
-=======
     return {
       careLinkUploadDisabled: true
     };
   },
->>>>>>> 062459cb
 
   render: function() {
     return (
@@ -58,16 +47,8 @@
         <div className="Upload-right">
           {this.renderStatus()}
           {this.renderProgress()}
-<<<<<<< HEAD
-          {this.renderHelpText()}
-          <form className="Upload-form">
-            {this.renderCarelinkInputs()}
-            {this.renderButton()}
-          </form>
-=======
           {this.renderActions()}
           {this.renderReset()}
->>>>>>> 062459cb
         </div>
       </div>
     );
@@ -98,28 +79,13 @@
       <div className="Upload-detail">{detail}</div>
     );
   },
-<<<<<<< HEAD
-  renderHelpText: function() {
-    if (!this.isCarelinkUpload() || this.isUploading()) {
-=======
 
   renderActions: function() {
     if (this.isUploading() || this.isUploadCompleted() || this.isDisconnected()) {
->>>>>>> 062459cb
-      return null;
-    }
-
-    return (
-<<<<<<< HEAD
-      <div className="Upload-helpText">Enter your Carelink username and password so Tidepool can get your data.</div>
-    );
-  },
-  handleChange: function(event) {
-    this.setState({btnDisabled : this.isDisabled()});
-  },
-  renderCarelinkInputs: function() {
-    if (!this.isCarelinkUpload() || this.isUploading()) {
-=======
+      return null;
+    }
+
+    return (
       <form className="Upload-form">
         {this.renderCarelinkInputs()}
         {this.renderButton()}
@@ -129,22 +95,11 @@
 
   renderCarelinkInputs: function() {
     if (!this.isCarelinkUpload()) {
->>>>>>> 062459cb
       return null;
     }
 
     return (
       <div>
-<<<<<<< HEAD
-        <div className="Upload-input"><input className="form-control" ref="username" placeholder="carelink username"/></div>
-        <div className="Upload-input"><input className="form-control" ref="password" type="password" placeholder="carelink password" onChange={this.handleChange}/></div>
-      </div>
-    );
-  },
-  renderButton: function() {
-    if (this.isUploading()) {
-      return null;
-=======
         <div className="Upload-input"><input onChange={this.onCareLinkInputChange} className="form-control" ref="username" placeholder="CareLink username"/></div>
         <div className="Upload-input"><input onChange={this.onCareLinkInputChange} className="form-control" ref="password" type="password" placeholder="CareLink password"/></div>
       </div>
@@ -159,7 +114,6 @@
       this.setState({careLinkUploadDisabled: true});
     } else {
       this.setState({careLinkUploadDisabled: false});
->>>>>>> 062459cb
     }
   },
 
@@ -168,17 +122,14 @@
     if (this.isCarelinkUpload()) {
       text = 'Import';
     }
-<<<<<<< HEAD
-=======
 
     var disabled = this.isDisabled();
->>>>>>> 062459cb
 
     return (
       <div className="Upload-button">
         <button
           className="btn btn-secondary"
-          disabled={this.state.btnDisabled}
+          disabled={disabled}
           onClick={this.handleUpload}>{text}</button>
       </div>
     );
@@ -188,13 +139,8 @@
     var percentage =
       this.props.upload.progress && this.props.upload.progress.percentage;
 
-<<<<<<< HEAD
-    // Can be equal to 0
-    if (percentage == null || this.isUploadFailed()) {
-=======
     // Can be equal to 0, so check for null or undefined
     if (percentage == null) {
->>>>>>> 062459cb
       return null;
     }
 
@@ -216,14 +162,9 @@
       return <div className="Upload-status Upload-status--success">{'Uploaded!'}</div>;
     }
     if (this.isUploadFailed()) {
-<<<<<<< HEAD
-      if (this.uploadError() && this.uploadError().code) {
-          return <div className="Upload-status Upload-status--error">{this.uploadError().message || 'An error occured while uploading.'}</div>;
-=======
       var uploadError = this.getUploadError();
       if (getIn(uploadError, ['error', 'code']) && getIn(uploadError, ['error', 'message'])) {
           return <div className="Upload-status Upload-status--error">{uploadError.error.message}</div>;
->>>>>>> 062459cb
       }
       return <div className="Upload-status Upload-status--error">{'An error occured while uploading.'}</div>;
     }
@@ -282,22 +223,10 @@
 
   isDisabled: function() {
     if (this.isCarelinkUpload()) {
-<<<<<<< HEAD
-      var username = this.refs.username && this.refs.username.getDOMNode().value;
-      var password = this.refs.password && this.refs.password.getDOMNode().value;
-
-      if (_.isEmpty(username) || _.isEmpty(password)) {
-        return true;
-      }
-    }
-
-    return false;
-=======
       return this.state.careLinkUploadDisabled;
     }
 
     return this.props.upload.disabled;
->>>>>>> 062459cb
   },
 
   isDisconnected: function() {
@@ -320,13 +249,6 @@
     return this.props.upload.failed;
   },
 
-<<<<<<< HEAD
-  uploadError: function() {
-    return this.props.upload.error;
-  },
-
-  handleUpload: function() {
-=======
   isUploadCompleted: function() {
     return this.props.upload.completed;
   },
@@ -336,7 +258,6 @@
       e.preventDefault();
     }
 
->>>>>>> 062459cb
     if (this.isCarelinkUpload()) {
       return this.handleCarelinkUpload();
     }

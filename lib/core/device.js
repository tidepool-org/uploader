--- conflicted
+++ resolved
@@ -109,11 +109,7 @@
   AccuChekUSB: usbDevice,
   BluetoothLE: bleDevice,
   CareSens: hidDevice,
-<<<<<<< HEAD
-  Weitai: usbDevice,
-=======
   ReliOnPremier: serialDevice,
->>>>>>> 5a523be1
 };
 
 device.driverManifests = {

--- conflicted
+++ resolved
@@ -44,11 +44,8 @@
   'InsuletOmniPod': insuletOmniPod,
   'OneTouchUltra2': oneTouchUltra2,
   'BayerContourNext': bayerContourNext,
-<<<<<<< HEAD
-  'BayerContourNextLink': bayerContourNext
-=======
+  'BayerContourNextLink': bayerContourNext,
   'BayerContourNextUsb': bayerContourNext
->>>>>>> 496edad1
 };
 
 device._deviceComms = {
@@ -57,11 +54,8 @@
   'AbbottFreeStyle': serialDevice,
   'OneTouchUltra2': serialDevice,
   'BayerContourNext': hidDevice,
-<<<<<<< HEAD
-  'BayerContourNextLink': hidDevice
-=======
+  'BayerContourNextLink': hidDevice,
   'BayerContourNextUsb': hidDevice
->>>>>>> 496edad1
 };
 
 device._silentComms = {};

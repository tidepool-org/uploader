/*
 * == BSD2 LICENSE ==
 * Copyright (c) 2014, Tidepool Project
 *
 * This program is free software; you can redistribute it and/or modify it under
 * the terms of the associated License, which is identical to the BSD 2-Clause
 * License as published by the Open Source Initiative at opensource.org.
 *
 * This program is distributed in the hope that it will be useful, but WITHOUT
 * ANY WARRANTY; without even the implied warranty of MERCHANTABILITY or FITNESS
 * FOR A PARTICULAR PURPOSE. See the License for more details.
 *
 * You should have received a copy of the License along with this program; if
 * not, you can obtain one from Tidepool Project at tidepool.org.
 * == BSD2 LICENSE ==
 */

/* global chrome */

var _ = require('lodash');
var async = require('async');
var getIn = require('./getIn');

var serialDevice = require('../serialDevice');
var driverManager = require('../driverManager');
var builder = require('../objectBuilder')();

var dexcomDriver = require('../drivers/dexcomDriver');
var oneTouchMiniDriver = require('../drivers/oneTouchMiniDriver');
var abbottFreeStyle = require('../drivers/abbottFreeStyle');
<<<<<<< HEAD
var tandemTslimDriver = require('../drivers/tandemTslimDriver');
=======
var asanteSnap = require('../drivers/asanteDriver');
var insuletOmniPod = require('../drivers/insuletDriver');
>>>>>>> 1b200767

var device = {
  log: require('../bows')('Device')
};

device._deviceDrivers = {
  'DexcomG4': dexcomDriver,
  'OneTouchMini': oneTouchMiniDriver,
  'AbbottFreeStyle': abbottFreeStyle,
<<<<<<< HEAD
  'TandemTslim': tandemTslimDriver
=======
  'AsanteSNAP': asanteSnap,
  'InsuletOmniPod': insuletOmniPod
>>>>>>> 1b200767
};

device._deviceComms = {
  'DexcomG4': serialDevice,
  'OneTouchMini': serialDevice,
  'AbbottFreeStyle': serialDevice,
<<<<<<< HEAD
  'TandemTslim': serialDevice
=======
  'AsanteSNAP': serialDevice
>>>>>>> 1b200767
};

device._silentComms = {};
_.forEach(_.keys(device._deviceComms), function(driverId) {
  var comm = device._deviceComms[driverId];
  device._silentComms[driverId] = comm({silent: true});
  device._deviceComms[driverId] = comm();
});

// this is a cache for device information
// we need it so that what we learn in detect()
// can be used by process().
device._deviceInfoCache = {};

device.init = function(options, cb) {
  var self=this;
  self._defaultTimezone = options.defaultTimezone;
  self._driverManifests = self._getAllDriverManifests();
  self._api = options.api;
  self._version = options.version;
  self._groupId = options.targetId;
  chrome.runtime.getPlatformInfo(function (platformInfo) {
    self._os = platformInfo.os;
    if (platformInfo.os == 'win') {
      self._portpattern = 'COM[0-9]+';
    } else {
      self._portpattern = '/dev/cu\\.usb.+';
    }

    cb();
  });
};

device._getAllDriverManifests = function() {
  var manifest = chrome.runtime.getManifest();
  var usbDevicesPermission = _.find(manifest.permissions, function(permission) {
    return permission.usbDevices;
  });
  return _.reduce(usbDevicesPermission.usbDevices, function(acc, usbDevice) {
    acc[usbDevice.driverId] = usbDevice;
    return acc;
  }, {});
};

device.getDriverManifests = function() {
  return _.cloneDeep(this._driverManifests);
};

device.getDriverIds = function() {
  return _.keys(this._driverManifests);
};

device.getDriverManifest = function(driverId) {
  var driverManifest = this._driverManifests[driverId];
  if (!driverManifest) {
    throw new Error('Could not find driver manifest for "' + driverId + '"');
  }
  return driverManifest;
};

device.detectHelper = function(driverId, options, cb) {
  // Detect can run on a loop, so don't pollute the console with logging
  options.silent = true;
  var dm = this._createDriverManager(driverId, options);
  dm.detect(driverId, cb);
};

device._createDriverManager = function(driverId, options) {
  var drivers = {};
  drivers[driverId] = this._deviceDrivers[driverId];
  var configs = {};
  configs[driverId] = this._createDriverConfig(driverId, options);

  return driverManager(drivers, configs);
};

device._createDriverConfig = function(driverId, options) {
  options = options || {};
  var timezone = options.timezone || this._defaultTimezone;
  var comms = options.silent ? this._silentComms : this._deviceComms;
  var theVersion = options.version || this._version;
  var uploadGroup = options.targetId || this._groupId;

  // handle config for block-mode devices, which includes the file name and data
  if (options.filename != null) {
    return {
      filename: options.filename,
      filedata: options.filedata,
      deviceInfo: this._deviceInfoCache[driverId],
      timezone: timezone,
      groupId: uploadGroup,
      api: this._api,
      version: options.version,
      builder: builder,
      progress: options.progress,
      silent: Boolean(options.silent)
    };
  }

  return {
    deviceInfo: this._deviceInfoCache[driverId],
    deviceComms: comms[driverId],
    timezone: timezone,
    groupId: uploadGroup,
    api: this._api,
    version: options.version,
    builder: builder,
    progress: options.progress,
    silent: Boolean(options.silent)
  };
};

device.detectUsb = function(driverId, cb) {
  var self = this;
  var driverManifest = this.getDriverManifest(driverId);
  var identification = {
    vendorId: driverManifest.vendorId,
    productId: driverManifest.productId
  };
  chrome.usb.getDevices(identification, function(results) {
    var devices = _.map(results, function(result) {
      var retval = {
        driverId: driverId,
        vendorId: driverManifest.vendorId,
        productId: driverManifest.productId,
        portPattern: self._portpattern,
        usbDevice: result.device
      };
      if (self._os == 'win') {
        if (driverManifest.winPortPattern) {
          retval.portPattern = driverManifest.winPortPattern;
        }
      } else {
        if (driverManifest.macPortPattern) {
          retval.portPattern = driverManifest.macPortPattern;
        }
      }
      if (!!driverManifest.bitrate) {
        retval.bitrate = driverManifest.bitrate;
      }
      return retval;
    });

    var devdata = _.first(devices);

    if (devices.length > 1) {
      self.log('WARNING: More than one device found for "' + driverId + '"');
      device.othersConnected = devices.length - 1;
    }

    return cb(null, devdata);
  });
};

device.detect = function(driverId, options, cb) {
  var self = this;
  if (_.isFunction(options)) {
    cb = options;
    options = { version: self._version };
  }
  var driverManifest = this.getDriverManifest(driverId);
  this.detectUsb(driverId, function(err, devdata) {
    if (err) {
      return cb(err);
    }

    if (!devdata) {
      return cb();
    }

    self._deviceInfoCache[driverId] = _.cloneDeep(devdata);

    self.detectHelper(driverId, options, function(err, ftdiDevice) {

      if (err) {
        return cb(err);
      }
      device = _.assign(devdata, ftdiDevice);
      return cb(null, devdata);
    });
  });
};

device.detectAll = function(cb) {
  async.map(this.getDriverIds(), this.detect.bind(this), function(err, results) {
    if (err) {
      return cb(err);
    }
    // Filter out any nulls
    results = _.filter(results);
    cb(null, results);
  });
};

device.upload = function(driverId, options, cb) {
  var dm = this._createDriverManager(driverId, options);
  dm.process(driverId, function(err, result) {
    if (err) {
      return cb(err);
    }
    return cb(null, result.post_records);
  });
};

module.exports = device;<|MERGE_RESOLUTION|>--- conflicted
+++ resolved
@@ -28,12 +28,9 @@
 var dexcomDriver = require('../drivers/dexcomDriver');
 var oneTouchMiniDriver = require('../drivers/oneTouchMiniDriver');
 var abbottFreeStyle = require('../drivers/abbottFreeStyle');
-<<<<<<< HEAD
 var tandemTslimDriver = require('../drivers/tandemTslimDriver');
-=======
 var asanteSnap = require('../drivers/asanteDriver');
 var insuletOmniPod = require('../drivers/insuletDriver');
->>>>>>> 1b200767
 
 var device = {
   log: require('../bows')('Device')
@@ -43,23 +40,17 @@
   'DexcomG4': dexcomDriver,
   'OneTouchMini': oneTouchMiniDriver,
   'AbbottFreeStyle': abbottFreeStyle,
-<<<<<<< HEAD
+  'AsanteSNAP': asanteSnap,
+  'InsuletOmniPod': insuletOmniPod,
   'TandemTslim': tandemTslimDriver
-=======
-  'AsanteSNAP': asanteSnap,
-  'InsuletOmniPod': insuletOmniPod
->>>>>>> 1b200767
 };
 
 device._deviceComms = {
   'DexcomG4': serialDevice,
   'OneTouchMini': serialDevice,
   'AbbottFreeStyle': serialDevice,
-<<<<<<< HEAD
+  'AsanteSNAP': serialDevice,
   'TandemTslim': serialDevice
-=======
-  'AsanteSNAP': serialDevice
->>>>>>> 1b200767
 };
 
 device._silentComms = {};

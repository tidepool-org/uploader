--- conflicted
+++ resolved
@@ -22,12 +22,7 @@
 import bows from 'bows';
 
 /* eslint-disable import/no-extraneous-dependencies */
-<<<<<<< HEAD
-import hid from 'node-hid';
-import usb from 'usb';
-=======
 import { getDeviceList, findByIds, webusb } from 'usb';
->>>>>>> c83f259e
 
 import debugMode from '../../app/utils/debugMode';
 import env from '../../app/utils/env';
@@ -148,12 +143,9 @@
   GlucocardExpression: serialDevice,
   GlucocardShine: serialDevice,
   GlucocardShineHID: hidDevice,
-<<<<<<< HEAD
-=======
   GlucocardVital: serialDevice,
   AbbottLibreView: libreViewDriver,
   GlucoRx: hidDevice,
->>>>>>> c83f259e
 };
 
 _.forEach(_.keys(device.deviceComms), (driverId) => {
@@ -308,22 +300,7 @@
   return cb(null, device.findUsbDevice(driverId, usbDevices));
 };
 
-<<<<<<< HEAD
-device.detectHid = (driverId, cb) => {
-  const devices = hid.devices();
-
-  if (_.find(devices, (o) => o.vendorId === 6753 && o.productId === 14672)) {
-    // This is an attempt to upload a Libre 2, which is not yet supported
-    return cb('E_UNSUPPORTED');
-  }
-
-  return cb(null, device.findUsbDevice(driverId, devices));
-};
-
-/* eslint-disable-next-line consistent-return */
-=======
 // eslint-disable-next-line consistent-return
->>>>>>> c83f259e
 device.detect = (driverId, options, cb) => {
   if (_.isFunction(options)) {
     // eslint-disable-next-line no-param-reassign
@@ -333,129 +310,11 @@
   }
   const driverManifest = device.getDriverManifest(driverId);
 
-<<<<<<< HEAD
   if (env.browser && options.filename) {
     // we're dealing with an Eros PDM
     return cb();
   }
 
-  if (driverManifest.mode === 'HID') {
-    if (options.hidDevice) {
-      // We've got a Web HID device!
-      const devdata = {
-        driverId,
-        hidDevice: options.hidDevice,
-      };
-      device.deviceInfoCache[driverId] = _.cloneDeep(devdata);
-      device.detectHelper(driverId, options, (err) => {
-        if (err) {
-          return cb(err);
-        }
-        return cb(null, devdata);
-      });
-    } else {
-      device.detectHid(driverId, (err, devdata) => {
-        if (err) {
-          return cb(err);
-        }
-
-        if (!devdata) {
-          return cb();
-        }
-
-        device.deviceInfoCache[driverId] = _.cloneDeep(devdata);
-        return device.detectHelper(driverId, options, (error, ftdiDevice) => {
-          if (error) {
-            return cb(error);
-          }
-          _.assign(device, ftdiDevice);
-          return cb(null, devdata);
-        });
-      });
-    }
-  } else if (driverManifest.mode === 'usb') {
-    if (env.browser) {
-      const filters = driverManifest.usb.map(({ vendorId, productId }) => ({
-        vendorId,
-        productId,
-      }));
-      let webUSBDevice = null;
-      let userSpaceDriver = null;
-
-      (async () => {
-        const existingPermissions = await navigator.usb.getDevices();
-
-        for (let i = 0; i < existingPermissions.length; i++) {
-          for (let j = 0; j < driverManifest.usb.length; j++) {
-            if (driverManifest.usb[j].vendorId === existingPermissions[i].vendorId
-              && driverManifest.usb[j].productId === existingPermissions[i].productId) {
-              device.log('Device has already been granted permission');
-              webUSBDevice = existingPermissions[i];
-              userSpaceDriver = driverManifest.usb[i].driver;
-            }
-          }
-        }
-
-        if (webUSBDevice == null) {
-          webUSBDevice = await navigator.usb.requestDevice({ filters });
-        }
-
-        if (webUSBDevice == null) {
-          throw new Error('No device was selected.');
-        }
-
-        const devdata = {
-          driverId,
-          usbDevice: webUSBDevice,
-          userSpaceDriver,
-        };
-
-        // hey, we can see it on the USB bus!
-        // let's try the userspace driver if available
-        // if (devdata2.userSpaceDriver) {
-        //   return device.detectHelper(driverId, options, (error2, userspaceDevice) => {
-        //     if (error2) {
-        //       return cb(error2);
-        //     }
-        //     _.assign(device, userspaceDevice);
-        //     return cb(null, devdata2);
-        //   });
-        // }
-
-        device.deviceInfoCache[driverId] = _.cloneDeep(devdata);
-        device.detectHelper(driverId, options, (err, userspaceDevice) => {
-          if (err) {
-            return cb(err);
-          }
-          _.assign(device, userspaceDevice);
-          return cb(null, devdata);
-        });
-      })().catch((error) => {
-        device.log('WebUSB error:', error);
-        return cb(error);
-      });
-    } else {
-      device.detectUsb(driverId, (err, devdata) => {
-        if (err) {
-          return cb(err);
-        }
-
-        if (!devdata) {
-          return cb();
-        }
-
-        device.deviceInfoCache[driverId] = _.cloneDeep(devdata);
-
-        return device.detectHelper(driverId, options, (error, theDevice) => {
-          if (error) {
-            return cb(error);
-          }
-          _.assign(device, theDevice);
-          return cb(null, devdata);
-        });
-      });
-    }
-=======
   if (driverManifest.mode === 'block' && driverId === 'AbbottLibreView') {
     return cb();
   }
@@ -545,7 +404,6 @@
         cb(error);
       }
     });
->>>>>>> c83f259e
   } else if (driverManifest.mode === 'bluetooth') {
     const devdata = {
       id: options.ble.device.id,
@@ -564,12 +422,6 @@
     });
   } else if (options.port) {
     // we got a Web Serial port!
-<<<<<<< HEAD
-    const devdata = {
-      driverId,
-      port: options.port,
-    };
-=======
     const { usbProductId, usbVendorId } = options.port.getInfo();
     const devdata = {
       driverId,
@@ -578,19 +430,15 @@
       productId: usbProductId,
     };
 
->>>>>>> c83f259e
     if (driverManifest.bitrate) {
       devdata.bitrate = driverManifest.bitrate;
     }
     if (driverManifest.ctsFlowControl) {
       devdata.ctsFlowControl = driverManifest.ctsFlowControl;
     }
-<<<<<<< HEAD
-=======
     if (driverManifest.stopBits) {
       devdata.stopBits = driverManifest.stopBits;
     }
->>>>>>> c83f259e
     device.deviceInfoCache[driverId] = _.cloneDeep(devdata);
     device.detectHelper(driverId, options, (err) => {
       if (err) {
@@ -598,9 +446,8 @@
       }
       return cb(null, devdata);
     });
-<<<<<<< HEAD
-  } else if (env.browser) {
-    // no matching serial devices were found, let's see if they are
+  } else {
+    // no matching devices were found, let's see if they are
     // actually connected via USB
 
     const filters = driverManifest.usb.map(({ vendorId, productId }) => ({
@@ -650,6 +497,9 @@
     });
   } else {
     device.detectUsb(driverId, (error, devdata2) => {
+      if (error) {
+        return cb(error);
+      }
       if (!devdata2) {
         return cb();
       }
@@ -665,32 +515,7 @@
           return cb(null, devdata2);
         });
       }
-      return cb();
-=======
-  } else {
-    // no matching devices were found, let's see if they are
-    // actually connected via USB
-    device.detectUsb(driverId, (error, devdata2) => {
-      if (error) {
-        return cb(error);
-      }
-      if (!devdata2) {
-        return cb();
-      }
-      device.deviceInfoCache[driverId] = _.cloneDeep(devdata2);
-      // hey, we can see it on the USB bus!
-      // let's try the userspace driver if available
-      if (devdata2.userSpaceDriver) {
-        return device.detectHelper(driverId, options, (error2, userspaceDevice) => {
-          if (error2) {
-            return cb(error2);
-          }
-          _.assign(device, userspaceDevice);
-          return cb(null, devdata2);
-        });
-      }
       return cb(null, devdata2);
->>>>>>> c83f259e
     });
   }
 };

/*
 * == BSD2 LICENSE ==
 * Copyright (c) 2014, Tidepool Project
 *
 * This program is free software; you can redistribute it and/or modify it under
 * the terms of the associated License, which is identical to the BSD 2-Clause
 * License as published by the Open Source Initiative at opensource.org.
 *
 * This program is distributed in the hope that it will be useful, but WITHOUT
 * ANY WARRANTY; without even the implied warranty of MERCHANTABILITY or FITNESS
 * FOR A PARTICULAR PURPOSE. See the License for more details.
 *
 * You should have received a copy of the License along with this program; if
 * not, you can obtain one from Tidepool Project at tidepool.org.
 * == BSD2 LICENSE ==
 */

/* global chrome */

var _ = require('lodash');
var async = require('async');
var getIn = require('./getIn');

var serialDevice = require('../serialDevice');
var hidDevice = require('../hidDevice');
var driverManager = require('../driverManager');
var builder = require('../objectBuilder')();

var dexcomDriver = require('../drivers/dexcomDriver');
var oneTouchMiniDriver = require('../drivers/oneTouchMiniDriver');
var abbottFreeStyle = require('../drivers/abbottFreeStyle');
var insuletOmniPod = require('../drivers/insuletDriver');
var oneTouchUltra2 = require('../drivers/oneTouchUltra2');
<<<<<<< HEAD
var abbottFreeStyleLite = require('../drivers/abbottFreeStyleLite');
=======
var bayerContourNext = require('../drivers/bayerContourNext');
>>>>>>> b2df3561

var device = {
  log: require('../bows')('Device')
};

device._deviceDrivers = {
  'DexcomG4': dexcomDriver,
  'OneTouchMini': oneTouchMiniDriver,
  'AbbottFreeStyle': abbottFreeStyle,
  'InsuletOmniPod': insuletOmniPod,
  'OneTouchUltra2': oneTouchUltra2,
<<<<<<< HEAD
  'AbbottFreeStyleLite': abbottFreeStyleLite
=======
  'BayerContourNext': bayerContourNext
>>>>>>> b2df3561
};

device._deviceComms = {
  'DexcomG4': serialDevice,
  'OneTouchMini': serialDevice,
  'AbbottFreeStyle': serialDevice,
<<<<<<< HEAD
  'AsanteSNAP': serialDevice,
  'OneTouchUltra2': serialDevice,
  'AbbottFreeStyleLite': serialDevice
=======
  'OneTouchUltra2': serialDevice,
  'BayerContourNext': hidDevice
>>>>>>> b2df3561
};

device._silentComms = {};
_.forEach(_.keys(device._deviceComms), function(driverId) {

  var comm = device._deviceComms[driverId];
  device._silentComms[driverId] = comm({silent: true});
  device._deviceComms[driverId] = comm();
});

// this is a cache for device information
// we need it so that what we learn in detect()
// can be used by process().
device._deviceInfoCache = {};

device.init = function(options, cb) {
  var self=this;
  self._defaultTimezone = options.defaultTimezone;
  self._driverManifests = self._getAllDriverManifests();
  self._api = options.api;
  self._version = options.version;
  self._groupId = options.targetId;
  chrome.runtime.getPlatformInfo(function (platformInfo) {
    self._os = platformInfo.os;
    if (platformInfo.os == 'win') {
      self._portpattern = 'COM[0-9]+';
    } else {
      self._portpattern = '/dev/cu\\.usb.+';
    }

    cb();
  });
};

device._getAllDriverManifests = function() {
  var manifest = chrome.runtime.getManifest();

  var usbDevicesPermission = _.find(manifest.permissions, function(permission) {
    return permission.usbDevices;
  });
  return _.reduce(usbDevicesPermission.usbDevices, function(acc, usbDevice) {
    acc[usbDevice.driverId] = usbDevice;
    return acc;
  }, {});
};

device.getDriverManifests = function() {
  return _.cloneDeep(this._driverManifests);
};

device.getDriverIds = function() {
  return _.keys(this._driverManifests);
};

device.getDriverManifest = function(driverId) {
  var driverManifest = this._driverManifests[driverId];
  if (!driverManifest) {
    throw new Error('Could not find driver manifest for "' + driverId + '"');
  }
  return driverManifest;
};

device.detectHelper = function(driverId, options, cb) {
  // Detect can run on a loop, so don't pollute the console with logging
  options.silent = true;
  var dm = this._createDriverManager(driverId, options);
  dm.detect(driverId, cb);
};

device._createDriverManager = function(driverId, options) {
  var drivers = {};
  drivers[driverId] = this._deviceDrivers[driverId];
  var configs = {};
  configs[driverId] = this._createDriverConfig(driverId, options);

  return driverManager(drivers, configs);
};

device._createDriverConfig = function(driverId, options) {
  options = options || {};
  var timezone = options.timezone || this._defaultTimezone;
  var comms = options.silent ? this._silentComms : this._deviceComms;
  var theVersion = options.version || this._version;
  var uploadGroup = options.targetId || this._groupId;

  // handle config for block-mode devices, which includes the file name and data
  if (options.filename != null) {
    return {
      filename: options.filename,
      filedata: options.filedata,
      deviceInfo: this._deviceInfoCache[driverId],
      timezone: timezone,
      groupId: uploadGroup,
      api: this._api,
      version: options.version,
      builder: builder,
      progress: options.progress,
      silent: Boolean(options.silent)
    };
  }

  return {
    deviceInfo: this._deviceInfoCache[driverId],
    deviceComms: comms[driverId],
    timezone: timezone,
    groupId: uploadGroup,
    api: this._api,
    version: options.version,
    builder: builder,
    progress: options.progress,
    silent: Boolean(options.silent)
  };
};

device.detectHid = function(driverId, cb) {
  var self = this;
  var driverManifest = this.getDriverManifest(driverId);
  var identification = {
    vendorId: driverManifest.vendorId,
    productId: driverManifest.productId
  };
  chrome.hid.getDevices(identification, function(results) {
    var devices = _.map(results, function(result) {
      var retval = {
        driverId: driverId,
        deviceId: result.deviceId,
        vendorId: result.vendorId,
        productId: result.productId
      };

      if (self._os == 'win') {
        if (driverManifest.winPortPattern) {
          retval.portPattern = driverManifest.winPortPattern;
        }
      } else {
        if (driverManifest.macPortPattern) {
          retval.portPattern = driverManifest.macPortPattern;
        }
      }

      return retval;
    });

    var devdata = _.first(devices);

    if (devices.length > 1) {
      self.log('WARNING: More than one device found for "' + driverId + '"');
      device.othersConnected = devices.length - 1;
    }

    return cb(null, devdata);
  });
};

device.detectUsb = function(driverId, cb) {
  var self = this;
  var driverManifest = this.getDriverManifest(driverId);
  var identification = {
    vendorId: driverManifest.vendorId,
    productId: driverManifest.productId
  };
  chrome.usb.getDevices(identification, function(results) {
    var devices = _.map(results, function(result) {
      var retval = {
        driverId: driverId,
        vendorId: driverManifest.vendorId,
        productId: driverManifest.productId,
        portPattern: self._portpattern,
        usbDevice: result.device
      };
      if (self._os == 'win') {
        if (driverManifest.winPortPattern) {
          retval.portPattern = driverManifest.winPortPattern;
        }
      } else {
        if (driverManifest.macPortPattern) {
          retval.portPattern = driverManifest.macPortPattern;
        }
      }
      if (!!driverManifest.bitrate) {
        retval.bitrate = driverManifest.bitrate;
      }
      return retval;
    });

    var devdata = _.first(devices);

    if (devices.length > 1) {
      self.log('WARNING: More than one device found for "' + driverId + '"');
      device.othersConnected = devices.length - 1;
    }
    return cb(null, devdata);
  });
};


device.detect = function(driverId, options, cb) {
  var self = this;
  if (_.isFunction(options)) {
    cb = options;
    options = { version: self._version };
  }
  var driverManifest = this.getDriverManifest(driverId);

  if(driverManifest.mode === 'HID'){
      this.detectHid(driverId, function(err, devdata) {

        if (err) {
          return cb(err);
        }

        if (!devdata) {
          return cb();
        }

        self._deviceInfoCache[driverId] = _.cloneDeep(devdata);
        self.detectHelper(driverId, options, function(err, ftdiDevice) {

          if (err) {
            return cb(err);
          }
          device = _.assign(devdata, ftdiDevice);
          return cb(null, devdata);
        });
      });

  }else{

    this.detectUsb(driverId, function(err, devdata) {

      if (err) {
        return cb(err);
      }

      if (!devdata) {
        return cb();
      }

      self._deviceInfoCache[driverId] = _.cloneDeep(devdata);
      self.detectHelper(driverId, options, function(err, ftdiDevice) {
        if (err) {
          return cb(err);
        }
        device = _.assign(devdata, ftdiDevice);
        return cb(null, devdata);
      });
    });
  }
};

device.detectAll = function(cb) {
  async.map(this.getDriverIds(), this.detect.bind(this), function(err, results) {
    if (err) {
      return cb(err);
    }
    // Filter out any nulls
    results = _.filter(results);
    cb(null, results);
  });
};

device.upload = function(driverId, options, cb) {
  var dm = this._createDriverManager(driverId, options);
  dm.process(driverId, function(err, result) {
    if (err) {
      return cb(err);
    }
    return cb(null, result.post_records);
  });
};

module.exports = device;<|MERGE_RESOLUTION|>--- conflicted
+++ resolved
@@ -31,11 +31,8 @@
 var abbottFreeStyle = require('../drivers/abbottFreeStyle');
 var insuletOmniPod = require('../drivers/insuletDriver');
 var oneTouchUltra2 = require('../drivers/oneTouchUltra2');
-<<<<<<< HEAD
 var abbottFreeStyleLite = require('../drivers/abbottFreeStyleLite');
-=======
 var bayerContourNext = require('../drivers/bayerContourNext');
->>>>>>> b2df3561
 
 var device = {
   log: require('../bows')('Device')
@@ -47,25 +44,19 @@
   'AbbottFreeStyle': abbottFreeStyle,
   'InsuletOmniPod': insuletOmniPod,
   'OneTouchUltra2': oneTouchUltra2,
-<<<<<<< HEAD
-  'AbbottFreeStyleLite': abbottFreeStyleLite
-=======
+  'AbbottFreeStyleLite': abbottFreeStyleLite,
   'BayerContourNext': bayerContourNext
->>>>>>> b2df3561
 };
 
 device._deviceComms = {
   'DexcomG4': serialDevice,
   'OneTouchMini': serialDevice,
   'AbbottFreeStyle': serialDevice,
-<<<<<<< HEAD
   'AsanteSNAP': serialDevice,
   'OneTouchUltra2': serialDevice,
-  'AbbottFreeStyleLite': serialDevice
-=======
+  'AbbottFreeStyleLite': serialDevice,
   'OneTouchUltra2': serialDevice,
   'BayerContourNext': hidDevice
->>>>>>> b2df3561
 };
 
 device._silentComms = {};

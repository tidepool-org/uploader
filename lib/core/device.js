/*
 * == BSD2 LICENSE ==
 * Copyright (c) 2014, Tidepool Project
 *
 * This program is free software; you can redistribute it and/or modify it under
 * the terms of the associated License, which is identical to the BSD 2-Clause
 * License as published by the Open Source Initiative at opensource.org.
 *
 * This program is distributed in the hope that it will be useful, but WITHOUT
 * ANY WARRANTY; without even the implied warranty of MERCHANTABILITY or FITNESS
 * FOR A PARTICULAR PURPOSE. See the License for more details.
 *
 * You should have received a copy of the License along with this program; if
 * not, you can obtain one from Tidepool Project at tidepool.org.
 * == BSD2 LICENSE ==
 */

/* global chrome */

var _ = require('lodash');
var async = require('async');
var getIn = require('./getIn');

var serialDevice = require('../serialDevice');
var hidDevice = require('../hidDevice');
var driverManager = require('../driverManager');
var builder = require('../objectBuilder')();

var dexcomDriver = require('../drivers/dexcomDriver');
var oneTouchMiniDriver = require('../drivers/oneTouchMiniDriver');
var abbottPrecisionXtra = require('../drivers/abbottPrecisionXtra');
var tandemDriver = require('../drivers/tandemDriver');
var insuletOmniPod = require('../drivers/insuletDriver');
var oneTouchUltra2 = require('../drivers/oneTouchUltra2');
var abbottFreeStyleLite = require('../drivers/abbottFreeStyleLite');
var bayerContourNext = require('../drivers/bayerContourNext');
var animasPing = require('../drivers/animasDriver');

var device = {
  log: require('../bows')('Device')
};

device._deviceDrivers = {
  'DexcomG4': dexcomDriver,
  'OneTouchMini': oneTouchMiniDriver,
  'AbbottPrecisionXtra': abbottPrecisionXtra,
  'InsuletOmniPod': insuletOmniPod,
  'Tandem': tandemDriver,
  'OneTouchUltra2': oneTouchUltra2,
  'AbbottFreeStyleLite': abbottFreeStyleLite,
  'AbbottFreeStyleFreedomLite': abbottFreeStyleLite,
  'BayerContourNext': bayerContourNext,
  'BayerContourNextUsb': bayerContourNext,
  'BayerContourUsb': bayerContourNext,
  'BayerContourNextLink': bayerContourNext,
  'AnimasPing': animasPing
};

device._deviceComms = {
  'DexcomG4': serialDevice,
  'OneTouchMini': serialDevice,
  'AbbottPrecisionXtra': serialDevice,
  'OneTouchUltra2': serialDevice,
  'AbbottFreeStyleLite': serialDevice,
  'AbbottFreeStyleFreedomLite': serialDevice,
  'Tandem': serialDevice,
  'BayerContourNext': hidDevice,
  'BayerContourNextUsb': hidDevice,
  'BayerContourUsb': hidDevice,
  'BayerContourNextLink': hidDevice,
  'AnimasPing': serialDevice
};

device._silentComms = {};
_.forEach(_.keys(device._deviceComms), function(driverId) {

  var comm = device._deviceComms[driverId];
  device._silentComms[driverId] = comm({silent: true});
  device._deviceComms[driverId] = comm();
});

// this is a cache for device information
// we need it so that what we learn in detect()
// can be used by process().
device._deviceInfoCache = {};

device.init = function(options, cb) {
  var self=this;
  self._defaultTimezone = options.defaultTimezone;
  self._driverManifests = self._getAllDriverManifests();
  self._api = options.api;
  self._version = options.version;
  self._groupId = options.targetId;

  chrome.runtime.getPlatformInfo(function (platformInfo) {
    self._os = platformInfo.os;
    if (self._os == 'win') {
      self._portpattern = 'COM[0-9]+';
    } else {
      self._portpattern = '/dev/cu\\.usb.+';
    }
    cb();
  });

};

device._getAllDriverManifests = function() {
  var manifest = chrome.runtime.getManifest();

  var usbDevicesPermission = _.find(manifest.permissions, function(permission) {
    return permission.usbDevices;
  });
  return _.reduce(usbDevicesPermission.usbDevices, function(acc, usbDevice) {
    acc[usbDevice.driverId] = usbDevice;
    return acc;
  }, {});
};

device.getDriverManifests = function() {
  return _.cloneDeep(this._driverManifests);
};

device.getDriverIds = function() {
  return _.keys(this._driverManifests);
};

device.getDriverManifest = function(driverId) {
  var driverManifest = this._driverManifests[driverId];
  if (!driverManifest) {
    throw new Error('Could not find driver manifest for "' + driverId + '"');
  }
  return driverManifest;
};

device.detectHelper = function(driverId, options, cb) {
  // Detect can run on a loop, so don't pollute the console with logging
  options.silent = true;
  var dm = this._createDriverManager(driverId, options);
  dm.detect(driverId, cb);
};

device._createDriverManager = function(driverId, options) {
  var drivers = {};
  drivers[driverId] = this._deviceDrivers[driverId];
  var configs = {};
  configs[driverId] = this._createDriverConfig(driverId, options);

  return driverManager(drivers, configs);
};

device._createDriverConfig = function(driverId, options) {
  options = options || {};
  var timezone = options.timezone || this._defaultTimezone;
  var comms = options.silent ? this._silentComms : this._deviceComms;
  var theVersion = options.version || this._version;
  var uploadGroup = options.targetId || this._groupId;

  // handle config for block-mode devices, which includes the file name and data
  if (options.filename != null) {
    return {
      filename: options.filename,
      filedata: options.filedata,
      deviceInfo: this._deviceInfoCache[driverId],
      timezone: timezone,
      groupId: uploadGroup,
      api: this._api,
      version: options.version,
      builder: builder,
      progress: options.progress,
      silent: Boolean(options.silent)
    };
  }

  return {
    deviceInfo: this._deviceInfoCache[driverId],
    deviceComms: comms[driverId],
    timezone: timezone,
    groupId: uploadGroup,
    api: this._api,
    version: options.version,
    builder: builder,
    progress: options.progress,
    silent: Boolean(options.silent)
  };
};

device.detectHid = function(driverId, cb) {
  var self = this;
  var driverManifest = this.getDriverManifest(driverId);
  var identification = {
    vendorId: driverManifest.vendorId,
    productId: driverManifest.productId
  };
  chrome.hid.getDevices(identification, function(results) {
    var devices = _.map(results, function(result) {
      var retval = {
        driverId: driverId,
        deviceId: result.deviceId,
        vendorId: result.vendorId,
        productId: result.productId
      };

      if (self._os == 'win') {
        if (driverManifest.winPortPattern) {
          retval.portPattern = driverManifest.winPortPattern;
        }
      } else {
        if (driverManifest.macPortPattern) {
          retval.portPattern = driverManifest.macPortPattern;
        }
      }

      return retval;
    });

    var devdata = _.first(devices);

    if (devices.length > 1) {
      self.log('WARNING: More than one device found for "' + driverId + '"');
      device.othersConnected = devices.length - 1;
    }

    return cb(null, devdata);
  });
};

device.detectUsb = function(driverId, cb) {
  var self = this;
  var driverManifest = this.getDriverManifest(driverId);
  var identification = {
    vendorId: driverManifest.vendorId,
    productId: driverManifest.productId
  };
  chrome.serial.getDevices(function(results) {
    self.log('Connected device(s): ');
    for(var i in results) {
        self.log(results[i].path);
    }
    var devices = _.map(results, function(result) {
      var retval = {
        driverId: driverId,
        vendorId: driverManifest.vendorId,
        productId: driverManifest.productId,
        portPattern: self._portpattern,
        usbDevice: result.device
      };
      if (self._os == 'win') {
        if (driverManifest.winPortPattern) {
          retval.portPattern = driverManifest.winPortPattern;
        }
      } else {
        if (driverManifest.macPortPattern) {
          retval.portPattern = driverManifest.macPortPattern;
        }
      }
      if (!!driverManifest.bitrate) {
        retval.bitrate = driverManifest.bitrate;
      }
<<<<<<< HEAD
      if(!!driverManifest.ctsFlowControl) {
        retval.ctsFlowControl = driverManifest.ctsFlowControl;
      }
      if(!!driverManifest.sendTimeout){
=======
      if (!!driverManifest.sendTimeout) {
>>>>>>> dba926f4
        retval.sendTimeout = driverManifest.sendTimeout;
      }
      if(!!driverManifest.receiveTimeout) {
        retval.receiveTimeout = driverManifest.receiveTimeout;
      }
      return retval;
    });

    var devdata = _.first(devices);

    if (devices.length > 1) {
      self.log('WARNING: More than one device found for "' + driverId + '"');
      device.othersConnected = devices.length - 1;
    }
    return cb(null, devdata);
  });
};


device.detect = function(driverId, options, cb) {
  var self = this;
  if (_.isFunction(options)) {
    cb = options;
    options = { version: self._version };
  }
  var driverManifest = this.getDriverManifest(driverId);

  if(driverManifest.mode === 'HID'){
      this.detectHid(driverId, function(err, devdata) {

        if (err) {
          return cb(err);
        }

        if (!devdata) {
          return cb();
        }

        self._deviceInfoCache[driverId] = _.cloneDeep(devdata);
        self.detectHelper(driverId, options, function(err, ftdiDevice) {

          if (err) {
            return cb(err);
          }
          device = _.assign(devdata, ftdiDevice);
          return cb(null, devdata);
        });
      });

  }else{

    this.detectUsb(driverId, function(err, devdata) {

      if (err) {
        return cb(err);
      }

      if (!devdata) {
        return cb();
      }

      self._deviceInfoCache[driverId] = _.cloneDeep(devdata);
      self.detectHelper(driverId, options, function(err, ftdiDevice) {
        if (err) {
          return cb(err);
        }
        device = _.assign(devdata, ftdiDevice);
        return cb(null, devdata);
      });
    });
  }
};

device.detectAll = function(cb) {
  async.map(this.getDriverIds(), this.detect.bind(this), function(err, results) {
    if (err) {
      return cb(err);
    }
    // Filter out any nulls
    results = _.filter(results);
    cb(null, results);
  });
};

device.upload = function(driverId, options, cb) {
  var dm = this._createDriverManager(driverId, options);
  dm.process(driverId, function(err, result) {
    if (err) {
      return cb(err);
    }
    return cb(null, result.post_records);
  });
};

module.exports = device;<|MERGE_RESOLUTION|>--- conflicted
+++ resolved
@@ -256,14 +256,10 @@
       if (!!driverManifest.bitrate) {
         retval.bitrate = driverManifest.bitrate;
       }
-<<<<<<< HEAD
       if(!!driverManifest.ctsFlowControl) {
         retval.ctsFlowControl = driverManifest.ctsFlowControl;
       }
       if(!!driverManifest.sendTimeout){
-=======
-      if (!!driverManifest.sendTimeout) {
->>>>>>> dba926f4
         retval.sendTimeout = driverManifest.sendTimeout;
       }
       if(!!driverManifest.receiveTimeout) {

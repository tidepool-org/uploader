/*
 * == BSD2 LICENSE ==
 * Copyright (c) 2014, Tidepool Project
 *
 * This program is free software; you can redistribute it and/or modify it under
 * the terms of the associated License, which is identical to the BSD 2-Clause
 * License as published by the Open Source Initiative at opensource.org.
 *
 * This program is distributed in the hope that it will be useful, but WITHOUT
 * ANY WARRANTY; without even the implied warranty of MERCHANTABILITY or FITNESS
 * FOR A PARTICULAR PURPOSE. See the License for more details.
 *
 * You should have received a copy of the License along with this program; if
 * not, you can obtain one from Tidepool Project at tidepool.org.
 * == BSD2 LICENSE ==
 */

/* global chrome */

var _ = require('lodash');
var async = require('async');
var getIn = require('./getIn');

var serialDevice = require('../serialDevice');
var hidDevice = require('../hidDevice');
var driverManager = require('../driverManager');
var builder = require('../objectBuilder')();

var dexcomDriver = require('../drivers/dexcomDriver');
var oneTouchMiniDriver = require('../drivers/oneTouchMiniDriver');
var abbottPrecisionXtra = require('../drivers/abbottPrecisionXtra');
var insuletOmniPod = require('../drivers/insuletDriver');
var oneTouchUltra2 = require('../drivers/oneTouchUltra2');
var bayerContourNext = require('../drivers/bayerContourNext');

var device = {
  log: require('../bows')('Device')
};

device._deviceDrivers = {
  'DexcomG4': dexcomDriver,
  'OneTouchMini': oneTouchMiniDriver,
  'AbbottPrecisionXtra': abbottPrecisionXtra,
  'InsuletOmniPod': insuletOmniPod,
  'OneTouchUltra2': oneTouchUltra2,
  'BayerContourNext': bayerContourNext,
<<<<<<< HEAD
  'BayerContourNextUsb': bayerContourNext,
  'BayerContourUsb': bayerContourNext
=======
  'BayerContourNextLink': bayerContourNext,
  'BayerContourNextUsb': bayerContourNext
>>>>>>> 750ec5c8
};

device._deviceComms = {
  'DexcomG4': serialDevice,
  'OneTouchMini': serialDevice,
  'AbbottPrecisionXtra': serialDevice,
  'OneTouchUltra2': serialDevice,
  'BayerContourNext': hidDevice,
<<<<<<< HEAD
  'BayerContourNextUsb': hidDevice,
  'BayerContourUsb': hidDevice
=======
  'BayerContourNextLink': hidDevice,
  'BayerContourNextUsb': hidDevice
>>>>>>> 750ec5c8
};

device._silentComms = {};
_.forEach(_.keys(device._deviceComms), function(driverId) {

  var comm = device._deviceComms[driverId];
  device._silentComms[driverId] = comm({silent: true});
  device._deviceComms[driverId] = comm();
});

// this is a cache for device information
// we need it so that what we learn in detect()
// can be used by process().
device._deviceInfoCache = {};

device.init = function(options, cb) {
  var self=this;
  self._defaultTimezone = options.defaultTimezone;
  self._driverManifests = self._getAllDriverManifests();
  self._api = options.api;
  self._version = options.version;
  self._groupId = options.targetId;

  chrome.runtime.getPlatformInfo(function (platformInfo) {
    self._os = platformInfo.os;
    if (self._os == 'win') {
      self._portpattern = 'COM[0-9]+';
    } else {
      self._portpattern = '/dev/cu\\.usb.+';
    }
    cb();
  });

};

device._getAllDriverManifests = function() {
  var manifest = chrome.runtime.getManifest();

  var usbDevicesPermission = _.find(manifest.permissions, function(permission) {
    return permission.usbDevices;
  });
  return _.reduce(usbDevicesPermission.usbDevices, function(acc, usbDevice) {
    acc[usbDevice.driverId] = usbDevice;
    return acc;
  }, {});
};

device.getDriverManifests = function() {
  return _.cloneDeep(this._driverManifests);
};

device.getDriverIds = function() {
  return _.keys(this._driverManifests);
};

device.getDriverManifest = function(driverId) {
  var driverManifest = this._driverManifests[driverId];
  if (!driverManifest) {
    throw new Error('Could not find driver manifest for "' + driverId + '"');
  }
  return driverManifest;
};

device.detectHelper = function(driverId, options, cb) {
  // Detect can run on a loop, so don't pollute the console with logging
  options.silent = true;
  var dm = this._createDriverManager(driverId, options);
  dm.detect(driverId, cb);
};

device._createDriverManager = function(driverId, options) {
  var drivers = {};
  drivers[driverId] = this._deviceDrivers[driverId];
  var configs = {};
  configs[driverId] = this._createDriverConfig(driverId, options);

  return driverManager(drivers, configs);
};

device._createDriverConfig = function(driverId, options) {
  options = options || {};
  var timezone = options.timezone || this._defaultTimezone;
  var comms = options.silent ? this._silentComms : this._deviceComms;
  var theVersion = options.version || this._version;
  var uploadGroup = options.targetId || this._groupId;

  // handle config for block-mode devices, which includes the file name and data
  if (options.filename != null) {
    return {
      filename: options.filename,
      filedata: options.filedata,
      deviceInfo: this._deviceInfoCache[driverId],
      timezone: timezone,
      groupId: uploadGroup,
      api: this._api,
      version: options.version,
      builder: builder,
      progress: options.progress,
      silent: Boolean(options.silent)
    };
  }

  return {
    deviceInfo: this._deviceInfoCache[driverId],
    deviceComms: comms[driverId],
    timezone: timezone,
    groupId: uploadGroup,
    api: this._api,
    version: options.version,
    builder: builder,
    progress: options.progress,
    silent: Boolean(options.silent)
  };
};

device.detectHid = function(driverId, cb) {
  var self = this;
  var driverManifest = this.getDriverManifest(driverId);
  var identification = {
    vendorId: driverManifest.vendorId,
    productId: driverManifest.productId
  };
  chrome.hid.getDevices(identification, function(results) {
    var devices = _.map(results, function(result) {
      var retval = {
        driverId: driverId,
        deviceId: result.deviceId,
        vendorId: result.vendorId,
        productId: result.productId
      };

      if (self._os == 'win') {
        if (driverManifest.winPortPattern) {
          retval.portPattern = driverManifest.winPortPattern;
        }
      } else {
        if (driverManifest.macPortPattern) {
          retval.portPattern = driverManifest.macPortPattern;
        }
      }

      return retval;
    });

    var devdata = _.first(devices);

    if (devices.length > 1) {
      self.log('WARNING: More than one device found for "' + driverId + '"');
      device.othersConnected = devices.length - 1;
    }

    return cb(null, devdata);
  });
};

device.detectUsb = function(driverId, cb) {
  var self = this;
  var driverManifest = this.getDriverManifest(driverId);
  var identification = {
    vendorId: driverManifest.vendorId,
    productId: driverManifest.productId
  };
  chrome.serial.getDevices(function(results) {
    self.log('Connected device(s): ');
    for(var i in results) {
        self.log(results[i].path);
    }
    var devices = _.map(results, function(result) {
      var retval = {
        driverId: driverId,
        vendorId: driverManifest.vendorId,
        productId: driverManifest.productId,
        portPattern: self._portpattern,
        usbDevice: result.device
      };
      if (self._os == 'win') {
        if (driverManifest.winPortPattern) {
          retval.portPattern = driverManifest.winPortPattern;
        }
      } else {
        if (driverManifest.macPortPattern) {
          retval.portPattern = driverManifest.macPortPattern;
        }
      }
      if (!!driverManifest.bitrate) {
        retval.bitrate = driverManifest.bitrate;
      }
      return retval;
    });

    var devdata = _.first(devices);

    if (devices.length > 1) {
      self.log('WARNING: More than one device found for "' + driverId + '"');
      device.othersConnected = devices.length - 1;
    }
    return cb(null, devdata);
  });
};


device.detect = function(driverId, options, cb) {
  var self = this;
  if (_.isFunction(options)) {
    cb = options;
    options = { version: self._version };
  }
  var driverManifest = this.getDriverManifest(driverId);

  if(driverManifest.mode === 'HID'){
      this.detectHid(driverId, function(err, devdata) {

        if (err) {
          return cb(err);
        }

        if (!devdata) {
          return cb();
        }

        self._deviceInfoCache[driverId] = _.cloneDeep(devdata);
        self.detectHelper(driverId, options, function(err, ftdiDevice) {

          if (err) {
            return cb(err);
          }
          device = _.assign(devdata, ftdiDevice);
          return cb(null, devdata);
        });
      });

  }else{

    this.detectUsb(driverId, function(err, devdata) {

      if (err) {
        return cb(err);
      }

      if (!devdata) {
        return cb();
      }

      self._deviceInfoCache[driverId] = _.cloneDeep(devdata);
      self.detectHelper(driverId, options, function(err, ftdiDevice) {
        if (err) {
          return cb(err);
        }
        device = _.assign(devdata, ftdiDevice);
        return cb(null, devdata);
      });
    });
  }
};

device.detectAll = function(cb) {
  async.map(this.getDriverIds(), this.detect.bind(this), function(err, results) {
    if (err) {
      return cb(err);
    }
    // Filter out any nulls
    results = _.filter(results);
    cb(null, results);
  });
};

device.upload = function(driverId, options, cb) {
  var dm = this._createDriverManager(driverId, options);
  dm.process(driverId, function(err, result) {
    if (err) {
      return cb(err);
    }
    return cb(null, result.post_records);
  });
};

module.exports = device;<|MERGE_RESOLUTION|>--- conflicted
+++ resolved
@@ -44,13 +44,9 @@
   'InsuletOmniPod': insuletOmniPod,
   'OneTouchUltra2': oneTouchUltra2,
   'BayerContourNext': bayerContourNext,
-<<<<<<< HEAD
   'BayerContourNextUsb': bayerContourNext,
-  'BayerContourUsb': bayerContourNext
-=======
-  'BayerContourNextLink': bayerContourNext,
-  'BayerContourNextUsb': bayerContourNext
->>>>>>> 750ec5c8
+  'BayerContourUsb': bayerContourNext,
+  'BayerContourNextLink': bayerContourNext
 };
 
 device._deviceComms = {
@@ -59,13 +55,9 @@
   'AbbottPrecisionXtra': serialDevice,
   'OneTouchUltra2': serialDevice,
   'BayerContourNext': hidDevice,
-<<<<<<< HEAD
   'BayerContourNextUsb': hidDevice,
-  'BayerContourUsb': hidDevice
-=======
-  'BayerContourNextLink': hidDevice,
-  'BayerContourNextUsb': hidDevice
->>>>>>> 750ec5c8
+  'BayerContourUsb': hidDevice,
+  'BayerContourNextLink': hidDevice
 };
 
 device._silentComms = {};

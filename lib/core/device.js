/*
 * == BSD2 LICENSE ==
 * Copyright (c) 2014, Tidepool Project
 *
 * This program is free software; you can redistribute it and/or modify it under
 * the terms of the associated License, which is identical to the BSD 2-Clause
 * License as published by the Open Source Initiative at opensource.org.
 *
 * This program is distributed in the hope that it will be useful, but WITHOUT
 * ANY WARRANTY; without even the implied warranty of MERCHANTABILITY or FITNESS
 * FOR A PARTICULAR PURPOSE. See the License for more details.
 *
 * You should have received a copy of the License along with this program; if
 * not, you can obtain one from Tidepool Project at tidepool.org.
 * == BSD2 LICENSE ==
 */

import os from 'os';
import _ from 'lodash';
import async from 'async';
import util from 'util';
import bows from 'bows';

/* eslint-disable import/no-extraneous-dependencies */
import hid from 'node-hid';
import usb from 'usb';
import SerialPort from 'serialport';

import debugMode from '../../app/utils/debugMode';
import serialDevice from '../serialDevice';
import hidDevice from '../hidDevice';
import usbDevice from '../usbDevice';
import bleDevice from '../bleDevice';
import driverManager from '../driverManager';
import builder from '../objectBuilder';

import dexcomDriver from '../drivers/dexcom/dexcomDriver';
import oneTouchUltraMini from '../drivers/onetouch/oneTouchUltraMini';
import abbottPrecisionXtra from '../drivers/abbott/abbottPrecisionXtra';
import tandemDriver from '../drivers/tandem/tandemDriver';
import insuletOmniPod from '../drivers/insulet/insuletDriver';
import oneTouchUltra2 from '../drivers/onetouch/oneTouchUltra2';
import oneTouchVerio from '../drivers/onetouch/oneTouchVerio';
import oneTouchVerioIQ from '../drivers/onetouch/oneTouchVerioIQ';
import oneTouchVerioBLE from '../drivers/onetouch/oneTouchVerioBLE';
import abbottFreeStyleLite from '../drivers/abbott/abbottFreeStyleLite';
import abbottFreeStyleLibre from '../drivers/abbott/abbottFreeStyleLibre';
import abbottFreeStyleNeo from '../drivers/abbott/abbottFreeStyleNeo';
import bayerContourNext from '../drivers/bayer/bayerContourNext';
import bayerContour from '../drivers/bayer/bayerContour';
import animasDriver from '../drivers/animas/animasDriver';
import medtronicDriver from '../drivers/medtronic/medtronicDriver';
import medtronic600Driver from '../drivers/medtronic600/medtronic600Driver';
import TrueMetrixDriver from '../drivers/trividia/trueMetrix';
import accuChekUSBDriver from '../drivers/roche/accuChekUSB';
import bluetoothLEDriver from '../drivers/bluetoothLE/bluetoothLEDriver';
import careSensDriver from '../drivers/i-sens/careSens';
import WeitaiUSB from '../drivers/weitai/weiTaiUSB';
import glucocardExpression from '../drivers/i-sens/glucocardExpression';
import libreViewDriver from '../drivers/abbott/libreViewDriver';

const device = {
  log: bows('Device'),
};

const hostMap = {
  darwin: 'mac',
  win32: 'win',
  linux: 'linux',
};

device.deviceDrivers = {
  Dexcom: dexcomDriver,
  OneTouchUltraMini: oneTouchUltraMini,
  AbbottPrecisionXtra: abbottPrecisionXtra,
  InsuletOmniPod: insuletOmniPod,
  Tandem: tandemDriver,
  OneTouchUltra2: oneTouchUltra2,
  OneTouchVerio: oneTouchVerio,
  OneTouchVerioIQ: oneTouchVerioIQ,
  OneTouchVerioBLE: oneTouchVerioBLE,
  AbbottFreeStyleLite: abbottFreeStyleLite,
  AbbottFreeStyleLibre: abbottFreeStyleLibre,
  AbbottFreeStyleNeo: abbottFreeStyleNeo,
  BayerContourNext: bayerContourNext,
  BayerContour: bayerContour,
  ContourPlusOne: bayerContourNext,
  Animas: animasDriver,
  Medtronic: medtronicDriver,
  Medtronic600: medtronic600Driver,
  TrueMetrix: TrueMetrixDriver,
  AccuChekUSB: accuChekUSBDriver,
  BluetoothLE: bluetoothLEDriver,
  CareSens: careSensDriver,
<<<<<<< HEAD
  ReliOn: careSensDriver,
  ReliOnPrime: bayerContour,
=======
  Weitai: WeitaiUSB,
  ReliOnPremier: careSensDriver,
  GlucocardExpression: glucocardExpression,
  GlucocardShine: careSensDriver,
  GlucocardShineHID: careSensDriver,
  AbbottLibreView: libreViewDriver,
>>>>>>> c9bc19a9
};

device.deviceComms = {
  Dexcom: serialDevice,
  OneTouchUltraMini: serialDevice,
  AbbottPrecisionXtra: serialDevice,
  OneTouchUltra2: serialDevice,
  OneTouchVerio: usbDevice,
  OneTouchVerioIQ: serialDevice,
  OneTouchVerioBLE: bleDevice,
  AbbottFreeStyleLite: serialDevice,
  AbbottFreeStyleLibre: hidDevice,
  AbbottFreeStyleNeo: hidDevice,
  Tandem: serialDevice,
  BayerContourNext: hidDevice,
  BayerContour: serialDevice,
  ContourPlusOne: hidDevice,
  Animas: serialDevice,
  Medtronic: hidDevice,
  Medtronic600: hidDevice,
  TrueMetrix: hidDevice,
  AccuChekUSB: usbDevice,
  BluetoothLE: bleDevice,
  CareSens: hidDevice,
<<<<<<< HEAD
  ReliOn: serialDevice,
  ReliOnPrime: serialDevice,
=======
  Weitai: usbDevice,
  ReliOnPremier: serialDevice,
  GlucocardExpression: serialDevice,
  GlucocardShine: serialDevice,
  GlucocardShineHID: hidDevice,
  AbbottLibreView: libreViewDriver,
>>>>>>> c9bc19a9
};

device.driverManifests = {
  Medtronic: {
    mode: 'HID',
    usb: [
      { vendorId: 6777, productId: 25344 }, // Bayer Contour Next Link mmol/L
      { vendorId: 6777, productId: 25088 }, // Bayer Contour Next Link
    ],
  },
  Medtronic600: {
    mode: 'HID',
    usb: [
      { vendorId: 6777, productId: 25104 }, // Bayer Contour Next Link 2.4
    ],
  },
  InsuletOmniPod: {
    mode: 'usb',
    usb: [
      { vendorId: 7734, productId: 2 }, // Eros PDM
      { vendorId: 3725, productId: 8221 }, // Dash PDM
    ],
  },
  Dexcom: {
    mode: 'serial',
    usb: [
      { vendorId: 8867, productId: 71, driver: 'cdc-acm' },
    ],
  },
  AbbottPrecisionXtra: {
    mode: 'serial',
    bitrate: 19200,
    usb: [
      { vendorId: 6753, productId: 13344, driver: 'tusb3410' },
    ],
  },
  Tandem: {
    mode: 'serial',
    bitrate: 921600,
    sendTimeout: 50,
    receiveTimeout: 50,
    usb: [
      { vendorId: 1155, productId: 22336, driver: 'cdc-acm' },
    ],
  },
  AbbottFreeStyleLite: {
    mode: 'serial',
    bitrate: 19200,
    usb: [
      { vendorId: 6753, productId: 13328, driver: 'tusb3410' }, // Abbott cable
      { vendorId: 1027, productId: 24577 }, // FTDI cable
    ],
  },
  AbbottFreeStyleLibre: {
    mode: 'HID',
    usb: [
      { vendorId: 6753, productId: 13904 }, // FreeStyle Libre
      { vendorId: 6753, productId: 13936 }, // FreeStyle Libre Pro
    ],
  },
  AbbottFreeStyleNeo: {
    mode: 'HID',
    usb: [
      { vendorId: 6753, productId: 14416 }, // FreeStyle Optium Neo
    ],
  },
  BayerContourNext: {
    mode: 'HID',
    usb: [
      { vendorId: 6777, productId: 29520 }, // Bayer Contour Next
      { vendorId: 6777, productId: 29712 }, // Bayer Contour Next USB
      { vendorId: 6777, productId: 25088 }, // Bayer Contour Next Link
      { vendorId: 6777, productId: 25344 }, // Bayer Contour Next Link mmol/L
      { vendorId: 6777, productId: 25104 }, // Bayer Contour Next Link 2.4
      { vendorId: 6777, productId: 24578 }, // Bayer Contour USB
      { vendorId: 6777, productId: 30720 }, // Bayer Contour Next One
      { vendorId: 6777, productId: 30976 }, // Ascensia Contour Next
    ],
  },
  BayerContour: {
    mode: 'serial',
    usb: [
      { vendorId: 6777, productId: 24577, driver: 'ftdi' }, // Official Bayer cable
      { vendorId: 1027, productId: 24577, driver: 'ftdi' }, // FTDI cable
    ],
  },
  ContourPlusOne: {
    mode: 'HID',
    usb: [
      { vendorId: 6777, productId: 30720 }, // Ascensia Contour Plus One
    ],
  },
  Animas: {
    mode: 'serial',
    bitrate: 9600,
    ctsFlowControl: true,
    sendTimeout: 500,
    receiveTimeout: 500,
    usb: [
      { vendorId: 1659, productId: 8963, driver: 'pl2303' },
    ],
  },
  OneTouchVerio: {
    mode: 'usb',
    usb: [
      { vendorId: 10086, productId: 0 }, // Verio
      { vendorId: 10086, productId: 4 }, // Verio Flex
      { vendorId: 10086, productId: 12 }, // Verio Reflect
    ],
  },
  OneTouchVerioIQ: {
    mode: 'serial',
    bitrate: 38400,
    usb: [
      { vendorId: 4292, productId: 34215, driver: 'cp2102' },
    ],
  },
  OneTouchVerioBLE: {
    mode: 'bluetooth',
  },
  OneTouchUltraMini: {
    mode: 'serial',
    usb: [
      { vendorId: 1659, productId: 8963, driver: 'pl2303' }, // "official" Prolific cable
      { vendorId: 1027, productId: 24577 }, // FTDI cable
      { vendorId: 6790, productId: 29987 }, // CH340 cable
    ],
  },
  OneTouchUltra2: {
    mode: 'serial',
    bitrate: 9600,
    sendTimeout: 5000,
    receiveTimeout: 5000,
    usb: [
      { vendorId: 1659, productId: 8963, driver: 'pl2303' }, // "official" Prolific cable
      { vendorId: 1027, productId: 24577 }, // FTDI cable
      { vendorId: 6790, productId: 29987 }, // CH340 cable
    ],
  },
  TrueMetrix: {
    mode: 'HID',
    usb: [
      { vendorId: 8001, productId: 0 },
      { vendorId: 8001, productId: 3 },
    ],
  },
  AccuChekUSB: {
    mode: 'usb',
    usb: [
      { vendorId: 5946, productId: 8661 }, // Accu-Chek Guide
      { vendorId: 5946, productId: 8655 }, // Accu-Chek Aviva Connect
      { vendorId: 5946, productId: 8662 }, // Accu-chek Guide Me
    ],
  },
  BluetoothLE: {
    mode: 'bluetooth',
  },
  CareSens: {
    mode: 'HID',
    usb: [
<<<<<<< HEAD
      { vendorId: 4292, productId: 35378 }, // CareSens cable
=======
      { vendorId: 4292, productId: 35378 },
>>>>>>> c9bc19a9
    ],
  },
  Weitai: {
    mode: 'usb',
    usb: [
      { vendorId: 1478, productId: 37152 }, // equil normal
      { vendorId: 6353, productId: 11521 }, // equil in accessory mode
    ],
  },
  ReliOnPremier: {
    mode: 'serial',
    usb: [
      { vendorId: 1027, productId: 24597, driver: 'ftdi' }, // FT230x
    ],
  },
  GlucocardShine: {
    mode: 'serial',
    usb: [
      { vendorId: 1027, productId: 24597, driver: 'ftdi' }, // FT230x
    ],
  },
<<<<<<< HEAD
  ReliOnPrime: {
    mode: 'serial',
    bitrate: 19200,
    usb: [
      { vendorId: 3835, productId: 17 }, // ReliOn Prime
    ],
  },
=======
  GlucocardExpression: {
    mode: 'serial',
    bitrate: 19200,
    usb: [
      { vendorId: 1659, productId: 8963, driver: 'pl2303' }, // "official" Prolific cable
    ],
  },
  GlucocardShineHID: {
    mode: 'HID',
    usb: [
      { vendorId: 1155, productId: 41355 }, // Shine Connex & Express
    ],
  },
  AbbottLibreView: {
    mode: 'block',
  },
>>>>>>> c9bc19a9
};

_.forEach(_.keys(device.deviceComms), (driverId) => {
  const comm = device.deviceComms[driverId];

  if (comm.name !== 'UsbDevice' && comm.name !== 'BLEDevice') {
    // usbDevice and BLEDevice are ES6 classes not handled here
    device.deviceComms[driverId] = comm();
  }
});

// this is a cache for device information
// we need it so that what we learn in detect()
// can be used by process().
device.deviceInfoCache = {};

device.init = (options, cb) => {
  device.defaultTimezone = options.defaultTimezone;
  device.api = options.api;
  device.version = options.version;
  device.groupId = options.targetId;
  device.os = hostMap[os.platform()];
  cb();
};

device.getDriverManifests = () => _.cloneDeep(device.driverManifests);

device.getDriverIds = () => _.keys(device.driverManifests);

device.getDriverManifest = (driverId) => {
  const driverManifest = device.driverManifests[driverId];
  if (!driverManifest) {
    throw new Error(`Could not find driver manifest for ${driverId}`);
  }
  return driverManifest;
};

device.detectHelper = (driverId, options, cb) => {
  const dm = device.createDriverManager(driverId, options);
  dm.detect(driverId, cb);
};

device.createDriverManager = (driverId, options) => {
  const drivers = {};
  drivers[driverId] = device.deviceDrivers[driverId];
  const configs = {};
  configs[driverId] = device.createDriverConfig(driverId, options);
  configs.debug = debugMode.isDebug;

  return driverManager(drivers, configs);
};

device.createDriverConfig = (driverId, options = {}) => {
  const timezone = options.timezone || device.defaultTimezone;
  const comms = device.deviceComms;
  const uploadGroup = options.targetId || device.groupId;

  // handle config for block-mode devices, which includes the file name and data
  if (options.filename != null) {
    return {
      filename: options.filename,
      filedata: options.filedata,
      deviceInfo: device.deviceInfoCache[driverId],
      timezone,
      groupId: uploadGroup,
      api: device.api,
      version: options.version,
      builder: builder(),
      progress: options.progress,
      displayTimeModal: options.displayTimeModal,
      displayAdHocModal: options.displayAdHocModal,
    };
  }

  const deviceInfo = device.deviceInfoCache[driverId];

  if (options.serialNumber) {
    _.assign(deviceInfo, { serialNumber: options.serialNumber });
  }

  return {
    deviceInfo,
    deviceComms: comms[driverId],
    timezone,
    groupId: uploadGroup,
    api: device.api,
    version: options.version,
    builder: builder(),
    progress: options.progress,
    displayTimeModal: options.displayTimeModal,
    displayAdHocModal: options.displayAdHocModal,
  };
};

device.findUsbDevice = (driverId, usbDevices) => {
  let userSpaceDriver = null;
  const driverManifest = device.getDriverManifest(driverId);
  const combos = _.map(usbDevices, (i) => _.pick(i, 'product', 'vendorId', 'productId'));

  device.log('Looking for USB PID/VID(s): ', JSON.stringify(driverManifest.usb));
  device.log('Available USB PID/VIDs:', JSON.stringify(combos));

  for (let i = 0; i < driverManifest.usb.length; i++) {
    device.log('USB details for ', JSON.stringify(driverManifest.usb[i]), ':',
      util.inspect(usb.findByIds(
        driverManifest.usb[i].vendorId,
        driverManifest.usb[i].productId,
      )));
  }

  const matchingUsbDevices = _.filter(usbDevices, (matching) => {
    let found = false;
    for (let i = 0; i < driverManifest.usb.length; i++) {
      if (driverManifest.usb[i].vendorId === matching.vendorId
        && driverManifest.usb[i].productId === matching.productId) {
        userSpaceDriver = driverManifest.usb[i].driver;
        found = true;
      }
    }
    return found;
  });

  const devices = _.map(matchingUsbDevices, (result) => ({
    driverId,
    deviceId: result.deviceId,
    vendorId: result.vendorId,
    productId: result.productId,
    userSpaceDriver,
    bitrate: driverManifest.bitrate,
  }));

  if (devices.length > 1) {
    device.log(`WARNING: More than one device found for ${driverId}`);
    throw new Error('E_MULTIPLE_DEVICES');
  }

  return _.first(devices);
};

device.detectUsb = (driverId, cb) => {
  const usbDevices = _.map(usb.getDeviceList(), (result) => ({
    deviceId: result.deviceDescriptor.idDevice,
    vendorId: result.deviceDescriptor.idVendor,
    productId: result.deviceDescriptor.idProduct,
  }));

  try {
    return cb(null, device.findUsbDevice(driverId, usbDevices));
  } catch (err) {
    return cb(err, null);
  }
};

device.detectHid = (driverId, cb) => {
  const devices = hid.devices();

  if (_.find(devices, (o) => o.vendorId === 6753 && o.productId === 14672)) {
    // This is an attempt to upload a Libre 2, which is not yet supported
    return cb('E_LIBRE2_UNSUPPORTED');
  }

  try {
    return cb(null, device.findUsbDevice(driverId, devices));
  } catch (err) {
    return cb(err, null);
  }
};

device.detectUsbSerial = (driverId, cb) => {
  const driverManifest = device.getDriverManifest(driverId);

  const getDevice = (results) => {
    const devices = _.map(results, (result) => {
      const retval = {
        driverId,
        vendorId: result.vendorId,
        productId: result.productId,
        usbDevice: result.device,
        path: result.path,
      };
      if (driverManifest.bitrate) {
        retval.bitrate = driverManifest.bitrate;
      }
      if (driverManifest.ctsFlowControl) {
        retval.ctsFlowControl = driverManifest.ctsFlowControl;
      }
      if (driverManifest.sendTimeout) {
        retval.sendTimeout = driverManifest.sendTimeout;
      }
      if (driverManifest.receiveTimeout) {
        retval.receiveTimeout = driverManifest.receiveTimeout;
      }
      return retval;
    });

    const devdata = _.head(devices);

    if (devices.length > 1) {
      device.log(`WARNING: More than one device found for ${driverId}`);
      return cb(new Error('E_MULTIPLE_DEVICES'));
    }
    return cb(null, devdata);
  };

  (async () => {
    try {
      let serialDevices = await SerialPort.list();

      device.log('Connected device(s):', serialDevices);
      serialDevices = _.filter(serialDevices, (matching) => {
        const vendorId = parseInt(matching.vendorId, 16);
        const productId = parseInt(matching.productId, 16);

        for (let i = 0; i < driverManifest.usb.length; i++) {
          if (driverManifest.usb[i].vendorId === vendorId
             && driverManifest.usb[i].productId === productId) {
            if (device.os === 'mac') {
              if (matching.path.match('/dev/tty.+')) {
                return true;
              }
            } else {
              return true;
            }
          }
        }
        return false;
      });
      device.log('Possible device(s):', serialDevices);
      getDevice(serialDevices);
    } catch (error) {
      cb(error, null);
    }
  })();
};

// eslint-disable-next-line consistent-return
device.detect = (driverId, options, cb) => {
  if (_.isFunction(options)) {
    // eslint-disable-next-line no-param-reassign
    cb = options;
    // eslint-disable-next-line no-param-reassign
    options = { version: device.version };
  }
  const driverManifest = device.getDriverManifest(driverId);

  if (driverManifest.mode === 'block' && driverId === 'AbbottLibreView') {
    return cb();
  }

  if (driverManifest.mode === 'HID') {
    device.detectHid(driverId, (err, devdata) => {
      if (err) {
        return cb(err);
      }

      if (!devdata) {
        return cb();
      }

      device.deviceInfoCache[driverId] = _.cloneDeep(devdata);
      return device.detectHelper(driverId, options, (error, ftdiDevice) => {
        if (error) {
          return cb(error);
        }
        _.assign(device, ftdiDevice);
        return cb(null, devdata);
      });
    });
  } else if (driverManifest.mode === 'usb') {
    device.detectUsb(driverId, (err, devdata) => {
      if (err) {
        return cb(err);
      }

      if (!devdata) {
        return cb();
      }

      device.deviceInfoCache[driverId] = _.cloneDeep(devdata);

      return device.detectHelper(driverId, options, (error, theDevice) => {
        if (error) {
          return cb(error);
        }
        _.assign(device, theDevice);
        return cb(null, devdata);
      });
    });
  } else if (driverManifest.mode === 'bluetooth') {
    const devdata = {
      id: options.ble.device.id,
      name: options.ble.device.name,
      driverId,
    };
    device.deviceInfoCache[driverId] = _.cloneDeep(devdata);
    if (!device.deviceComms[driverId].ble) {
      device.deviceComms[driverId] = new device.deviceComms[driverId](options);
    }
    device.detectHelper(driverId, options, (err) => {
      if (err) {
        return cb(err);
      }
      return cb(null, devdata);
    });
  } else {
    device.detectUsbSerial(driverId, (err, devdata) => {
      if (err) {
        return cb(err);
      }

      if (!devdata) {
        // no matching serial devices were found, let's see if they are
        // actually connected via USB
        return device.detectUsb(driverId, (error, devdata2) => {
          if (!devdata2) {
            return cb();
          }
          device.deviceInfoCache[driverId] = _.cloneDeep(devdata2);
          // hey, we can see it on the USB bus!
          // let's try the userspace driver if available
          if (devdata2.userSpaceDriver) {
            return device.detectHelper(driverId, options, (error2, userspaceDevice) => {
              if (error2) {
                return cb(err);
              }
              _.assign(device, userspaceDevice);
              return cb(null, devdata2);
            });
          }
          return cb();
        });
      }

      device.deviceInfoCache[driverId] = _.cloneDeep(devdata);
      return device.detectHelper(driverId, options, (error3, serialDevice2) => {
        if (error3) {
          return cb(error3);
        }
        _.assign(device, serialDevice2);
        return cb(null, devdata);
      });
    });
  }
};

device.detectAll = (cb) => {
  async.map(device.getDriverIds(), device.detect.bind(device), (err, results) => {
    if (err) {
      return cb(err);
    }
    // Filter out any nulls
    const filtered = _.filter(results);
    return cb(null, filtered);
  });
};

device.upload = (driverId, options, cb) => {
  const dm = device.createDriverManager(driverId, options);
  dm.process(driverId, (err, result) => cb(err, result));
};

module.exports = device;<|MERGE_RESOLUTION|>--- conflicted
+++ resolved
@@ -92,17 +92,13 @@
   AccuChekUSB: accuChekUSBDriver,
   BluetoothLE: bluetoothLEDriver,
   CareSens: careSensDriver,
-<<<<<<< HEAD
-  ReliOn: careSensDriver,
-  ReliOnPrime: bayerContour,
-=======
   Weitai: WeitaiUSB,
   ReliOnPremier: careSensDriver,
+  ReliOnPrime: bayerContour,
   GlucocardExpression: glucocardExpression,
   GlucocardShine: careSensDriver,
   GlucocardShineHID: careSensDriver,
   AbbottLibreView: libreViewDriver,
->>>>>>> c9bc19a9
 };
 
 device.deviceComms = {
@@ -127,17 +123,13 @@
   AccuChekUSB: usbDevice,
   BluetoothLE: bleDevice,
   CareSens: hidDevice,
-<<<<<<< HEAD
-  ReliOn: serialDevice,
-  ReliOnPrime: serialDevice,
-=======
   Weitai: usbDevice,
   ReliOnPremier: serialDevice,
+  ReliOnPrime: serialDevice,
   GlucocardExpression: serialDevice,
   GlucocardShine: serialDevice,
   GlucocardShineHID: hidDevice,
   AbbottLibreView: libreViewDriver,
->>>>>>> c9bc19a9
 };
 
 device.driverManifests = {
@@ -298,11 +290,7 @@
   CareSens: {
     mode: 'HID',
     usb: [
-<<<<<<< HEAD
-      { vendorId: 4292, productId: 35378 }, // CareSens cable
-=======
       { vendorId: 4292, productId: 35378 },
->>>>>>> c9bc19a9
     ],
   },
   Weitai: {
@@ -318,21 +306,19 @@
       { vendorId: 1027, productId: 24597, driver: 'ftdi' }, // FT230x
     ],
   },
+  ReliOnPrime: {
+    mode: 'serial',
+    bitrate: 19200,
+    usb: [
+      { vendorId: 3835, productId: 17 }, // ReliOn Prime
+    ],
+  },
   GlucocardShine: {
     mode: 'serial',
     usb: [
       { vendorId: 1027, productId: 24597, driver: 'ftdi' }, // FT230x
     ],
   },
-<<<<<<< HEAD
-  ReliOnPrime: {
-    mode: 'serial',
-    bitrate: 19200,
-    usb: [
-      { vendorId: 3835, productId: 17 }, // ReliOn Prime
-    ],
-  },
-=======
   GlucocardExpression: {
     mode: 'serial',
     bitrate: 19200,
@@ -349,7 +335,6 @@
   AbbottLibreView: {
     mode: 'block',
   },
->>>>>>> c9bc19a9
 };
 
 _.forEach(_.keys(device.deviceComms), (driverId) => {

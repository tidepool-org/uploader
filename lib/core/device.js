/*
 * == BSD2 LICENSE ==
 * Copyright (c) 2014, Tidepool Project
 *
 * This program is free software; you can redistribute it and/or modify it under
 * the terms of the associated License, which is identical to the BSD 2-Clause
 * License as published by the Open Source Initiative at opensource.org.
 *
 * This program is distributed in the hope that it will be useful, but WITHOUT
 * ANY WARRANTY; without even the implied warranty of MERCHANTABILITY or FITNESS
 * FOR A PARTICULAR PURPOSE. See the License for more details.
 *
 * You should have received a copy of the License along with this program; if
 * not, you can obtain one from Tidepool Project at tidepool.org.
 * == BSD2 LICENSE ==
 */

import os from 'os';
import _ from 'lodash';
import async from 'async';
import util from 'util';
import bows from 'bows';

/* eslint-disable import/no-extraneous-dependencies */
import { getDeviceList, findByIds, webusb } from 'usb';

import debugMode from '../../app/utils/debugMode';
import serialDevice from '../serialDevice';
import hidDevice from '../hidDevice';
import usbDevice from '../usbDevice';
import bleDevice from '../bleDevice';
import driverManager from '../driverManager';
import builder from '../objectBuilder';
import driverManifests from './driverManifests';

import dexcomDriver from '../drivers/dexcom/dexcomDriver';
import oneTouchUltraMini from '../drivers/onetouch/oneTouchUltraMini';
import abbottPrecisionXtra from '../drivers/abbott/abbottPrecisionXtra';
import tandemDriver from '../drivers/tandem/tandemDriver';
import insuletOmniPod from '../drivers/insulet/insuletDriver';
import oneTouchUltra2 from '../drivers/onetouch/oneTouchUltra2';
import oneTouchVerio from '../drivers/onetouch/oneTouchVerio';
import oneTouchVerioIQ from '../drivers/onetouch/oneTouchVerioIQ';
import oneTouchVerioBLE from '../drivers/onetouch/oneTouchVerioBLE';
import abbottFreeStyleLite from '../drivers/abbott/abbottFreeStyleLite';
import abbottFreeStyleLibre from '../drivers/abbott/abbottFreeStyleLibre';
import abbottFreeStyleNeo from '../drivers/abbott/abbottFreeStyleNeo';
import bayerContourNext from '../drivers/bayer/bayerContourNext';
import bayerContour from '../drivers/bayer/bayerContour';
import animasDriver from '../drivers/animas/animasDriver';
import medtronicDriver from '../drivers/medtronic/medtronicDriver';
import medtronic600Driver from '../drivers/medtronic600/medtronic600Driver';
import TrueMetrixDriver from '../drivers/trividia/trueMetrix';
import accuChekUSBDriver from '../drivers/roche/accuChekUSB';
import bluetoothLEDriver from '../drivers/bluetoothLE/bluetoothLEDriver';
import careSensDriver from '../drivers/i-sens/careSens';
import WeitaiUSB from '../drivers/weitai/weiTaiUSB';
import glucocardExpression from '../drivers/i-sens/glucocardExpression';
import libreViewDriver from '../drivers/abbott/libreViewDriver';

const device = {
  log: bows('Device'),
};

const hostMap = {
  darwin: 'mac',
  win32: 'win',
  linux: 'linux',
};

device.deviceDrivers = {
  Dexcom: dexcomDriver,
  OneTouchUltraMini: oneTouchUltraMini,
  AbbottPrecisionXtra: abbottPrecisionXtra,
  InsuletOmniPod: insuletOmniPod,
  Tandem: tandemDriver,
  OneTouchUltra2: oneTouchUltra2,
  OneTouchVerio: oneTouchVerio,
  OneTouchVerioIQ: oneTouchVerioIQ,
  OneTouchVerioBLE: oneTouchVerioBLE,
  OneTouchSelect: oneTouchVerio,
  AbbottFreeStyleLite: abbottFreeStyleLite,
  AbbottFreeStyleLibre: abbottFreeStyleLibre,
  AbbottFreeStyleNeo: abbottFreeStyleNeo,
  BayerContourNext: bayerContourNext,
  BayerContour: bayerContour,
  ContourPlusOne: bayerContourNext,
  Animas: animasDriver,
  Medtronic: medtronicDriver,
  Medtronic600: medtronic600Driver,
  TrueMetrix: TrueMetrixDriver,
  AccuChekUSB: accuChekUSBDriver,
  BluetoothLE: bluetoothLEDriver,
  CareSens: careSensDriver,
  Weitai: WeitaiUSB,
  ReliOnPremier: careSensDriver,
  GlucocardExpression: glucocardExpression,
  GlucocardShine: careSensDriver,
  GlucocardShineHID: careSensDriver,
  AbbottLibreView: libreViewDriver,
};

device.deviceComms = {
  Dexcom: serialDevice,
  OneTouchUltraMini: serialDevice,
  AbbottPrecisionXtra: serialDevice,
  OneTouchUltra2: serialDevice,
  OneTouchVerio: usbDevice,
  OneTouchVerioIQ: serialDevice,
  OneTouchVerioBLE: bleDevice,
  OneTouchSelect: usbDevice,
  AbbottFreeStyleLite: serialDevice,
  AbbottFreeStyleLibre: hidDevice,
  AbbottFreeStyleNeo: hidDevice,
  Tandem: serialDevice,
  BayerContourNext: hidDevice,
  BayerContour: serialDevice,
  ContourPlusOne: hidDevice,
  Animas: serialDevice,
  Medtronic: hidDevice,
  Medtronic600: hidDevice,
  TrueMetrix: hidDevice,
  AccuChekUSB: usbDevice,
  BluetoothLE: bleDevice,
  CareSens: hidDevice,
  Weitai: usbDevice,
  ReliOnPremier: serialDevice,
  GlucocardExpression: serialDevice,
  GlucocardShine: serialDevice,
  GlucocardShineHID: hidDevice,
  AbbottLibreView: libreViewDriver,
};

_.forEach(_.keys(device.deviceComms), (driverId) => {
  const comm = device.deviceComms[driverId];

  if (comm.name !== 'UsbDevice' && comm.name !== 'BLEDevice') {
    // usbDevice and BLEDevice are ES6 classes not handled here
    device.deviceComms[driverId] = comm();
  }
});

// this is a cache for device information
// we need it so that what we learn in detect()
// can be used by process().
device.deviceInfoCache = {};

device.init = (options, cb) => {
  device.defaultTimezone = options.defaultTimezone;
  device.api = options.api;
  device.version = options.version;
  device.groupId = options.targetId;
  device.os = hostMap[os.platform()];
  cb();
};

device.getDriverManifests = () => _.cloneDeep(driverManifests);

device.getDriverIds = () => _.keys(driverManifests);

device.getDriverManifest = (driverId) => {
  const driverManifest = driverManifests[driverId];
  if (!driverManifest) {
    throw new Error(`Could not find driver manifest for ${driverId}`);
  }
  return driverManifest;
};

device.detectHelper = (driverId, options, cb) => {
  const dm = device.createDriverManager(driverId, options);
  dm.detect(driverId, cb);
};

device.createDriverManager = (driverId, options) => {
  const drivers = {};
  drivers[driverId] = device.deviceDrivers[driverId];
  const configs = {};
  configs[driverId] = device.createDriverConfig(driverId, options);
  configs.debug = debugMode.isDebug;

  return driverManager(drivers, configs);
};

device.createDriverConfig = (driverId, options = {}) => {
  const timezone = options.timezone || device.defaultTimezone;
  const comms = device.deviceComms;
  const uploadGroup = options.targetId || device.groupId;

  // handle config for block-mode devices, which includes the file name and data
  if (options.filename != null) {
    return {
      filename: options.filename,
      filedata: options.filedata,
      deviceInfo: device.deviceInfoCache[driverId],
      timezone,
      groupId: uploadGroup,
      api: device.api,
      version: options.version,
      builder: builder(),
      progress: options.progress,
      displayTimeModal: options.displayTimeModal,
      displayAdHocModal: options.displayAdHocModal,
    };
  }

  const deviceInfo = device.deviceInfoCache[driverId];

  if (options.serialNumber) {
    _.assign(deviceInfo, { serialNumber: options.serialNumber });
  }

  return {
    deviceInfo,
    deviceComms: comms[driverId],
    timezone,
    groupId: uploadGroup,
    api: device.api,
    version: options.version,
    builder: builder(),
    progress: options.progress,
    displayTimeModal: options.displayTimeModal,
    displayAdHocModal: options.displayAdHocModal,
  };
};

device.findUsbDevice = (driverId, usbDevices) => {
  let userSpaceDriver = null;
  const driverManifest = device.getDriverManifest(driverId);
  const combos = _.map(usbDevices, (i) => _.pick(i, 'product', 'vendorId', 'productId'));

  device.log('Looking for USB PID/VID(s): ', JSON.stringify(driverManifest.usb));
  device.log('Available USB PID/VIDs:', JSON.stringify(combos));

  for (let i = 0; i < driverManifest.usb.length; i++) {
    device.log('USB details for ', JSON.stringify(driverManifest.usb[i]), ':',
      util.inspect(findByIds(
        driverManifest.usb[i].vendorId,
        driverManifest.usb[i].productId,
      )));
  }

  const matchingUsbDevices = _.filter(usbDevices, (matching) => {
    let found = false;
    for (let i = 0; i < driverManifest.usb.length; i++) {
      if (driverManifest.usb[i].vendorId === matching.vendorId
        && driverManifest.usb[i].productId === matching.productId) {
        userSpaceDriver = driverManifest.usb[i].driver;
        found = true;
      }
    }
    return found;
  });

  const devices = _.map(matchingUsbDevices, (result) => ({
    driverId,
    deviceId: result.deviceId,
    vendorId: result.vendorId,
    productId: result.productId,
    userSpaceDriver,
    bitrate: driverManifest.bitrate,
  }));

  if (devices.length > 1) {
    device.log(`WARNING: More than one device found for ${driverId}`);
    device.othersConnected = devices.length - 1;
  }

  return _.first(devices);
};

device.detectUsb = (driverId, cb) => {
  const usbDevices = _.map(getDeviceList(), (result) => ({
    deviceId: result.deviceDescriptor.idDevice,
    vendorId: result.deviceDescriptor.idVendor,
    productId: result.deviceDescriptor.idProduct,
  }));

  return cb(null, device.findUsbDevice(driverId, usbDevices));
};

<<<<<<< HEAD
=======
device.detectHid = (driverId, cb) => {
  const devices = hid.devices();

  if ((driverId === 'AbbottFreeStyleLibre')
      && _.find(devices, (o) => o.vendorId === 6753 && o.productId === 14672)) {
    // This is an attempt to upload a Libre 2, which is not yet supported
    return cb('E_LIBRE2_UNSUPPORTED');
  }

  return cb(null, device.findUsbDevice(driverId, devices));
};

device.detectUsbSerial = (driverId, cb) => {
  const driverManifest = device.getDriverManifest(driverId);

  const getDevice = (results) => {
    const devices = _.map(results, (result) => {
      const retval = {
        driverId,
        vendorId: result.vendorId,
        productId: result.productId,
        usbDevice: result.device,
        path: result.path,
      };
      if (driverManifest.bitrate) {
        retval.bitrate = driverManifest.bitrate;
      }
      if (driverManifest.ctsFlowControl) {
        retval.ctsFlowControl = driverManifest.ctsFlowControl;
      }
      if (driverManifest.sendTimeout) {
        retval.sendTimeout = driverManifest.sendTimeout;
      }
      if (driverManifest.receiveTimeout) {
        retval.receiveTimeout = driverManifest.receiveTimeout;
      }
      return retval;
    });

    const devdata = _.head(devices);

    if (devices.length > 1) {
      device.log(`WARNING: More than one device found for ${driverId}`);
      device.othersConnected = devices.length - 1;
    }
    return cb(null, devdata);
  };

  (async () => {
    try {
      let serialDevices = await SerialPort.list();

      device.log('Connected device(s):', serialDevices);
      serialDevices = _.filter(serialDevices, (matching) => {
        const vendorId = parseInt(matching.vendorId, 16);
        const productId = parseInt(matching.productId, 16);

        for (let i = 0; i < driverManifest.usb.length; i++) {
          if (driverManifest.usb[i].vendorId === vendorId
             && driverManifest.usb[i].productId === productId) {
            if (device.os === 'mac') {
              if (matching.path.match('/dev/tty.+')) {
                return true;
              }
            } else {
              return true;
            }
          }
        }
        return false;
      });
      device.log('Possible device(s):', serialDevices);
      getDevice(serialDevices);
    } catch (error) {
      cb(error, null);
    }
  })();
};

>>>>>>> 17fc5ffb
// eslint-disable-next-line consistent-return
device.detect = (driverId, options, cb) => {
  if (_.isFunction(options)) {
    // eslint-disable-next-line no-param-reassign
    cb = options;
    // eslint-disable-next-line no-param-reassign
    options = { version: device.version };
  }
  const driverManifest = device.getDriverManifest(driverId);

  if (driverManifest.mode === 'block' && driverId === 'AbbottLibreView') {
    return cb();
  }

  if (options.hidDevice) {
    // We've got a Web HID device!
    const devdata = {
      driverId,
      hidDevice: options.hidDevice,
    };

    if ((driverId === 'AbbottFreeStyleLibre')
        && devdata.hidDevice.vendorId === 6753 && devdata.hidDevice.productId === 14672) {
      // This is an attempt to upload a Libre 2, which is not yet supported
      return cb('E_LIBRE2_UNSUPPORTED');
    }

    device.deviceInfoCache[driverId] = _.cloneDeep(devdata);
    device.detectHelper(driverId, options, (err) => {
      if (err) {
        return cb(err);
      }
      return cb(null, devdata);
    });
  } else if (driverManifest.mode === 'usb') {
    const filters = driverManifest.usb.map(({ vendorId, productId }) => ({
      vendorId,
      productId,
    }));
    let webUSBDevice = null;
    let userSpaceDriver = null;

    (async () => {
      const existingPermissions = await webusb.getDevices();

      for (let i = 0; i < existingPermissions.length; i++) {
        for (let j = 0; j < driverManifest.usb.length; j++) {
          if (driverManifest.usb[j].vendorId === existingPermissions[i].vendorId
            && driverManifest.usb[j].productId === existingPermissions[i].productId) {
            device.log('Device has already been granted permission');
            webUSBDevice = existingPermissions[i];
            userSpaceDriver = driverManifest.usb[i].driver;
          }
        }
      }

      if (webUSBDevice == null) {
        webUSBDevice = await webusb.requestDevice({ filters });
      }

      if (webUSBDevice == null) {
        throw new Error('No device was selected.');
      }

      const devdata = {
        driverId,
        usbDevice: webUSBDevice,
        userSpaceDriver,
      };

      device.deviceInfoCache[driverId] = _.cloneDeep(devdata);
      device.detectHelper(driverId, options, (err) => {
        if (err) {
          return cb(err);
        }
        return cb(null, devdata);
      });
    })().catch((error) => {
      device.log('WebUSB error:', error);
      return cb(error);
    });
  } else if (driverManifest.mode === 'bluetooth') {
    const devdata = {
      id: options.ble.device.id,
      name: options.ble.device.name,
      driverId,
    };
    device.deviceInfoCache[driverId] = _.cloneDeep(devdata);
    if (!device.deviceComms[driverId].ble) {
      device.deviceComms[driverId] = new device.deviceComms[driverId](options);
    }
    device.detectHelper(driverId, options, (err) => {
      if (err) {
        return cb(err);
      }
      return cb(null, devdata);
    });
  } else if (options.port) {
    // we got a Web Serial port!
    const { usbProductId, usbVendorId } = options.port.getInfo();
    const devdata = {
      driverId,
      port: options.port,
      vendorId: usbVendorId,
      productId: usbProductId,
    };

    if (driverManifest.bitrate) {
      devdata.bitrate = driverManifest.bitrate;
    }
    if (driverManifest.ctsFlowControl) {
      devdata.ctsFlowControl = driverManifest.ctsFlowControl;
    }
    device.deviceInfoCache[driverId] = _.cloneDeep(devdata);
    device.detectHelper(driverId, options, (err) => {
      if (err) {
        return cb(err);
      }
      return cb(null, devdata);
    });
  } else {
    // no matching devices were found, let's see if they are
    // actually connected via USB
    device.detectUsb(driverId, (error, devdata2) => {
      if (error) {
        return cb(error);
      }
      if (!devdata2) {
        return cb();
      }
      device.deviceInfoCache[driverId] = _.cloneDeep(devdata2);
      // hey, we can see it on the USB bus!
      // let's try the userspace driver if available
      if (devdata2.userSpaceDriver) {
        return device.detectHelper(driverId, options, (error2, userspaceDevice) => {
          if (error2) {
            return cb(error2);
          }
          _.assign(device, userspaceDevice);
          return cb(null, devdata2);
        });
      }
      return cb(null, devdata2);
    });
  }
};

device.detectAll = (cb) => {
  async.map(device.getDriverIds(), device.detect.bind(device), (err, results) => {
    if (err) {
      return cb(err);
    }
    // Filter out any nulls
    const filtered = _.filter(results);
    return cb(null, filtered);
  });
};

device.upload = (driverId, options, cb) => {
  const dm = device.createDriverManager(driverId, options);
  dm.process(driverId, (err, result) => cb(err, result));
};

module.exports = device;<|MERGE_RESOLUTION|>--- conflicted
+++ resolved
@@ -278,88 +278,6 @@
   return cb(null, device.findUsbDevice(driverId, usbDevices));
 };
 
-<<<<<<< HEAD
-=======
-device.detectHid = (driverId, cb) => {
-  const devices = hid.devices();
-
-  if ((driverId === 'AbbottFreeStyleLibre')
-      && _.find(devices, (o) => o.vendorId === 6753 && o.productId === 14672)) {
-    // This is an attempt to upload a Libre 2, which is not yet supported
-    return cb('E_LIBRE2_UNSUPPORTED');
-  }
-
-  return cb(null, device.findUsbDevice(driverId, devices));
-};
-
-device.detectUsbSerial = (driverId, cb) => {
-  const driverManifest = device.getDriverManifest(driverId);
-
-  const getDevice = (results) => {
-    const devices = _.map(results, (result) => {
-      const retval = {
-        driverId,
-        vendorId: result.vendorId,
-        productId: result.productId,
-        usbDevice: result.device,
-        path: result.path,
-      };
-      if (driverManifest.bitrate) {
-        retval.bitrate = driverManifest.bitrate;
-      }
-      if (driverManifest.ctsFlowControl) {
-        retval.ctsFlowControl = driverManifest.ctsFlowControl;
-      }
-      if (driverManifest.sendTimeout) {
-        retval.sendTimeout = driverManifest.sendTimeout;
-      }
-      if (driverManifest.receiveTimeout) {
-        retval.receiveTimeout = driverManifest.receiveTimeout;
-      }
-      return retval;
-    });
-
-    const devdata = _.head(devices);
-
-    if (devices.length > 1) {
-      device.log(`WARNING: More than one device found for ${driverId}`);
-      device.othersConnected = devices.length - 1;
-    }
-    return cb(null, devdata);
-  };
-
-  (async () => {
-    try {
-      let serialDevices = await SerialPort.list();
-
-      device.log('Connected device(s):', serialDevices);
-      serialDevices = _.filter(serialDevices, (matching) => {
-        const vendorId = parseInt(matching.vendorId, 16);
-        const productId = parseInt(matching.productId, 16);
-
-        for (let i = 0; i < driverManifest.usb.length; i++) {
-          if (driverManifest.usb[i].vendorId === vendorId
-             && driverManifest.usb[i].productId === productId) {
-            if (device.os === 'mac') {
-              if (matching.path.match('/dev/tty.+')) {
-                return true;
-              }
-            } else {
-              return true;
-            }
-          }
-        }
-        return false;
-      });
-      device.log('Possible device(s):', serialDevices);
-      getDevice(serialDevices);
-    } catch (error) {
-      cb(error, null);
-    }
-  })();
-};
-
->>>>>>> 17fc5ffb
 // eslint-disable-next-line consistent-return
 device.detect = (driverId, options, cb) => {
   if (_.isFunction(options)) {

--- conflicted
+++ resolved
@@ -15,10 +15,6 @@
  * == BSD2 LICENSE ==
  */
 
-<<<<<<< HEAD
-var localStore = null;
-var ourStore = window.localStorage;
-=======
 var isElectron = require('is-electron');
 
 var localStore = null;
@@ -26,7 +22,6 @@
 if(isElectron()) {
   var ourStore = window.localStorage;
 }
->>>>>>> 5d0dcc91
 
 if (ourStore) {
   localStore = require('./storage')({

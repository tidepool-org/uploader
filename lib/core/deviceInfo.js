--- conflicted
+++ resolved
@@ -42,9 +42,6 @@
   'BayerContourNext': infoBuilder('Bayer Contour Next', 'Blood glucose meter'),
   'BayerContourNextUsb': infoBuilder('Bayer Contour Next USB', 'Blood glucose meter'),
   'BayerContourUsb': infoBuilder('Bayer Contour USB', 'Blood glucose meter'),
-<<<<<<< HEAD
+  'BayerContourNextLink': infoBuilder('Bayer Contour Next LINK', 'Blood glucose meter'),
   'AnimasPing': infoBuilder('Animas OneTouch Ping', 'Insulin pump')
-=======
-  'BayerContourNextLink': infoBuilder('Bayer Contour Next LINK', 'Blood glucose meter')
->>>>>>> 543a14d8
 };
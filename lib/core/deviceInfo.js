--- conflicted
+++ resolved
@@ -36,13 +36,9 @@
   'AbbottFreeStyle': infoBuilder('Abbott FreeStyle Precision Xtra',
                                  'Blood glucose and ketone meter'),
   'InsuletOmniPod': infoBuilder('Insulet OmniPod', 'Upload .ibf file from PDM.'),
-<<<<<<< HEAD
   'TandemTslim': infoBuilder('Tandem Diabetes t:slim', 'Tandem t:slim'),
-  'OneTouchUltra2': infoBuilder('OneTouch Ultra2', 'OneTouch Ultra2')
-=======
   'OneTouchUltra2': infoBuilder('OneTouch Ultra2', ''),
   'BayerContourNext': infoBuilder('Bayer Contour Next', 'Blood glucose meter'),
   'BayerContourNextUsb': infoBuilder('Bayer Contour Next USB', 'Blood glucose meter'),
   'BayerContourUsb': infoBuilder('Bayer Contour USB', 'Blood glucose meter')
->>>>>>> f18af409
 };
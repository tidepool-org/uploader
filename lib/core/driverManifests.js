--- conflicted
+++ resolved
@@ -224,17 +224,16 @@
   AbbottLibreView: {
     mode: 'block',
   },
-<<<<<<< HEAD
+  GlucoRx: {
+    mode: 'HID',
+    usb: [
+      { vendorId: 4292, productId: 60032 }, // Nexus
+    ],
+  },
   ReliOnPlatinum: {
     mode: 'usb',
     usb: [
       { vendorId: 5946, productId: 8664 },
-=======
-  GlucoRx: {
-    mode: 'HID',
-    usb: [
-      { vendorId: 4292, productId: 60032 }, // Nexus
->>>>>>> c83f259e
     ],
   },
 };

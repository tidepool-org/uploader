/*
 * == BSD2 LICENSE ==
 * Copyright (c) 2015, Tidepool Project
 *
 * This program is free software; you can redistribute it and/or modify it under
 * the terms of the associated License, which is identical to the BSD 2-Clause
 * License as published by the Open Source Initiative at opensource.org.
 *
 * This program is distributed in the hope that it will be useful, but WITHOUT
 * ANY WARRANTY; without even the implied warranty of MERCHANTABILITY or FITNESS
 * FOR A PARTICULAR PURPOSE. See the License for more details.
 *
 * You should have received a copy of the License along with this program; if
 * not, you can obtain one from Tidepool Project at tidepool.org.
 * == BSD2 LICENSE ==
 */

var _ = require('lodash');
var sundial = require('sundial');
var util = require('util');

var annotate = require('../eventAnnotations');

/**
 * Creates a new "simulator" for Animas pump data.
 *
 * Once all input activities are collected, the simulator will have accumulated events that the Tidepool Platform
 * will understand into a local "events" array.  You can retrieve the events by calling `getEvents()`
 *
 */
exports.make = function(config){
  if (config == null) {
    config = {};
  }
  var settings = config.settings || null;
  var events = [];
  var dataservicesEvents = [];

  var currBasal = null;
  var currBolus = null;
  var currStatus = null;
  var currTimestamp = null;
  var currSMBG = null;
  var lastAlarm = null;

  function setCurrBasal(basal) {
    currBasal = basal;
  }

  function setCurrBolus(bolus) {
    currBolus = bolus;
  }

  function setCurrStatus(status) {
    currStatus = status;
  }

  function setCurrSMBG(smbg) {
    currSMBG = smbg;
  }

  function setLastAlarm(alarm) {
    lastAlarm = alarm;
  }

  function ensureTimestamp(e){
    var currTimeMinuteRes = new Date(currTimestamp).setSeconds(0);
    var eTimeMinuteRes = new Date(e.time).setSeconds(0);
    if (currTimeMinuteRes > eTimeMinuteRes) {
      throw new Error(
        util.format('Timestamps must be in order.  Current timestamp was[%s], but got[%j]', currTimestamp, e)
      );
    }
    if(currTimeMinuteRes === eTimeMinuteRes) {
      // As Animas only uses 1-minute resolution, there can be multiple events
      // with the same timestamp. For Jellyfish de-duping to work correctly,
      // we add 1 second to each consecutive timestamp that is the same
      // so that they don't all show up as happening at the exact same time
      var newJsDate = new Date(currTimestamp);
      newJsDate.setSeconds(newJsDate.getSeconds() + 1);
      e.time = newJsDate.toISOString();
      e.deviceTime = sundial.formatDeviceTime(newJsDate);
    }
    currTimestamp = e.time;
    return e;
  }

  function simpleSimulate(e) {
    ensureTimestamp(e);
    events.push(e);
  }

  function markIfBasalSuspendedByAlarm(alarm,basal) {
    if ((basal != null) && (alarm != null) &&
        (basal.rate === 0) && (basal.deliveryType !== 'suspend')) {

      // Animas does not generate suspend/resume events for alarms,
      // so we check if an alarm occurred recently or at the same time.
      // If so, we mark the basal as suspended and generate a new suspend event.

      var duration = Date.parse(basal.time) - Date.parse(alarm.time);
      var twoHours = (120 * sundial.MIN_TO_MSEC);
      if(duration < twoHours) {

        var type = alarm.alarmType;
        if(type === 'occlusion' || type === 'auto_off' || type === 'no_insulin' || type === 'no_power') {

          //this basal is suspended
          basal.deliveryType = 'suspend';
          annotate.annotateEvent(basal, 'animas/basal/marked-suspended-from-alarm');

          var status = {
            time: basal.time,
            deviceTime: basal.deviceTime,
            timezoneOffset: basal.timezoneOffset,
            conversionOffset: basal.conversionOffset,
            deviceId: basal.deviceId,
            type: 'deviceEvent',
            subType: 'status',
            status: 'suspended',
            reason: {suspended: 'automatic'},
            payload: {cause: type}
          };

          ensureTimestamp(status);
          setCurrStatus(status);
          setLastAlarm(null); //reset alarm as not to re-use for other zero-rate basals
          setCurrBasal(basal);
        }
      }
    }
  }


  return {
    alarm: function(event) {
      setLastAlarm(event);
      markIfBasalSuspendedByAlarm(event,currBasal);
      simpleSimulate(event);
    },
    basal: function(event){
      ensureTimestamp(event);

      if(currBasal !== null && (currBasal.time !== event.time)) {
        if (currBasal.index < event.index) {
          annotate.annotateEvent(event,'animas/out-of-sequence');
        }

        if((currBasal.rate === 0) && (currBasal.deliveryType !== 'suspend') && (currStatus === null)) {
          // As only the 30 most recent suspend/resume events are stored,
          // we can't be sure if older basals with 0.0 rate are suspends or not
          annotate.annotateEvent(currBasal, 'animas/basal/possible-suspend');
        }

        if (!currBasal.isAssigned('duration')) {
          var duration = Date.parse(event.time) - Date.parse(currBasal.time);
          var fiveDays = (5 * 1440 * sundial.MIN_TO_MSEC);
          if(duration > fiveDays) {
            //flat-rate basal
            duration = fiveDays;
            annotate.annotateEvent(currBasal, 'animas/basal/flat-rate');
          }
          currBasal.with_duration(duration);
        }
        currBasal = currBasal.done();
        dataservicesEvents.push(currBasal);
      }

      if(currStatus !== null) {
<<<<<<< HEAD
        var resumed = Date.parse(currStatus.time) + currStatus.duration;
        if (  (resumed > Date.parse(event.time)) && event.rate === 0 ) {
          //this basal is suspended
          event.deliveryType = 'suspend';
=======
        if(currStatus.status === 'suspended') {
          if (event.rate === 0) {
            //this basal is suspended
            event.deliveryType = 'suspend';
          }
          else {
            // basal is non-zero, but status still suspended
            // is this a suspend event we created from an alarm?
            // If so, we should submit a joined suspend/resume event
            if(currStatus.reason.suspended === 'automatic') {

              currStatus.duration = currBasal.duration;
              currStatus.reason.resumed = 'automatic';
              annotate.annotateEvent(currStatus, 'animas/status/fabricated-from-alarm');

              dataservicesEvents.push(currStatus);
              setCurrStatus(null);
            }
          }
>>>>>>> 023d93c0
        }
      }

      setCurrBasal(event);
      markIfBasalSuspendedByAlarm(lastAlarm,event);

    },
    bolus: function(event) {
      delete event.syncCounter; //wizard events already synced up
      delete event.requiredAmount;
      delete event.jsDate;
      simpleSimulate(event);
      setCurrBolus(event);
    },
    changeReservoir: function(event) {
      simpleSimulate(event);
    },
    pumpSettings: function(event) {
      simpleSimulate(event);
    },
    smbg: function(event) {
      if(currSMBG != null && currSMBG.value === event.value) {
        console.log('Duplicate SMBG value (',event.value,')',currSMBG.subType,currSMBG.time,'/',event.subType,event.time);
        var duration = Date.parse(event.time) - Date.parse(currSMBG.time);
        if ((duration < (15 * sundial.MIN_TO_MSEC)) && (event.subType === 'manual')) {
          console.log('Dropping duplicate manual value');
          return;
        }
      }
      simpleSimulate(event);
      setCurrSMBG(event);
    },
    suspend: function(event) {
      ensureTimestamp(event);
      if (currStatus != null && currStatus.index < event.index) {
        annotate.annotateEvent(event,'animas/out-of-sequence');
      }

      if (currBasal != null && currBasal.rate === 0) {
        //this basal is suspended
        currBasal.deliveryType = 'suspend';
      }
      dataservicesEvents.push(event);
      setCurrStatus(event);
    },
    wizard: function(event) {
      simpleSimulate(event);
    },
    getEvents: function() {
      function filterOutZeroBoluses() {
        return _.filter(events, function(event) {
          // we include the index on all objects to be able to sort accurately in
          // pump-event order despite date & time settings changes, but it's not
          // part of our data model, so we delete before uploading
          delete event.index;
          if (event.type === 'bolus') {
            if (event.normal === 0 && !event.expectedNormal) {
              return false;
            }
            else {
              return true;
            }
          }
          else if (event.type === 'wizard') {
            var bolus = event.bolus || null;
            if (bolus != null) {
              if (bolus.normal === 0 && !bolus.expectedNormal) {
                return false;
              }
              else {
                return true;
              }
            }
          }
          return true;
        });
      }
      // because we have to wait for the *next* basal to determine the duration of a current
      // basal, basal events get added to `events` out of order wrt other events
      // (although within their own type all the basals are always in order)
      // end result: we have to sort events again before we try to upload them
      var orderedEvents = _.sortBy(filterOutZeroBoluses(), function(e) { return e.time; });

      return orderedEvents;
    },
    getDataServicesEvents: function() {
      dataservicesEvents.forEach(function(e){ delete e.index; });
      return dataservicesEvents;
    }
  };
};<|MERGE_RESOLUTION|>--- conflicted
+++ resolved
@@ -167,21 +167,18 @@
       }
 
       if(currStatus !== null) {
-<<<<<<< HEAD
         var resumed = Date.parse(currStatus.time) + currStatus.duration;
-        if (  (resumed > Date.parse(event.time)) && event.rate === 0 ) {
-          //this basal is suspended
-          event.deliveryType = 'suspend';
-=======
-        if(currStatus.status === 'suspended') {
-          if (event.rate === 0) {
+        if (resumed > Date.parse(event.time)) {
+          //status is suspended during this event
+
+          if (event.rate === 0 ) {
             //this basal is suspended
             event.deliveryType = 'suspend';
           }
           else {
             // basal is non-zero, but status still suspended
             // is this a suspend event we created from an alarm?
-            // If so, we should submit a joined suspend/resume event
+            // If so, we should update the joined suspend/resume event
             if(currStatus.reason.suspended === 'automatic') {
 
               currStatus.duration = currBasal.duration;
@@ -192,7 +189,6 @@
               setCurrStatus(null);
             }
           }
->>>>>>> 023d93c0
         }
       }
 

--- conflicted
+++ resolved
@@ -48,6 +48,7 @@
   var packetHandler = null;
   var errorHandler = null;
   var bitrate = config.bitrate || 9600;
+  var stopBits = config.stopBits || 1;
   var RETRIES = 8;
   var TIME_TO_WAIT = 2000;
   var reader = null;
@@ -158,15 +159,19 @@
       bitrate = deviceInfo.bitrate;
     }
 
+    if (!!deviceInfo.stopBits) {
+      stopBits = deviceInfo.stopBits;
+    }
+
     debug('in SerialDevice.connect, info ', deviceInfo);
 
     var connectopts = {
       baudRate: bitrate,
       autoOpen: false,
       bufferSize: 262144,
+      stopBits: stopBits,
     };
 
-<<<<<<< HEAD
     async function checkWebSerialPort() {
       // in case the device reconnected, we need to check if we're
       // still connected to the right port
@@ -179,36 +184,6 @@
           && deviceInfo.productId === usbProductId) {
             debug('Device has already been granted permission');
             deviceInfo.port = existingPermissions[i];
-=======
-    if (deviceInfo.stopBits) {
-      connectopts.stopBits = deviceInfo.stopBits;
-    }
-
-    function openPort(cb) {
-      if (deviceInfo.path) {
-        debug('Opening port', deviceInfo.path);
-        connection = new SerialPort(deviceInfo.path, connectopts);
-
-        if (connection.isOpen) {
-          debug('Attempting to close existing connection and re-open');
-          connection.close(function () {
-            connection.open(function (err) {
-              if (err) {
-                debug('Trying again after receiving', err);
-                return cb(err, null);
-              }
-              cb();
-            });
-          });
-        } else {
-          connection.open(function (err) {
-            if (err) {
-              debug('Trying again after receiving', err);
-              return cb(err, null);
-            }
-            cb();
-          });
->>>>>>> 5fe5b85f
         }
       }
     }

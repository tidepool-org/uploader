/*
 * == BSD2 LICENSE ==
 * Copyright (c) 2014, Tidepool Project
 *
 * This program is free software; you can redistribute it and/or modify it under
 * the terms of the associated License, which is identical to the BSD 2-Clause
 * License as published by the Open Source Initiative at opensource.org.
 *
 * This program is distributed in the hope that it will be useful, but WITHOUT
 * ANY WARRANTY; without even the implied warranty of MERCHANTABILITY or FITNESS
 * FOR A PARTICULAR PURPOSE. See the License for more details.
 *
 * You should have received a copy of the License along with this program; if
 * not, you can obtain one from Tidepool Project at tidepool.org.
 * == BSD2 LICENSE ==
 */
 /* global chrome */

var _ = require('lodash');
var async = require('async');
var sundial = require('sundial');
var localStore = require('../core/localStore');
var api = require('../core/api');
var device = require('../core/device');
var UploaderError = require('../core/uploaderError');
var carelink = require('../core/carelink');
var appState = require('./appState');

var config = require('../config.js');

var appActions = {};

appActions.trackedState = {
  LOGIN_SUCCESS : 'Login Successful',
  LOGOUT_CLICKED : 'Clicked Log Out',
  UPLOAD_FAILED : 'Upload Failed',
  UPLOAD_SUCCESS : 'Upload Successful',
  UPLOAD_STARTED : 'Upload Attempted',
  CARELINK_FETCH_FAILED : 'CareLink Fetch Failed',
  CARELINK_FETCH_SUCCESS : 'CareLink Fetch Successful',
  CARELINK_LOAD_FAILED : 'CareLink Upload Failed',
  CARELINK_LOAD_SUCCESS : 'CareLink Upload Successful',
  SEE_IN_BLIP : 'Clicked See Data in Blip'
};

appActions.errorText = {
  E_READING_FILE : 'Error reading file: ',
  E_WRONG_FILE_EXT : 'Please choose a file ending in: ',
  E_UPLOAD_IN_PROGRESS : 'Cannot start upload while an upload is in progress',
  E_UNSUPPORTED_TYPE : 'Unsupported upload source type: ',
  E_INVALID_UPLOAD_INDEX : 'Invalid upload index: ',
  E_DEVICE_NOT_CONNECTED : 'The device doesn\'t appear to be connected'
};

appActions.errorStage = {
  STAGE_SETUP : { Code: 'E_SETUP' , Message: 'Error during setup', Step: '' },
  STAGE_LOGIN : { Code: 'E_LOGIN' , Message: 'Error during login', Step: '' },
  STAGE_LOGOUT : { Code: 'E_LOGOUT' , Message: 'Error during logout', Step: '' },
  STAGE_DETECT_DEVICES : { Code: 'E_DETECTING_DEVICES' , Message: 'Error detecting devices', Step: '' },
  STAGE_READ_FILE : { Code: 'E_READING_FILE' , Message: 'Error trying to read file' , Step: '' },
  STAGE_UPLOAD : { Code: 'E_UPLOADING' , Message: 'Error uploading data' , Step: ''},
  STAGE_DEVICE_UPLOAD : { Code: 'E_DEVICE_UPLOAD' , Message: 'Error uploading device data', Step: '' },
  STAGE_DEVICE_DETECT : { Code: 'E_DEVICE_DETECT' , Message: 'Error trying to detect a device' , Step: '' },
  STAGE_CARELINK_UPLOAD : { Code: 'E_CARELINK_UPLOAD' , Message: 'Error uploading CareLink data' , Step: ''},
  STAGE_CARELINK_FETCH : { Code: 'E_CARELINK_FETCH' , Message: 'Error fetching CareLink data' , Step: '' }
};


appActions.bindApp = function(app) {
  this.app = app;
  return this;
};

appActions.changeGroup = function(e) {
  var userid = e.target.value;

  //reset upload state when changing group
  for(var i in this.app.state.uploads) {
    appActions.reset(i);
  }

  var devicesById = localStore.getItem('devices') || {};
  var targetDevices = devicesById[userid] || [];
  if (_.isEmpty(targetDevices)) {
    this.app.setState({
      targetId: userid,
      targetDevices: targetDevices,
      page: 'settings'
    });
  }
  this.app.setState({
    targetId: userid,
    targetDevices: targetDevices
  });
};

appActions.load = function(cb) {
  var self = this;
  var loadLocalStore = function(cb) {
    localStore.init(localStore.getInitialState(), function() {
      cb();
    });
  };

  function setHostsWithCallback(cb) {
    api.setHosts(_.pick(config, ['API_URL', 'UPLOAD_URL', 'BLIP_URL']));
    return cb(null);
  }

  async.series([
    loadLocalStore,
    device.init.bind(device, {
      api: api,
      defaultTimezone: config.DEFAULT_TIMEZONE,
      version: config.namedVersion
    }),
    carelink.init.bind(carelink, {
      api: api,
      defaultTimezone: config.DEFAULT_TIMEZONE
    }),
    api.init.bind(api, {
      // these are for initialization only -- they get overwritten
      // if someone changes the URL
      apiUrl: config.API_URL,
      uploadUrl: config.UPLOAD_URL
    }),
    setHostsWithCallback,
  ], function(err, results) {
    if (err) {
      var error = new UploaderError(err.message, appActions.errorStage.STAGE_SETUP, err);
      return cb(error);
    }

    var session = results[3];
    if (!session) {
      self.app.setState({
        page: 'login'
      });
      return cb();
    }

    async.series([
      api.user.account.bind(null),
      api.user.profile.bind(null),
      api.user.getUploadGroups.bind(null)
    ], function(err, results) {
      var account = results[0];
      var profile = results[1];
      var uploadGroups = results[2];

      var user = _.assign({}, account, {profile: profile, uploadGroups: uploadGroups});

      // once we've logged in, we don't want the right-click menus around, so
      // delete them.
      // because our test env isn't chrome, we have to test for it
      if (typeof chrome !== 'undefined') {
        chrome.contextMenus.removeAll();
      }

<<<<<<< HEAD
      self.app.setState({
        user: user,
        // default to the logged-in user
        targetId: user.userid,
        page: 'main'
      });

      return cb(null, user);
=======
      appActions._afterLoginPage(user, cb);
>>>>>>> 1b200767
    });
  });
};

appActions.login = function(credentials, options, cb) {
  var self = this;
  async.series([
    api.user.login.bind(null, credentials, options),
    api.user.profile,
    api.user.getUploadGroups.bind(null)
  ], function(err, results) {
    if (err) {
      var error = new UploaderError(err.message, appActions.errorStage.STAGE_LOGIN, err);
      return cb(error);
    }
    self._logMetric(self.trackedState.LOGIN_SUCCESS);
    // once we've logged in, we don't want the right-click menus around, so
    // delete them.
    // because our test env isn't chrome, we have to test for it
    if (typeof chrome !== 'undefined') {
      chrome.contextMenus.removeAll();
    }

    var account = results[0] && results[0].user;
    var profile = results[1];
    var uploadGroups = results[2];

    var user = _.assign({}, account, {profile: profile, uploadGroups: uploadGroups});

    appActions._afterLoginPage(user, cb);
  });
};

appActions._afterLoginPage = function(user, cb) {
  var self = this;

  var devices = localStore.getItem('devices') || {};
  var targetDevices = devices[user.userid];

  if (!_.isEmpty(targetDevices)) {
    self.app.setState({
      user: user,
      targetId: user.userid,
      targetDevices: targetDevices,
      page: 'main'
    });

    return cb(null, user);
  }

  self.app.setState({
    user: user,
    targetId: user.userid,
    targetDevices: [],
    page: 'settings'
  });

  return cb(null, user);
};

appActions.logout = function(cb) {
  var self = this;
  self._logMetric(this.trackedState.LOGOUT_CLICKED);
  api.user.logout(function(err) {
    if (err) {
      var error = new UploaderError(err.message, appActions.errorStage.STAGE_LOGOUT, err);
      return cb(error);
    }

    self.app.setState(_.assign(appState.getInitial(), {
      page: 'login'
    }));

    return cb();
  });
};

appActions.viewData = function() {
  this._logMetric(this.trackedState.SEE_IN_BLIP);
  return;
};

appActions.detectDevices = function(cb) {
  var self = this;
  device.detectAll(function(err, devices) {
    if (err) {
      var error = new UploaderError(err.message, appActions.errorStage.STAGE_DETECT_DEVICES, err);
      return cb(error);
    }

    var uploads = self._mergeDevicesWithUploads(
      devices, self.app.state.uploads
    );
    self.app.setState({
      uploads: uploads
    });

    return cb(null, devices);
  });
};

appActions.chooseDevices = function() {
  this.app.setState({
    page: 'settings',
    dropMenu: false
  });
};

appActions.addOrRemoveTargetDevice = function(e) {
  var targetDevices = this.app.state.targetDevices;
  if (e.target.checked) {
    targetDevices.push(e.target.value);
  }
  else {
    targetDevices = _.reject(targetDevices, function(device) {
      return device === e.target.value;
    });
  }
  this.app.setState({
    targetDevices: targetDevices
  });
};

appActions.storeTargetDevices = function(targetId) {
  var devicesById = localStore.getItem('devices') || {};
  devicesById[targetId] = this.app.state.targetDevices;
  localStore.setItem('devices', devicesById);
  this.app.setState({
    page: 'main'
  });
};

appActions.hideDropMenu = function() {
  this.app.setState({
    dropMenu: false
  });
};

appActions.toggleDropMenu = function(e) {
  if (e) {
    e.stopPropagation();
  }
  var dropMenu = this.app.state.dropMenu;
  this.app.setState({
    dropMenu: !dropMenu
  });
};

appActions._logMetric = function(eventName, properties) {
  api.metrics.track(eventName, properties);
};

appActions._logError = function(error, message, properties) {
  api.errors.log(error, message, properties);
};

appActions._mergeDevicesWithUploads = function(devices, uploads) {
  var self = this;

  // Map connected devices to upload ids
  var connectedDeviceMap = _.reduce(devices, function(acc, d) {
    var upload = self._newUploadFromDevice(d);
    acc[self._getUploadId(upload)] = d;
    return acc;
  }, {});

  // Work only on device uploads
  var deviceUploads = _.filter(uploads, function(upload) {
    return upload.source.type === 'device';
  });

  // Mark device uploads that are disconnected
  // and add any newly connected devices at the end of the list
  var newDeviceMap = _.clone(connectedDeviceMap);
  _.forEach(deviceUploads, function(upload) {
    var uploadId = self._getUploadId(upload);
    var connectedDevice = connectedDeviceMap[uploadId];
    if (!connectedDevice) {
      upload.source.connected = false;
      delete upload.progress;
    }
    else {
      upload.source = _.assign(
        upload.source, {connected: true}, connectedDevice
      );
      delete newDeviceMap[uploadId];
    }
  });
  _.forEach(_.values(newDeviceMap), function(d) {
    deviceUploads.push(self._newUploadFromDevice(d));
  });

  // Add back carelink upload at beginning of list
  var carelinkUpload = _.find(uploads, function(upload) {
    return upload.source.type === 'carelink';
  });
  var newUploads = deviceUploads;
  if (carelinkUpload) {
    newUploads.unshift(carelinkUpload);
  }

  return newUploads;
};

appActions._getUploadId = function(upload) {
  var source = upload.source;
  if (source.type === 'device' || source.type === 'block') {
    return source.driverId;
  }
  if (source.type === 'carelink') {
    return source.type;
  }
  return null;
};

appActions._newUploadFromDevice = function(d) {
  return {
    source: _.assign({type: 'device'}, d, {connected: true})
  };
};

appActions.readFile = function(uploadIndex, targetId, file, extension) {
  var self = this;

  if (!file) {
    return;
  }

  function inputError(error) {
    self._updateUpload(uploadIndex, function(upload) {
      var now = self._now();
      var instance = {
        targetId: targetId,
        start: now,
        step: 'start',
        percentage: 0,
        finish: now,
        error: error
      };
      upload.progress = instance;
      upload = self._addToUploadHistory(upload, instance);
      return upload;
    });
  }

  if (file.name.slice(-extension.length) === extension) {
    var reader = new FileReader();

    reader.onerror = function() {
      var error = new UploaderError(self.errorText.E_READING_FILE + file.name, appActions.errorStage.STAGE_READ_FILE);
      inputError(error);
      // the return is just for ease of testing
      return error;
    };

    reader.onloadend = (function(theFile) {
      return function(e) {
        self._updateUpload(uploadIndex, function(upload) {
          upload.file = {
            name: theFile.name,
            data: e.srcElement.result
          };
          return upload;
        });
      };
    })(file);

    reader.readAsArrayBuffer(file);

    return true;
  }
  else {
    var error = new UploaderError(self.errorText.E_WRONG_FILE_EXT + extension, appActions.errorStage.STAGE_READ_FILE);
    inputError(error);
    // the return is just for ease of testing
    return error;
  }
};

appActions.upload = function(uploadIndex, options, cb) {
  var self = this;
  cb = cb || _.noop;

  this._assertValidUploadIndex(uploadIndex);

  if (appState.hasUploadInProgress()) {
    throw new UploaderError(self.errorText.E_UPLOAD_IN_PROGRESS, appActions.errorStage.STAGE_UPLOAD);
  }

  var upload = this.app.state.uploads[uploadIndex];

  options = _.assign(options, {
    targetId: this.app.state.targetId,
    progress: this._setUploadPercentage.bind(this, uploadIndex),
    version: config.namedVersion //e.g. Tidepool Uploader v0.1.0
  });
  var onUploadFinish = function(err, records) {
    if (err) {
      var error = new UploaderError(appActions.errorStage.STAGE_UPLOAD.Message, appActions.errorStage.STAGE_UPLOAD, err);
      self._handleUploadError(uploadIndex, error);
      return cb(error);
    }
    self._handleUploadSuccess(uploadIndex, records);
    return cb(null, records);
  };

  this._setUploadStart(uploadIndex, options);

  self._logMetric(
    self.trackedState.UPLOAD_STARTED+' '+self._getUploadId(upload),
    { type: upload.source.type, source:upload.source.driverId }
  );

  if (upload.source.type === 'device' || upload.source.type === 'block') {
    var driverId = this.app.state.uploads[uploadIndex].source.driverId;
    return this._uploadDevice(driverId, options, onUploadFinish);
  }
  else if (upload.source.type === 'carelink') {
    var credentials = {
      username: options.username,
      password: options.password
    };
    return this._uploadCarelink(credentials, options, onUploadFinish);
  }
  else {
    throw new UploaderError(self.errorText.E_UNSUPPORTED_TYPE + upload.source.type, appActions.errorStage.STAGE_UPLOAD);
  }
};

appActions._assertValidUploadIndex = function(uploadIndex) {
  if (uploadIndex > this.app.state.uploads.length - 1) {
    throw new UploaderError(this.errorText.E_INVALID_UPLOAD_INDEX + uploadIndex, appActions.errorStage.STAGE_UPLOAD);
  }
};

appActions._setUploadStart = function(uploadIndex, options) {
  var self = this;
  this._updateUpload(uploadIndex, function(upload) {
    var progress = {
      targetId: options.targetId,
      start: self._now(),
      step: 'start',
      percentage: 0
    };

    // Remember carelink username we're uploading from
    if (options.username) {
      progress.username = options.username;
    }

    upload.progress = progress;
    return upload;
  });
};

appActions._setUploadPercentage = function(uploadIndex, step, percentage) {
  this._updateUpload(uploadIndex, function(upload) {
    upload.progress = _.assign(upload.progress, {
      step: step,
      percentage: percentage
    });
    return upload;
  });
};

appActions._handleUploadSuccess = function(uploadIndex, records) {
  var self = this;
  this._updateUpload(uploadIndex, function(upload) {
    //log metric details
    self._logMetric(
      self.trackedState.UPLOAD_SUCCESS+' '+self._getUploadId(upload),
      { type: upload.source.type,
        source: upload.source.driverId,
        started: upload.progress.start,
        finished: upload.progress.finish,
        processed: upload.progress.count
      }
    );

    var instance = _.assign(upload.progress, {
      finish: self._now(),
      success: true,
      count: records.length
    });
    upload.progress = instance;
    upload = self._addToUploadHistory(upload, instance);
    if (upload.file != null) {
      delete upload.file;
    }
    return upload;
  });
};

appActions._handleUploadError = function(uploadIndex, error) {
  var self = this;
  this._updateUpload(uploadIndex, function(upload) {

    //log the errors
    self._logMetric(
      self.trackedState.UPLOAD_FAILED +' '+self._getUploadId(upload),
      {type: upload.source.type ,source:upload.source.driverId, error: error }
    );

    self._logError(
      error,
      self.trackedState.UPLOAD_FAILED +' '+self._getUploadId(upload),
      {type: upload.source.type ,source:upload.source.driverId}
    );

    var instance = _.assign(upload.progress, {
      finish: self._now(),
      error: error
    });
    upload.progress = instance;
    upload = self._addToUploadHistory(upload, instance);
    if (upload.file != null) {
      delete upload.file;
    }
    return upload;
  });
};

appActions._addToUploadHistory = function(upload, instance) {
  var history = upload.history || [];
  history.unshift(instance);
  upload.history = history;
  return upload;
};

appActions._updateUpload = function(uploadIndex, updateFn) {
  var uploads = this.app.state.uploads;
  uploads[uploadIndex] = updateFn(uploads[uploadIndex]);
  this.app.setState({
    uploads: uploads
  });
};

appActions._uploadDevice = function(driverId, options, cb) {

  var self = this;

  device.detect(driverId, options, function(err, d) {
    if (err) {
      var error = new UploaderError(err.message, appActions.errorStage.STAGE_DEVICE_DETECT, err);
      return cb(error);
    }

    if (!d && options.filename == null) {
      var noDevice = new UploaderError( self.errorText.E_DEVICE_NOT_CONNECTED, appActions.errorStage.STAGE_DEVICE_DETECT );
      return cb(noDevice);
    }

    device.upload(driverId, options, function(err, records) {
      if (err) {
        var error = new UploaderError(err.message, appActions.errorStage.STAGE_DEVICE_UPLOAD, err );
        return cb(error);
      }

      records = records || [];
      return cb(null, records);
    });
  });
};

appActions._now = function() {
  return sundial.utcDateString();
};

appActions._uploadCarelink = function(credentials, options, cb) {
  var self = this;

  var payload = {
    carelinkUsername: credentials.username,
    carelinkPassword: credentials.password,
    daysAgo: config.DEFAULT_CARELINK_DAYS
  };

  api.upload.fetchCarelinkData(payload, function(err, data) {

    if (err) {
      var msg = self.trackedState.CARELINK_FETCH_FAILED;
      if (err.error && err.error.message){
        //add detail if we have it
        msg = err.error.message;
      }

      var error = new UploaderError(msg, appActions.errorStage.STAGE_CARELINK_FETCH, err);

      self._logMetric(self.trackedState.CARELINK_FETCH_FAILED);
      self._logError(error, self.trackedState.CARELINK_FETCH_FAILED);
      return cb(error);
    }

    self._logMetric(self.trackedState.CARELINK_FETCH_SUCCESS);

    carelink.upload(data, options, function(err, records) {
      if (err) {
        var error = new UploaderError(err.message, appActions.errorStage.STAGE_CARELINK_UPLOAD, err);
        return cb(error);
      }

      records = records || [];
      return cb(null, records);
    });
  });
};

appActions.reset = function(uploadIndex) {
  this._assertValidUploadIndex(uploadIndex);
  this._updateUpload(uploadIndex, function(upload) {
    return _.omit(upload, 'progress');
  });
};

module.exports = appActions;<|MERGE_RESOLUTION|>--- conflicted
+++ resolved
@@ -157,18 +157,14 @@
         chrome.contextMenus.removeAll();
       }
 
-<<<<<<< HEAD
       self.app.setState({
         user: user,
-        // default to the logged-in user
-        targetId: user.userid,
+        // per default we pick the first group in the uploadGroups
+        targetId: uploadGroups[0].userid,
         page: 'main'
       });
 
       return cb(null, user);
-=======
-      appActions._afterLoginPage(user, cb);
->>>>>>> 1b200767
     });
   });
 };

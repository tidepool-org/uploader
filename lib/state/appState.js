--- conflicted
+++ resolved
@@ -50,19 +50,16 @@
     //   key: 'asantesnap',
     //   source: {type: 'device', driverId: 'AsanteSNAP'}
     // }
-<<<<<<< HEAD
-    // {
-    //   name: 'OneTouchUltra2 (In development!)',
-    //   key: 'onetouchultra2',
-    //   source: {type: 'device', driverId: 'OneTouchUltra2'}
-    // }
-=======
+   // {                                                                                                                                               
+   //   name: 'OneTouchUltra2 (In development!)',                                                                                                  
+   //   key: 'onetouchultra2',                                                                                                                            
+   //   source: {type: 'device', driverId: 'OneTouchUltra2'}                                                                  
+   // }      
       {
           name: 'Tandem t:slim',
           key: 'tandemtslim',
           source: {type: 'device', driverId: 'TandemTslim'}
       }
->>>>>>> d64cbefb
   ];
 
   if (config.CARELINK) {

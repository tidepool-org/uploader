--- conflicted
+++ resolved
@@ -55,13 +55,6 @@
     //   key: 'onetouchmini',
     //   source: {type: 'device', driverId: 'OneTouchMini'}
     // },
-    // {
-    //   name: 'Bayer Contour Next',
-    //   key: 'bayercontournext',
-    //   source: {type: 'device', driverId: 'BayerContourNext'}
-    // }
-<<<<<<< HEAD
-=======
     {
       name: 'Abbott FreeStyle Lite',
       key: 'abbottfreestylelite',
@@ -72,7 +65,6 @@
       key: 'bayercontournext',
       source: {type: 'device', driverId: 'BayerContourNext'}
     }
->>>>>>> c12f34c8
   ];
 
   if (config.CARELINK) {

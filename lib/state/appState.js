/*
 * == BSD2 LICENSE ==
 * Copyright (c) 2014, Tidepool Project
 *
 * This program is free software; you can redistribute it and/or modify it under
 * the terms of the associated License, which is identical to the BSD 2-Clause
 * License as published by the Open Source Initiative at opensource.org.
 *
 * This program is distributed in the hope that it will be useful, but WITHOUT
 * ANY WARRANTY; without even the implied warranty of MERCHANTABILITY or FITNESS
 * FOR A PARTICULAR PURPOSE. See the License for more details.
 *
 * You should have received a copy of the License along with this program; if
 * not, you can obtain one from Tidepool Project at tidepool.org.
 * == BSD2 LICENSE ==
 */

var _ = require('lodash');
var mapcat = require('../core/mapcat');

var config = require('../config');

var appState = {};

appState.bindApp = function(app) {
  this.app = app;
  return this;
};

appState.getInitial = function() {
  var uploads = [];

  if (config.CARELINK) {
    uploads = [{source: {type: 'carelink'}}];
  }

  return {
    page: 'loading',
    user: null,
    targetId: null,
    uploads: uploads
  };
};

appState.isLoggedIn = function() {
  return Boolean(this.app.state.user);
};

// For now we only support only one upload at a time,
// so the "current" upload is the first one of the list "in progress"
appState.currentUploadIndex = function() {
  return _.findIndex(this.app.state.uploads, this._isUploadInProgress);
};

appState._isUploadInProgress = function(upload) {
  if (upload.progress && !upload.progress.finish) {
    return true;
  }
  return false;
};

appState.hasUploadInProgress = function() {
  return Boolean(this.currentUploadIndex() !== -1);
};

appState.deviceCount = function() {
  return _.filter(this.app.state.uploads, function(upload) {
    return upload.source.type === 'device';
  }).length;
};

appState.isShowingDeviceInstructions = function() {
  return this.deviceCount() === 0;
};

appState.uploadsWithFlags = function() {
  var self = this;
  var currentUploadIndex = this.currentUploadIndex();
  return _.map(this.app.state.uploads, function(upload, index) {
    upload = _.clone(upload);
    var source = upload.source || {};

    if (currentUploadIndex !== -1 && currentUploadIndex !== index) {
      upload.disabled = true;
    }
    if (source.type === 'device' &&
        source.connected === false) {
      upload.disconnected = true;
      upload.disabled = true;
    }
    if (source.type === 'carelink') {
      upload.carelink = true;
    }
    if (self._isUploadInProgress(upload)) {
      upload.uploading = true;
    }
    if (!upload.uploading && upload.progress) {
      upload.completed = true;
      var instance = upload.progress;
      if (instance.success) {
        upload.successful = true;
      }
      else if (instance.error) {
        upload.failed = true;
<<<<<<< HEAD
        upload.error = lastInstance.error;
=======
        upload.error = instance.error;
>>>>>>> 062459cb
      }
    }

    return upload;
  });
};

appState.hasSuccessfulUpload = function() {
  var instances = mapcat(this.app.state.uploads, function(upload) {
    return upload.history;
  });
  return _.reduce(instances, function(result, instance) {
    if (result) {
      return result;
    }
    return Boolean(instance.success);
  }, false);
};

module.exports = appState;<|MERGE_RESOLUTION|>--- conflicted
+++ resolved
@@ -102,11 +102,7 @@
       }
       else if (instance.error) {
         upload.failed = true;
-<<<<<<< HEAD
-        upload.error = lastInstance.error;
-=======
         upload.error = instance.error;
->>>>>>> 062459cb
       }
     }
 

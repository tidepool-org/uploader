{
  "manifest_version": 2,
  "name": "Tidepool Uploader",
  "short_name": "Uploader",
  "version": "0.220.0",
  "description": "The Tidepool Uploader helps you get your data from insulin pumps, CGMs and BG meters into Tidepool’s secure cloud platform.",
  "minimum_chrome_version": "38",
  "icons": {
    "16": "images/T_icon_dark_16.png",
    "32": "images/T_icon_dark_32.png",
    "64": "images/T_icon_dark_64.png",
    "128": "images/T_icon_dark_128.png",
    "512": "images/T_icon_dark_512.png"
  },
  "url_handlers": {
    "open_uploader": {
      "matches": [
        "http://tidepool.org/uploader*=*",
        "https://tidepool.org/uploader*=*"
      ],
      "title": "Open the Tidepool Uploader"
    }
  },
  "permissions": [
    "http://localhost/",
    "https://*.tidepool.io/",
    "https://*.tidepool.org/",
    "contextMenus",
    "fileSystem",
    "system.storage",
    "storage",
    "serial",
    "usb",
    "hid",
    {
      "usbDevices": [
        {
          "deviceName": "Dexcom G4 CGM",
          "driverId": "DexcomG4",
          "macPortPattern": "/dev/cu\\.(usb|dex).+",
          "mode": "serial",
          "vendorId": 8867,
          "productId": 71
        },
        {
          "deviceName": "OneTouch Mini w/FTDI cable",
          "driverId": "OneTouchMini",
          "mode": "FTDI",
          "vendorId": 1027,
          "productId": 24577
        },
        {
          "deviceName": "Precision Xtra",
          "driverId": "AbbottPrecisionXtra",
          "bitrate": 19200,
          "mode": "FTDI",
          "vendorId": 6753,
          "productId": 13344
        },
        {
          "deviceName": "Insulet OmniPod",
          "driverId": "InsuletOmniPod",
          "mode": "block",
          "vendorId": 7734,
          "productId": 2
        },
        {
          "deviceName": "OneTouchUltra2 w/FTDI cable",
          "driverId": "OneTouchUltra2",
          "bitrate": 9600,
          "mode": "FTDI",
          "vendorId": 1027,
          "productId": 24577,
          "sendTimeout": 5000
        },
        {
<<<<<<< HEAD
          "deviceName": "FreeStyle Lite",
          "driverId": "AbbottFreeStyleLite",
          "bitrate": 19200,
          "mode": "FTDI",
          "vendorId": 6753,
          "productId": 13328
        },
        {
          "deviceName": "FreeStyle Freedom Lite",
          "driverId": "AbbottFreeStyleFreedomLite",
          "bitrate": 19200,
          "mode": "FTDI",
          "vendorId": 6753,
          "productId": 13328
=======
          "deviceName": "BayerContour",
          "driverId": "BayerContour",
          "mode": "serial",
          "vendorId": 6777,
          "productId": 24577
>>>>>>> 563574dd
        },
        {
          "deviceName": "BayerContourNext",
          "driverId": "BayerContourNext",
          "mode": "HID",
          "vendorId": 6777,
          "productId": 29520
        },
        {
          "deviceName": "BayerContourNextUsb",
          "driverId": "BayerContourNextUsb",
          "mode": "HID",
          "vendorId": 6777,
          "productId": 29712
        },
        {
          "deviceName": "BayerContourNextLink",
          "driverId": "BayerContourNextLink",
          "mode": "HID",
          "vendorId": 6777,
          "productId": 25088
        },
        {
          "deviceName": "BayerContourUsb",
          "driverId": "BayerContourUsb",
          "mode": "HID",
          "vendorId": 6777,
          "productId": 24578
        }
      ]
    }
  ],
  "app": {
    "background": {
      "scripts": [
        "main.js"
      ]
    }
  }
}<|MERGE_RESOLUTION|>--- conflicted
+++ resolved
@@ -74,7 +74,6 @@
           "sendTimeout": 5000
         },
         {
-<<<<<<< HEAD
           "deviceName": "FreeStyle Lite",
           "driverId": "AbbottFreeStyleLite",
           "bitrate": 19200,
@@ -89,13 +88,13 @@
           "mode": "FTDI",
           "vendorId": 6753,
           "productId": 13328
-=======
+        },
+        {
           "deviceName": "BayerContour",
           "driverId": "BayerContour",
           "mode": "serial",
           "vendorId": 6777,
           "productId": 24577
->>>>>>> 563574dd
         },
         {
           "deviceName": "BayerContourNext",

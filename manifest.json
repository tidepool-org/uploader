--- conflicted
+++ resolved
@@ -64,7 +64,6 @@
           "productId": 2
         },
         {
-<<<<<<< HEAD
           "deviceName": "Tandem t:slim",
           "driverId": "TandemTslim",
           "mode": "serial",
@@ -72,10 +71,7 @@
           "productId": 22336
         },
         {
-          "deviceName": "OneTouchUltra2",
-=======
-          "deviceName": "OneTouchUltra2 w/FTDI cable",
->>>>>>> f18af409
+		  "deviceName": "OneTouchUltra2 w/FTDI cable",
           "driverId": "OneTouchUltra2",
           "bitrate": 9600,
           "mode": "FTDI",

--- conflicted
+++ resolved
@@ -73,6 +73,13 @@
           "sendTimeout": 5000
         },
         {
+          "deviceName": "BayerContour",
+          "driverId": "BayerContour",
+          "mode": "serial",
+          "vendorId": 6777,
+          "productId": 24577
+        },
+        {
           "deviceName": "BayerContourNext",
           "driverId": "BayerContourNext",
           "mode": "HID",
@@ -80,21 +87,12 @@
           "productId": 29520
         },
         {
-<<<<<<< HEAD
-          "deviceName": "BayerContour",
-          "driverId": "BayerContour",
-          "mode": "serial",
-          "vendorId": 6777,
-          "productId": 24577
-         }
-=======
           "deviceName": "BayerContourNextUsb",
           "driverId": "BayerContourNextUsb",
           "mode": "HID",
           "vendorId": 6777,
           "productId": 29712
         }
->>>>>>> 6d82179d
       ]
     }
   ],

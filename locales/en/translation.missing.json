--- conflicted
+++ resolved
@@ -1,10 +1,7 @@
 {
-<<<<<<< HEAD
   "Plug in meter with cable and set meter to": "Plug in meter with cable and set meter to",
   "PC Link Mode": "PC Link Mode",
-  "Make sure the meter is switched off and plug in with micro-USB cable": "Make sure the meter is switched off and plug in with micro-USB cable"
-=======
+  "Make sure the meter is switched off and plug in with micro-USB cable": "Make sure the meter is switched off and plug in with micro-USB cable",
   "We couldn't log you in. Try again in a few minutes.": "We couldn't log you in. Try again in a few minutes.",
   "Your device doesn't appear to be connected. You can try using another USB cable, as some USB cables are designed to carry a signal for power only.": "Your device doesn't appear to be connected. You can try using another USB cable, as some USB cables are designed to carry a signal for power only."
->>>>>>> c254869f
 }
--- conflicted
+++ resolved
@@ -1,8 +1,5 @@
 {
-<<<<<<< HEAD
-  "Plug in PDA with micro-USB": "Plug in PDA with micro-USB"
-=======
+  "Plug in PDA with micro-USB": "Plug in PDA with micro-USB",
   "We couldn't log you in. Try again in a few minutes.": "We couldn't log you in. Try again in a few minutes.",
   "Your device doesn't appear to be connected. You can try using another USB cable, as some USB cables are designed to carry a signal for power only.": "Your device doesn't appear to be connected. You can try using another USB cable, as some USB cables are designed to carry a signal for power only."
->>>>>>> 075892ee
 }
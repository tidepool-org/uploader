{
  "Select CSV file downloaded from LibreView": "Select CSV file downloaded from LibreView",
  "Plug in meter with cable and set meter to": "Plug in meter with cable and set meter to",
  "PC Link Mode": "PC Link Mode",
  "Make sure the meter is switched off and plug in with micro-USB cable": "Make sure the meter is switched off and plug in with micro-USB cable",
<<<<<<< HEAD
  "Turn meter on and make sure Bluetooth is switched on": "Turn meter on and make sure Bluetooth is switched on",
  "Plug in PDA with micro-USB": "Plug in PDA with micro-USB",
  "Couldn't connect to device.": "Couldn't connect to device."
=======
  "Make sure the meter is switched off and plug in cable": "Make sure the meter is switched off and plug in cable",
  "Turn meter on and make sure Bluetooth is switched on": "Turn meter on and make sure Bluetooth is switched on",
  "Make sure meter is switched off before plugging in cable": "Make sure meter is switched off before plugging in cable",
  "Plug in PDA with micro-USB": "Plug in PDA with micro-USB"
>>>>>>> 5fe5b85f
}<|MERGE_RESOLUTION|>--- conflicted
+++ resolved
@@ -3,14 +3,8 @@
   "Plug in meter with cable and set meter to": "Plug in meter with cable and set meter to",
   "PC Link Mode": "PC Link Mode",
   "Make sure the meter is switched off and plug in with micro-USB cable": "Make sure the meter is switched off and plug in with micro-USB cable",
-<<<<<<< HEAD
-  "Turn meter on and make sure Bluetooth is switched on": "Turn meter on and make sure Bluetooth is switched on",
-  "Plug in PDA with micro-USB": "Plug in PDA with micro-USB",
-  "Couldn't connect to device.": "Couldn't connect to device."
-=======
   "Make sure the meter is switched off and plug in cable": "Make sure the meter is switched off and plug in cable",
   "Turn meter on and make sure Bluetooth is switched on": "Turn meter on and make sure Bluetooth is switched on",
   "Make sure meter is switched off before plugging in cable": "Make sure meter is switched off before plugging in cable",
   "Plug in PDA with micro-USB": "Plug in PDA with micro-USB"
->>>>>>> 5fe5b85f
 }
{
  "Select CSV file downloaded from LibreView": "Select CSV file downloaded from LibreView",
  "Plug in meter with cable and set meter to": "Plug in meter with cable and set meter to",
  "PC Link Mode": "PC Link Mode",
  "Make sure the meter is switched off and plug in with micro-USB cable": "Make sure the meter is switched off and plug in with micro-USB cable",
  "Turn meter on and make sure Bluetooth is switched on": "Turn meter on and make sure Bluetooth is switched on",
  "Plug in PDA with micro-USB": "Plug in PDA with micro-USB",
<<<<<<< HEAD
  "Hold Bluetooth switch on meter until Bluetooth indicator starts to flash": "Hold Bluetooth switch on meter until Bluetooth indicator starts to flash",
=======
>>>>>>> 52fc6836
  "Couldn't connect to device.": "Couldn't connect to device."
}<|MERGE_RESOLUTION|>--- conflicted
+++ resolved
@@ -5,9 +5,6 @@
   "Make sure the meter is switched off and plug in with micro-USB cable": "Make sure the meter is switched off and plug in with micro-USB cable",
   "Turn meter on and make sure Bluetooth is switched on": "Turn meter on and make sure Bluetooth is switched on",
   "Plug in PDA with micro-USB": "Plug in PDA with micro-USB",
-<<<<<<< HEAD
   "Hold Bluetooth switch on meter until Bluetooth indicator starts to flash": "Hold Bluetooth switch on meter until Bluetooth indicator starts to flash",
-=======
->>>>>>> 52fc6836
   "Couldn't connect to device.": "Couldn't connect to device."
 }
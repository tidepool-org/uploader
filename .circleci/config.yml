version: 2
jobs:
  build-macos:
    working_directory: ~/tidepool-org/chrome-uploader
    parallelism: 1
    # CircleCI 2.0 does not support environment variables that refer to each other the same way as 1.0 did.
    # If any of these refer to each other, rewrite them so that they don't or see https://circleci.com/docs/2.0/env-vars/#interpolating-environment-variables-to-set-other-environment-variables .
    environment:
      BASH_ENV: ".circleci/bash_env.sh"
    macos:
      xcode: '12.5.1'
    steps:
    - checkout
    - run: git submodule sync
    - run: git submodule update --init
    - run: echo 'export PATH=${PATH}:${HOME}/${CIRCLE_PROJECT_REPONAME}/node_modules/.bin' >> $BASH_ENV
    - restore_cache:
        key: dependency-cache-{{ checksum "package.json" }}
    - run:
        name: Install nvm and node
        command: |
          set +e
          curl -o- https://raw.githubusercontent.com/creationix/nvm/v0.33.5/install.sh | bash
          source ~/.nvm/nvm.sh
<<<<<<< HEAD
          nvm install v14.16.0
          nvm alias default v14.16.0
=======
          nvm install v16.14.2
          nvm alias default v16.14.2
>>>>>>> c83f259e
    - run: node -v
    - run: curl -o- -L https://yarnpkg.com/install.sh | bash
    - run: yarn config set cache-folder ~/.cache/yarn
    - run: yarn --frozen-lockfile
    - save_cache:
        key: dependency-cache-{{ checksum "package.json" }}
        paths:
        - ~/.cache/yarn
        - ./node_modules
    # Test
    - run: yarn lint
    - run: yarn test
    # Package
    - run: if [ -z "$CIRCLE_PR_NUMBER" ]; then yarn package; else echo "Forked repo; no package built."; fi
  build-windows:
    machine:
      # see https://circleci.com/developer/machine/image/windows-server-2019 for details
      image: windows-server-2019-vs2019:stable
      resource_class: windows.medium
      shell: bash.exe
    steps:
      - checkout
      - run: git submodule sync
      - run: git submodule update --init
      - restore_cache:
          key: dependency-cache-{{ checksum "package.json" }}
      # note: node 16.14.2 with npm 8.3.1 breaks yarn installation
      - run: nvm install v16.13.2
      - run: nvm use v16.13.2
      - run: node -v
      - run: npm install --global yarn
      - run: yarn config set cache-folder ~/.cache/yarn
      - run: yarn --frozen-lockfile
      - save_cache:
          key: dependency-cache-{{ checksum "package.json" }}
          paths:
          - ~/.cache/yarn
          - ./node_modules
      # Test
      - run: yarn lint
      - run: yarn test
      # Package
      - run: if [ -z "$CIRCLE_PR_NUMBER" ]; then yarn package; else echo "Forked repo; no package built."; fi
      - run: if [ -n "$CIRCLE_TAG" ]; then yarn av-whitelist; else echo "Not a tagged release."; fi

# runs build for all branches and all tags starting with v.
workflows:
  version: 2
  build-release:
    jobs:
      - build-macos:
          filters:
            tags:
              only: /^v.*/
      - build-windows:
          filters:
            tags:
              only: /^v.*/<|MERGE_RESOLUTION|>--- conflicted
+++ resolved
@@ -22,13 +22,8 @@
           set +e
           curl -o- https://raw.githubusercontent.com/creationix/nvm/v0.33.5/install.sh | bash
           source ~/.nvm/nvm.sh
-<<<<<<< HEAD
-          nvm install v14.16.0
-          nvm alias default v14.16.0
-=======
           nvm install v16.14.2
           nvm alias default v16.14.2
->>>>>>> c83f259e
     - run: node -v
     - run: curl -o- -L https://yarnpkg.com/install.sh | bash
     - run: yarn config set cache-folder ~/.cache/yarn

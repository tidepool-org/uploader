--- conflicted
+++ resolved
@@ -29,11 +29,7 @@
           nvm install v20.14.0
           nvm alias default v20.14.0
     - run: node -v
-<<<<<<< HEAD
-    - run: npm install --global npm@9 node-gyp
-=======
     - run: npm install --global node-gyp
->>>>>>> 2eccdb46
     - run: echo $SHELL
     - run: npm -v
     - run: node-gyp -v

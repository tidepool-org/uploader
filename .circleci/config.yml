--- conflicted
+++ resolved
@@ -95,15 +95,8 @@
   build-windows:
     resource_class: windows.medium
     machine:
-<<<<<<< HEAD
       image: 'windows-server-2022-gui:current'
       shell: bash.exe
-=======
-      # see https://circleci.com/developer/machine/image/windows-server-2019 for details
-      image: windows-server-2019-vs2019:stable
-    resource_class: windows.medium
-    shell: bash.exe
->>>>>>> 02c426e4
     steps:
       - checkout
       - run: git submodule sync

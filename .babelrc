{
  "presets": [
    ["env", { "targets": { "node": "7.9.0", "electron": "1.7.8" }, "useBuiltIns": true }],
    "stage-0",
    "react"
  ],
  "retainLines": true,
  "plugins": ["add-module-exports"],
  "env": {
    "production": {
      "presets": ["react-optimize"],
      "plugins": ["babel-plugin-dev-expression"]
    },
    "development": {
      "plugins": [
        "transform-class-properties",
        "transform-es2015-classes"
      ],
      "presets": ["react-hmre"]
    },
    "test": {
      "plugins": [
        [ "module-resolver", {
          "root": ["./app/node_modules"],
          "alias": {
            "node-hid": "./app/node_modules/node-hid",
            "serialport": "./app/node_modules/serialport"
          }
        } ],
        ["webpack-loaders", { "config": "webpack.config.test.js", "verbose": false }],
        "babel-plugin-rewire",
        ["transform-define", {
<<<<<<< HEAD
          "process.env.DEBUG_ERROR": false
=======
          "__TEST__": "true",
          "__VERSION_SHA__": "abcd",
          "__DEBUG__": false
>>>>>>> a5b5d773
        }]
      ]
    }
  }
}<|MERGE_RESOLUTION|>--- conflicted
+++ resolved
@@ -30,13 +30,8 @@
         ["webpack-loaders", { "config": "webpack.config.test.js", "verbose": false }],
         "babel-plugin-rewire",
         ["transform-define", {
-<<<<<<< HEAD
+          "__VERSION_SHA__": "abcd",
           "process.env.DEBUG_ERROR": false
-=======
-          "__TEST__": "true",
-          "__VERSION_SHA__": "abcd",
-          "__DEBUG__": false
->>>>>>> a5b5d773
         }]
       ]
     }

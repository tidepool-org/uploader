{
  "presets": [
<<<<<<< HEAD
    ["env", {
      "targets": {
        "node": "7.9.0",
        "electron": "1.7.8"
      },
      "useBuiltIns": true
    }],
=======
    ["env", { "targets": { "node": "7.9.0", "electron": "1.7.8" }, "useBuiltIns": true }],
>>>>>>> 56cf1f77
    "stage-0",
    "react"
  ],
  "retainLines": true,
  "plugins": ["add-module-exports"],
  "env": {
    "production": {
      "presets": ["react-optimize"],
      "plugins": ["babel-plugin-dev-expression", "transform-class-properties", "transform-es2015-classes"]
    },
    "development": {
      "plugins": [
        "transform-class-properties",
        "transform-es2015-classes"
      ],
      "presets": ["react-hmre"]
    },
    "test": {
      "plugins": [
        [ "module-resolver", {
          "root": ["./app/node_modules"],
          "alias": {
            "node-hid": "./app/node_modules/node-hid",
            "serialport": "./app/node_modules/serialport"
          }
        } ],
        ["webpack-loaders", { "config": "webpack.config.test.js", "verbose": false }],
        "babel-plugin-rewire",
        ["transform-define", {
          "__VERSION_SHA__": "abcd",
          "process.env.DEBUG_ERROR": false
        }]
      ]
    }
  }
}<|MERGE_RESOLUTION|>--- conflicted
+++ resolved
@@ -1,16 +1,6 @@
 {
   "presets": [
-<<<<<<< HEAD
-    ["env", {
-      "targets": {
-        "node": "7.9.0",
-        "electron": "1.7.8"
-      },
-      "useBuiltIns": true
-    }],
-=======
     ["env", { "targets": { "node": "7.9.0", "electron": "1.7.8" }, "useBuiltIns": true }],
->>>>>>> 56cf1f77
     "stage-0",
     "react"
   ],
@@ -19,7 +9,7 @@
   "env": {
     "production": {
       "presets": ["react-optimize"],
-      "plugins": ["babel-plugin-dev-expression", "transform-class-properties", "transform-es2015-classes"]
+      "plugins": ["babel-plugin-dev-expression"]
     },
     "development": {
       "plugins": [

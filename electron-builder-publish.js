const config = {
  publish: [
      'github'
  ],
  productName: 'Tidepool Uploader',
  appId: 'org.tidepool.TidepoolUploader',
  directories: {
    buildResources: 'resources',
    output: 'release'
  },
  afterSign: 'scripts/notarize.js',
  dmg: {
    contents: [
      {
        x: 381,
        y: 190,
        type: 'link',
        path: '/Applications'
      },
      {
        x: 159,
        y: 190,
        type: 'file'
      }
    ],
    background: 'resources/background.tiff'
  },
  nsis: {
    oneClick: false,
    perMachine: true,
    allowElevation: true
  },
  files: [
    'dist/',
    'node_modules/',
    'app.html',
    'main.prod.js',
    'main.prod.js.map',
    'package.json'
  ],
  extraResources: [
    {
      from: 'resources/${os}',
      to: 'driver/',
      filter: [
        '**/*',
        '!*.md'
      ]
    },
    'sounds/',
    'locales/'
  ],
  win: {
    target: [
      {
        target: 'nsis',
        arch: [
          'ia32',
          'x64'
        ]
      },
      {
        target: 'zip',
        arch: [
          'ia32',
          'x64'
        ]
      }
    ],
    publisherName: [
      'Tidepool Project'
    ],
    rfc3161TimeStampServer: 'http://timestamp.digicert.com'
  },
  mac: {
    category: 'public.app-category.tools',
    entitlements: 'resources/mac/entitlements.mac.plist',
    entitlementsInherit: 'resources/mac/entitlements.mac.plist',
    target: [
      {
        target: 'zip',
        arch: [
          'x64'
        ]
      },
      {
        target: 'dmg',
        arch: [
          'x64'
        ]
      },
      'dir'
    ],
<<<<<<< HEAD
    notarize: {
      teamId: process.env.TEAMID
    }
=======
    notarize: false,
>>>>>>> 06a6c4fd
  },
  protocols: [{
    name: 'Tidepool Uploader',
    schemes: ['tidepooluploader', 'tidepoolupload'],
  }],
};

console.log('CIRCLE_TAG:', process.env.CIRCLE_TAG);
console.log('APPVEYOR_REPO_TAG:', process.env.APPVEYOR_REPO_TAG);

if ( (process.env.CIRCLE_TAG && process.env.CIRCLE_TAG.length > 0) ||
     (process.env.APPVEYOR_REPO_TAG_NAME && process.env.APPVEYOR_REPO_TAG_NAME.length > 0) ) {
  let releaseType = null;

  if ( (process.env.CIRCLE_TAG && process.env.CIRCLE_TAG.indexOf('-') !== -1) ||
       (process.env.APPVEYOR_REPO_TAG_NAME && process.env.APPVEYOR_REPO_TAG_NAME.indexOf('-') !== -1) ) {
    releaseType = 'prerelease';
  } else {
    releaseType = 'release';
  }

  config.publish = [
    {
      provider: 'github',
      owner: 'tidepool-org', // required to overwrite existing binaries
      releaseType: releaseType,
    },
    {
      provider: 's3',
      bucket: 'downloads.tidepool.org',
    },
  ];
}

module.exports = config;<|MERGE_RESOLUTION|>--- conflicted
+++ resolved
@@ -91,13 +91,7 @@
       },
       'dir'
     ],
-<<<<<<< HEAD
-    notarize: {
-      teamId: process.env.TEAMID
-    }
-=======
     notarize: false,
->>>>>>> 06a6c4fd
   },
   protocols: [{
     name: 'Tidepool Uploader',

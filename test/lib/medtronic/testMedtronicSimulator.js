/*
 * == BSD2 LICENSE ==
 * Copyright (c) 2016, Tidepool Project
 *
 * This program is free software; you can redistribute it and/or modify it under
 * the terms of the associated License, which is identical to the BSD 2-Clause
 * License as published by the Open Source Initiative at opensource.org.
 *
 * This program is distributed in the hope that it will be useful, but WITHOUT
 * ANY WARRANTY; without even the implied warranty of MERCHANTABILITY or FITNESS
 * FOR A PARTICULAR PURPOSE. See the License for more details.
 *
 * You should have received a copy of the License along with this program; if
 * not, you can obtain one from Tidepool Project at tidepool.org.
 * == BSD2 LICENSE ==
 */

/* global beforeEach, describe, it */

var _ = require('lodash');
var expect = require('salinity').expect;

var pwdSimulator = require('../../../lib/drivers/medtronic/medtronicSimulator.js');
var builder = require('../../../lib/objectBuilder')();
var TZOUtil = require('../../../lib/TimezoneOffsetUtil');

describe('medtronicSimulator.js', function() {
  var simulator = null;
  var tzoUtil = new TZOUtil('GMT', '2015-06-01T00:00:00.000Z', []);

  beforeEach(function(){

    simulator = pwdSimulator.make({builder:builder, tzoUtil: tzoUtil});

  });

  describe('smbg', function(){

    var manual = {
      time: '2014-09-25T01:00:00.000Z',
      deviceTime: '2014-09-25T01:00:00',
      timezoneOffset: 0,
      conversionOffset: 0,
      deviceId: 'medronic12345',
      units: 'mg/dL',
      type: 'smbg',
      subType: 'manual',
      value: 1.3
    };

    var linked = {
      time: '2014-09-25T01:08:00.000Z',
      deviceTime: '2014-09-25T01:08:00',
      timezoneOffset: 0,
      conversionOffset: 0,
      deviceId: 'medtronic12345',
      units: 'mg/dL',
      type: 'smbg',
      subType:'linked',
      value: 1.3
    };

    it('should pass through', function(){
      var val = {
        time: '2014-09-25T01:00:00.000Z',
        deviceTime: '2014-09-25T01:00:00',
        timezoneOffset: 0,
        conversionOffset: 0,
        deviceId: 'medtronic12345',
        units: 'mg/dL',
        type: 'smbg',
        value: 1.3
      };

      simulator.smbg(val);
      expect(simulator.getEvents()).deep.equals([val]);
    });

    it('should drop manual if same value linked within 15 minutes', function(){
      simulator.smbg(linked);
      simulator.smbg(manual);
      expect(simulator.getEvents()).deep.equals([linked]);
    });

    it('should not drop duplicate linked values', function(){
      simulator.smbg(linked);
      simulator.smbg(linked);

      var expectedSecond = _.cloneDeep(linked);

      expect(simulator.getEvents()).deep.equals([linked, expectedSecond]);
    });
  });

  describe('bolus', function(){
    describe('normal', function() {
      var val = {
        time: '2014-09-25T01:00:00.000Z',
        deviceTime: '2014-09-25T01:00:00',
        timezoneOffset: 0,
        conversionOffset: 0,
        deviceId: 'medtronic12345',
        normal: 1.3,
        type: 'bolus',
        subType: 'normal'
      };

      it('should pass through', function(){
        simulator.bolus(val);
        expect(simulator.getEvents()).deep.equals([val]);
      });

      it('should not pass through a zero-volume bolus that does not have an expectedNormal', function() {
        var zeroBolus = _.assign({}, val, {normal: 0.0, time: '2014-09-25T01:05:00.000Z', deviceTime: '2014-09-25T01:05:00'});
        simulator.bolus(val);
        simulator.bolus(zeroBolus);
        expect(simulator.getEvents()).deep.equals([val]);
      });
    });

    describe('square', function(){
      var val = {
        time: '2014-09-25T01:00:00.000Z',
        deviceTime: '2014-09-25T01:00:00',
        timezoneOffset: 0,
        conversionOffset: 0,
        deviceId: 'medtronic12345',
        extended: 1.4,
        duration: 1800000,
        type: 'bolus',
        subType: 'square'
      };

      it('should pass through', function(){
        simulator.bolus(val);
        expect(simulator.getEvents()).deep.equals([val]);
      });
    });

    describe('dual', function(){
      var val = {
        time: '2014-09-25T01:00:00.000Z',
        deviceTime: '2014-09-25T01:00:00',
        timezoneOffset: 0,
        conversionOffset: 0,
        deviceId: 'medtronic12345',
        normal: 1.3,
        extended: 1.4,
        duration: 0,
        type: 'bolus',
        subType: 'dual/square'
      };

      it('should pass through', function(){
        simulator.bolus(val);
        expect(simulator.getEvents()).deep.equals([val]);
      });
    });
  });

  describe('wizard', function() {

    var bolus, wizard, expectedWizard;
    beforeEach(function(){
      bolus = {
        time: '2014-09-25T01:00:00.000Z',
        deviceTime: '2014-09-25T01:00:00',
        timezoneOffset: 0,
        conversionOffset: 0,
        deviceId: 'medtronic12345',
        normal: 1.3,
        type: 'bolus',
        subType: 'normal'
      };

      bolus.jsDate = new Date(bolus.deviceTime);

      wizard = builder.makeWizard()
        .with_time('2014-09-25T01:00:00.000Z')
        .with_deviceTime('2014-09-25T01:00:00')
        .with_timezoneOffset(0)
        .with_conversionOffset(0)
        .with_recommended({
          carb: 1.0,
          correction: 2.0,
          net: 3.0
        })
        .with_carbInput(15)
        .with_insulinOnBoard(0.2)
        .with_insulinCarbRatio(15)
        .with_insulinSensitivity(50)
        .with_bgInput(200)
        .with_bgTarget({
          low: 80,
          high: 120
        })
        .with_units('mg/dL');
      wizard.jsDate = new Date(wizard.deviceTime);

      expectedWizard = _.cloneDeep(wizard);
      delete expectedWizard.jsDate;
      expectedWizard.bolus = _.clone(bolus);
      delete expectedWizard.bolus.jsDate;
    });

    it('should ensure that bolus record gets added to wizard', function() {
      simulator.wizard(wizard);
      simulator.bolus(bolus);
      expect(simulator.getEvents()).deep.equals([expectedWizard.done()]);
    });
  });


  describe('deviceEvent', function() {
    describe('alarm', function() {
      it('passes through', function() {
        var val = {
          time: '2014-09-25T01:00:00.000Z',
          deviceTime: '2014-09-25T01:00:00',
          timezoneOffset: 0,
          conversionOffset: 0,
          deviceId: 'medtronic12345',
          type: 'deviceEvent',
          subType: 'alarm',
          alarmType: 'low_insulin'
        };

        simulator.alarm(val);
        expect(simulator.getEvents()).deep.equals([val]);
      });
    });

    describe('time-change', function() {

      it('splits temp basal in two with time change', function() {
        var basal1 = builder.makeScheduledBasal()
          .with_time('2014-09-25T02:00:00.000Z')
          .with_deviceTime('2014-09-25T02:00:00')
          .with_timezoneOffset(0)
          .with_conversionOffset(0)
          .with_scheduleName('Alice')
          .with_rate(0.75);

        var tempBasal = builder.makeTempBasal()
          .with_time('2014-09-25T03:00:00.000Z')
          .with_deviceTime('2014-09-25T03:00:00')
          .with_timezoneOffset(0)
          .with_conversionOffset(0)
          .with_duration(1800000)
          .with_rate(1.0);

        var timeChange = builder.makeDeviceEventTimeChange()
          .with_change({
            from: '2014-09-25T03:10:00.000Z',
            to: '2014-09-25T04:10:00.000Z',
            agent: 'manual'
          })
          .with_payload({deviceType: 'pump'})
          .with_time('2014-09-25T03:10:00.000Z')
          .with_deviceTime('2014-09-25T04:10:00')
          .with_timezoneOffset(60)
          .with_conversionOffset(0)
          .set('index', 3);

        var basal2 = builder.makeScheduledBasal()
          .with_time('2014-09-25T03:30:00.000Z')
          .with_deviceTime('2014-09-25T04:30:00')
          .with_timezoneOffset(60)
          .with_conversionOffset(0)
          .with_scheduleName('Alice')
          .with_rate(2);

        var expectedFirstTempBasal = _.cloneDeep(tempBasal.done());
        var suppressed = {
          type: 'basal',
          deliveryType: 'scheduled',
          rate: 0.75,
          scheduleName: 'Alice'
        };
        expectedFirstTempBasal.duration = 600000;
        expectedFirstTempBasal.suppressed = suppressed;

        var expectedSecondTempBasal = _.cloneDeep(tempBasal.done());
        expectedSecondTempBasal.time ='2014-09-25T03:10:00.000Z';
        expectedSecondTempBasal.deviceTime = '2014-09-25T04:10:00';
        expectedSecondTempBasal.timezoneOffset = 60;
        expectedSecondTempBasal.suppressed = suppressed;
        expectedSecondTempBasal.duration = 1200000;
        expectedSecondTempBasal.annotations = [{code: 'medtronic/basal/time-change'}];
        expectedSecondTempBasal.payload = {logIndices : [4]};

        simulator.basal(basal1);
        simulator.basal(tempBasal);
        simulator.changeDeviceTime(timeChange);
        simulator.basal(basal2);

        expect(simulator.getEvents()).deep.equals([
          basal1.done(),
          expectedFirstTempBasal,
          timeChange,
          expectedSecondTempBasal
        ]);
      });

    });

  });


  describe('settings', function() {
    var settings = {
      type: 'pumpSettings',
      time: '2014-09-25T01:00:00.000Z',
      deviceTime: '2014-09-25T01:00:00',
      activeSchedule: 'billy',
      units: { 'bg': 'mg/dL' },
      basalSchedules: {
        'billy': [
          { start: 0, rate: 1.0 },
          { start: 21600000, rate: 1.1 }
        ],
        'bob': [
          { start: 0, rate: 0.0}
        ]
      },
      carbRatio: [
          { start: 0, amount: 1.0 },
          { start: 21600000, amount: 1.1 },
          { start: 0, amount: 0.0}
      ],
      insulinSensitivity: [
          { start: 0, amount: 1.0 },
          { start: 21600000, amount: 1.1 },
          { start: 0, amount: 0.0}
      ],
      bgTarget: [
          { start: 0, target: 100, range: 15 },
          { start: 21600000, target: 110, range: 15 }
      ],
      timezoneOffset: 0,
      conversionOffset: 0
    };

    it('should pass through', function() {
      simulator.pumpSettings(settings);
      expect(simulator.getEvents()).deep.equals([settings]);
    });

  });

  describe('basal', function() {
    var basal1 = builder.makeScheduledBasal()
      .with_time('2014-09-25T02:00:00.000Z')
      .with_deviceTime('2014-09-25T02:00:00')
      .with_timezoneOffset(0)
      .with_conversionOffset(0)
      .with_scheduleName('Alice')
      .with_rate(0.75);
    var basal2 = builder.makeScheduledBasal()
      .with_time('2014-09-25T03:00:00.000Z')
      .with_deviceTime('2014-09-25T03:00:00')
      .with_timezoneOffset(0)
      .with_conversionOffset(0)
      .with_scheduleName('Alice')
      .with_rate(0.85);
    var basal3 = builder.makeScheduledBasal()
      .with_time('2014-09-25T03:30:00.000Z')
      .with_deviceTime('2014-09-25T03:30:00')
      .with_timezoneOffset(0)
      .with_conversionOffset(0)
      .with_scheduleName('Alice')
      .with_rate(0.90);

    it('should set duration using a following basal', function() {
      var expectedFirstBasal = _.cloneDeep(basal1);
      expectedFirstBasal = expectedFirstBasal.set('duration', 3600000).done();
      simulator.basal(basal1);
      simulator.basal(basal2);
      expect(simulator.getEvents()).deep.equals([expectedFirstBasal]);
    });

    it('should limit duration to five days for flat-rate basals', function() {
      var basal = builder.makeScheduledBasal()
        .with_time('2014-09-01T02:00:00.000Z') // more than five days before basal1
        .with_deviceTime('2014-09-01T02:00:00')
        .with_timezoneOffset(0)
        .with_conversionOffset(0)
        .with_scheduleName('Alice')
        .with_rate(0.75);

      var expectedFirstBasal = _.cloneDeep(basal);
      expectedFirstBasal = expectedFirstBasal.set('duration', 432000000).done();
      expectedFirstBasal.annotations = [{code: 'medtronic/basal/flat-rate'}];
      simulator.basal(basal);
      simulator.basal(basal1);
      expect(simulator.getEvents()).deep.equals([expectedFirstBasal]);

    });


    it('should set suppressed info for suspended basal', function() {

      var basal = builder.makeScheduledBasal()
        .with_time('2014-09-25T01:00:00.000Z')
        .with_deviceTime('2014-09-25T01:00:00')
        .with_timezoneOffset(0)
        .with_conversionOffset(0)
        .with_scheduleName('Alice')
        .with_rate(1);

      var suspendResume = builder.makeDeviceEventSuspendResume()
        .with_time('2014-09-25T02:00:00.000Z')
        .with_deviceTime('2014-09-25T02:00:00')
        .with_timezoneOffset(0)
        .with_conversionOffset(0)
        .with_status('suspended')
        .with_duration(600000)
        .with_reason({resumed: 'automatic'})
        .done();

      var suspendedBasal = builder.makeSuspendBasal()
        .with_time('2014-09-25T02:00:00.000Z')
        .with_deviceTime('2014-09-25T02:00:00')
        .with_timezoneOffset(0)
        .with_conversionOffset(0);

      var basal2 = builder.makeScheduledBasal()
        .with_time('2014-09-25T03:00:00.000Z')
        .with_deviceTime('2014-09-25T03:00:00')
        .with_timezoneOffset(0)
        .with_conversionOffset(0)
        .with_scheduleName('Alice')
        .with_rate(2);

      var expectedSuspendedBasal = _.cloneDeep(suspendedBasal);
      var suppressed = {
        type: 'basal',
        deliveryType: 'scheduled',
        rate: 1,
        scheduleName: 'Alice'
      };
      expectedSuspendedBasal.duration = 3600000;
      expectedSuspendedBasal.set('suppressed', suppressed);

      simulator.basal(basal);
      simulator.suspendResume(suspendResume);
      simulator.basal(suspendedBasal);
      simulator.basal(basal2);

      expect(simulator.getEvents()).deep.equals([
        basal.done(),
        suspendResume,
        expectedSuspendedBasal.done(),
      ]);

    });

    describe('temp basal', function() {

      var basal1 = null,
          tempBasal = null,
          basal2 = null,
          settings= null,
          tempBasalOverMidnight = null,
          suspendResume = null,
          suspendedBasal = null,
          basal3 = null,
          prime = null,
          reservoirChange = null;

      beforeEach( function() {
        basal1 = builder.makeScheduledBasal()
          .with_time('2014-09-25T18:05:00.000Z')
          .with_deviceTime('2014-09-25T18:05:00')
          .with_timezoneOffset(0)
          .with_conversionOffset(0)
          .with_rate(1.3)
          .with_duration(2000000)
          .set('index',0);
        tempBasal = builder.makeTempBasal()
          .with_time('2014-09-25T18:10:00.000Z')
          .with_deviceTime('2014-09-25T18:10:00')
          .with_timezoneOffset(0)
          .with_conversionOffset(0)
          .with_duration(1800000)
          .with_rate(1.0)
          .set('index',1);
        basal2 = builder.makeScheduledBasal()
          .with_time('2014-09-26T18:10:50.000Z')
          .with_deviceTime('2014-09-26T18:10:50')
          .with_timezoneOffset(0)
          .with_conversionOffset(0)
          .with_rate(2)
          .with_duration(1800000)
          .set('index',2);
        settings = {
          type: 'pumpSettings',
          time: '2014-09-25T02:00:00.000Z',
          deviceTime: '2014-09-25T02:00:00',
          timezoneOffset: 0,
          conversionOffset: 0,
          activeSchedule: 'standard',
          units: { 'bg': 'mg/dL' },
          basalSchedules: {
            standard: [
              {
                start: 0,
                rate: 0.2
              },
              {
                start: 10800000,
                rate: 0.375
              },
              {
                start: 65450000,
                rate: 0.475
              }
            ]
          }
        };

        suspendResume = builder.makeDeviceEventSuspendResume()
          .with_time('2014-09-25T18:20:00.000Z')
          .with_deviceTime('2014-09-25T18:20:00')
          .with_timezoneOffset(0)
          .with_conversionOffset(0)
          .with_status('suspended')
          .with_duration(600000)
          .with_reason({resumed: 'manual'})
          .set('index', 1234)
          .set('resumeIndex', 1235)
          .done();

        suspendedBasal = builder.makeSuspendBasal()
          .with_time('2014-09-25T18:20:00.000Z')
          .with_deviceTime('2014-09-25T18:20:00')
          .with_timezoneOffset(0)
          .with_conversionOffset(0)
          .set('index', 1234);

        basal3 = builder.makeScheduledBasal()
            .with_time('2014-09-25T18:40:00.000Z')
            .with_deviceTime('2014-09-25T18:40:00')
            .with_timezoneOffset(0)
            .with_conversionOffset(0)
            .with_rate(2);

        reservoirChange = builder.makeDeviceEventReservoirChange()
            .with_time('2014-09-25T18:20:00.000Z')
            .with_deviceTime('2014-09-25T18:20:00')
            .with_timezoneOffset(0)
            .with_conversionOffset(0)
            .set('index', 1234)
            .done();

        prime =builder.makeDeviceEventPrime()
          .with_time('2014-09-25T18:30:00.000Z')
          .with_deviceTime('2014-09-25T18:30:00')
          .with_timezoneOffset(0)
          .with_conversionOffset(0)
          .with_primeTarget('tubing')
          .set('index', 1235)
          .done();

        tempBasalOverMidnight = builder.makeTempBasal()
          .with_time('2014-09-25T23:10:00.000Z')
          .with_deviceTime('2014-09-25T23:10:00')
          .with_timezoneOffset(0)
          .with_conversionOffset(0)
          .with_duration(7200000)
          .with_rate(1.0)
          .set('index',1);
        tempBasalOverMidnight.jsDate = new Date(tempBasalOverMidnight.deviceTime);
      });

      it('should add suppressed info', function() {

        var expectedTempBasal = tempBasal.set('suppressed',{
          type: 'basal',
          deliveryType: 'scheduled',
          rate: 1.3
        }).done();

        delete basal1.index;
        delete basal1.jsDate;
        delete expectedTempBasal.index;
        delete expectedTempBasal.jsDate;

        simulator.basal(basal1);
        simulator.basal(tempBasal);
        simulator.basal(basal2);
        expect(simulator.getEvents()).deep.equals([
          basal1.done(),
          expectedTempBasal
        ]);
      });

      it('should check for schedule change', function() {

        tempBasal.jsDate = new Date(tempBasal.deviceTime);

        simulator.pumpSettings(settings);
        simulator.basal(basal1);
        simulator.basal(tempBasal);
        simulator.basal(basal2);

        var expectedTempBasal1 = _.cloneDeep(tempBasal.done());
        expectedTempBasal1.suppressed.rate = 1.3;
        expectedTempBasal1.duration = 50000;
        expectedTempBasal1.payload.duration = 1800000;
        delete expectedTempBasal1.index;
        delete expectedTempBasal1.jsDate;

        var expectedTempBasal2 = _.cloneDeep(expectedTempBasal1);
        expectedTempBasal2.duration = 1750000;
        expectedTempBasal2.time = '2014-09-25T18:10:50.000Z';
        expectedTempBasal2.deviceTime = '2014-09-25T18:10:50';
        expectedTempBasal2.clockDriftOffset = 0;
        expectedTempBasal2.suppressed.annotations = [{code: 'medtronic/basal/fabricated-from-schedule'}];
        expectedTempBasal2.suppressed.rate = 0.475;
        delete expectedTempBasal2.payload.duration;

        delete basal1.index;
        delete basal1.jsDate;

        expect(simulator.getEvents()).deep.equals([
          settings,
          basal1.done(),
          expectedTempBasal1,
          expectedTempBasal2
        ]);
      });

      it('should check for schedule change over midnight', function() {

        simulator.pumpSettings(settings);
        simulator.basal(basal1);
        simulator.basal(tempBasalOverMidnight);
        simulator.basal(basal2);

        var expectedTempBasal1 = _.cloneDeep(tempBasalOverMidnight.done());
        expectedTempBasal1.suppressed.rate = 1.3;
        expectedTempBasal1.duration = 3000000;
        expectedTempBasal1.payload.duration = 7200000;
        delete expectedTempBasal1.index;
        delete expectedTempBasal1.jsDate;

        var expectedTempBasal2 = _.cloneDeep(expectedTempBasal1);
        expectedTempBasal2.duration = 4200000;
        expectedTempBasal2.time = '2014-09-26T00:00:00.000Z';
        expectedTempBasal2.deviceTime = '2014-09-26T00:00:00';
        expectedTempBasal2.clockDriftOffset = 0;
        expectedTempBasal2.suppressed.annotations = [{code: 'medtronic/basal/fabricated-from-schedule'}];
        expectedTempBasal2.suppressed.rate = 0.2;
        delete expectedTempBasal2.payload.duration;

        delete basal1.index;
        delete basal1.jsDate;

        expect(simulator.getEvents()).deep.equals([
          settings,
          basal1.done(),
          expectedTempBasal1,
          expectedTempBasal2
        ]);
      });

      it('should check temp basal schedule change that only happens after midnight', function() {

        settings.basalSchedules.standard[0].rate = 1.3; // scheduled rate does not change at midnight
        settings.basalSchedules.standard[1].start = 3600000; // schedule only changes at 1am

        simulator.pumpSettings(settings);
        simulator.basal(basal1);
        simulator.basal(tempBasalOverMidnight);
        simulator.basal(basal2);

        var expectedTempBasal1 = _.cloneDeep(tempBasalOverMidnight.done());
        expectedTempBasal1.suppressed.rate = 1.3;
        expectedTempBasal1.duration = 6600000;
        delete expectedTempBasal1.index;
        delete expectedTempBasal1.jsDate;

        var expectedTempBasal2 = _.cloneDeep(expectedTempBasal1);
        expectedTempBasal2.duration = 600000;
        expectedTempBasal2.time = '2014-09-26T01:00:00.000Z';
        expectedTempBasal2.deviceTime = '2014-09-26T01:00:00';
        expectedTempBasal2.clockDriftOffset = 0;
        expectedTempBasal2.suppressed.annotations = [{code: 'medtronic/basal/fabricated-from-schedule'}];
        expectedTempBasal2.suppressed.rate = 0.375;
        delete expectedTempBasal2.payload.duration;

        delete basal1.index;
        delete basal1.jsDate;

        expect(simulator.getEvents()).deep.equals([
          settings,
          basal1.done(),
          expectedTempBasal1,
          expectedTempBasal2
        ]);
      });

      it('should restart temp basal after resume, with schedule change during suspend', function() {

        settings.basalSchedules.standard[2].start = 66300000; // schedule changes during suspend at 18h25

        simulator.pumpSettings(settings);
        simulator.basal(basal1);
        simulator.basal(tempBasal);
        simulator.suspendResume(suspendResume);
        simulator.basal(suspendedBasal);
        simulator.basal(basal3);

        var expectedTempBasal1 = _.cloneDeep(tempBasal.done());
        expectedTempBasal1.suppressed.rate = 1.3;
        expectedTempBasal1.duration = 600000;
        delete expectedTempBasal1.index;
        delete expectedTempBasal1.jsDate;

        var expectedSuspendedBasal1 = _.cloneDeep(suspendedBasal);
        var suppressed = {
          type: 'basal',
          deliveryType: 'temp',
          rate: 1,
          suppressed : {
            type: 'basal',
            deliveryType: 'scheduled',
            rate: 1.3,
            scheduleName: 'standard'
          }
        };
        expectedSuspendedBasal1.duration = 300000;
        expectedSuspendedBasal1.set('suppressed', suppressed);
        delete expectedSuspendedBasal1.index;

        var expectedSuspendedBasal2 = _.cloneDeep(expectedSuspendedBasal1);
        expectedSuspendedBasal2.duration = 300000;
        expectedSuspendedBasal2.time = '2014-09-25T18:25:00.000Z';
        expectedSuspendedBasal2.deviceTime = '2014-09-25T18:25:00';
        expectedSuspendedBasal2.clockDriftOffset = 0;
        expectedSuspendedBasal2.suppressed.suppressed.rate = 0.475;
        expectedSuspendedBasal2.suppressed.suppressed.annotations = [{code: 'medtronic/basal/fabricated-from-schedule'}];
        delete expectedSuspendedBasal2.payload.duration;

        var expectedTempBasal2 = _.cloneDeep(expectedTempBasal1);
        expectedTempBasal2.duration = 600000;
        expectedTempBasal2.time = '2014-09-25T18:30:00.000Z';
        expectedTempBasal2.deviceTime = '2014-09-25T18:30:00';
        expectedTempBasal2.suppressed.rate = 0.475;
        expectedTempBasal2.suppressed.annotations = [{code: 'medtronic/basal/fabricated-from-schedule'}];
        delete expectedTempBasal2.payload;
        delete expectedTempBasal2.expectedDuration;

        delete basal1.index;

        expect(simulator.getEvents()).deep.equals([
          settings,
          basal1.done(),
          expectedTempBasal1,
          suspendResume,
          expectedSuspendedBasal1.done(),
          expectedSuspendedBasal2.done(),
          expectedTempBasal2
        ]);
      });

      it('should restart temp basal after resume, with schedule change before suspend', function() {

        settings.basalSchedules.standard[2].start = 65700000; // schedule changes before suspend at 18h15

        simulator.pumpSettings(settings);
        simulator.basal(basal1);
        simulator.basal(tempBasal);
        simulator.suspendResume(suspendResume);
        simulator.basal(suspendedBasal);
        simulator.basal(basal3);

        var expectedTempBasal1 = _.cloneDeep(tempBasal.done());
        expectedTempBasal1.suppressed.rate = 1.3;
        expectedTempBasal1.duration = 300000;
        delete expectedTempBasal1.index;
        delete expectedTempBasal1.jsDate;

        var expectedTempBasal2 = _.cloneDeep(tempBasal.done());
        expectedTempBasal2.time = '2014-09-25T18:15:00.000Z';
        expectedTempBasal2.deviceTime = '2014-09-25T18:15:00';
        expectedTempBasal2.clockDriftOffset = 0;
        expectedTempBasal2.expectedDuration = 1500000;
        expectedTempBasal2.suppressed.rate = 0.475;
        expectedTempBasal2.suppressed.annotations = [{code: 'medtronic/basal/fabricated-from-schedule'}];
        expectedTempBasal2.duration = 300000;
        delete expectedTempBasal2.payload.duration;
        delete expectedTempBasal2.index;

        var expectedSuspendedBasal1 = _.cloneDeep(suspendedBasal);
        var suppressed = {
          type: 'basal',
          deliveryType: 'temp',
          rate: 1,
          suppressed : {
            type: 'basal',
            deliveryType: 'scheduled',
            rate: 0.475,
            scheduleName: 'standard'
          }
        };
        expectedSuspendedBasal1.duration = 600000;
        expectedSuspendedBasal1.set('suppressed', suppressed);
        expectedSuspendedBasal1.suppressed.suppressed.annotations = [{code: 'medtronic/basal/fabricated-from-schedule'}];
        delete expectedSuspendedBasal1.index;

        var expectedTempBasal3 = _.cloneDeep(expectedTempBasal1);
        expectedTempBasal3.duration = 600000;
        expectedTempBasal3.time = '2014-09-25T18:30:00.000Z';
        expectedTempBasal3.deviceTime = '2014-09-25T18:30:00';
        expectedTempBasal3.clockDriftOffset = 0;
        expectedTempBasal3.suppressed.rate = 0.475;
        expectedTempBasal3.suppressed.annotations = [{code: 'medtronic/basal/fabricated-from-schedule'}];
        delete expectedTempBasal3.payload;
        delete expectedTempBasal3.expectedDuration;

        delete basal1.index;

        expect(simulator.getEvents()).deep.equals([
          settings,
          basal1.done(),
          expectedTempBasal1,
          expectedTempBasal2,
          suspendResume,
          expectedSuspendedBasal1.done(),
          expectedTempBasal3
        ]);
      });

<<<<<<< HEAD
      it('should restart temp basal after resume, with schedule change before automatic suspend (reservoir change)', function() {
=======
      it('rewinds and primes the pump, but there are no basal records yet', function() {
        simulator.rewind(reservoirChange);
        simulator.prime(prime);
        expect(simulator.getEvents()).deep.equals([reservoirChange, prime]);
      });

      it('restarts temp basal after resume, with schedule change before automatic suspend (reservoir change)', function() {
>>>>>>> 63b175fe

        settings.basalSchedules.standard[2].start = 65700000; // schedule changes before suspend at 18h15

        simulator.pumpSettings(settings);
        simulator.basal(basal1);
        simulator.basal(tempBasal);
        simulator.rewind(reservoirChange);
        simulator.prime(prime);
        simulator.basal(basal3);

        var expectedTempBasal1 = _.cloneDeep(tempBasal.done());
        expectedTempBasal1.suppressed.rate = 1.3;
        expectedTempBasal1.duration = 300000;
        delete expectedTempBasal1.index;
        delete expectedTempBasal1.jsDate;

        var expectedTempBasal2 = _.cloneDeep(tempBasal.done());
        expectedTempBasal2.time = '2014-09-25T18:15:00.000Z';
        expectedTempBasal2.deviceTime = '2014-09-25T18:15:00';
        expectedTempBasal2.clockDriftOffset = 0;
        expectedTempBasal2.suppressed.rate = 0.475;
        expectedTempBasal2.duration = 300000;
        delete expectedTempBasal2.payload.duration;
        delete expectedTempBasal2.index;
        expectedTempBasal2.suppressed.annotations = [{code: 'medtronic/basal/fabricated-from-schedule'}];

        var expectedSuspendedBasal1 = _.cloneDeep(suspendedBasal);
        var suppressed = {
          type: 'basal',
          deliveryType: 'temp',
          rate: 1,
          suppressed : {
            type: 'basal',
            deliveryType: 'scheduled',
            rate: 0.475,
            scheduleName: 'standard'
          }
        };
        expectedSuspendedBasal1.duration = 600000;
        expectedSuspendedBasal1.set('payload', {logIndices : [1234]});
        expectedSuspendedBasal1.set('suppressed', suppressed);
        expectedSuspendedBasal1.suppressed.suppressed.annotations = [{code: 'medtronic/basal/fabricated-from-schedule'}];
        delete expectedSuspendedBasal1.index;

        var expectedTempBasal3 = _.cloneDeep(expectedTempBasal1);
        expectedTempBasal3.duration = 600000;
        expectedTempBasal3.time = '2014-09-25T18:30:00.000Z';
        expectedTempBasal3.deviceTime = '2014-09-25T18:30:00';
        expectedTempBasal3.clockDriftOffset = 0;
        expectedTempBasal3.suppressed.rate = 0.475;
        expectedTempBasal3.suppressed.annotations = [{code: 'medtronic/basal/fabricated-from-schedule'}];
        delete expectedTempBasal3.payload.duration;

        delete basal1.index;

        expect(simulator.getEvents()).deep.equals([
          settings,
          basal1.done(),
          expectedTempBasal1,
          expectedTempBasal2,
          reservoirChange,
          expectedSuspendedBasal1.done(),
          prime,
          expectedTempBasal3
        ]);
      });

      it('should restart temp basal after resume, followed by a reservoir change', function() {

        var suspendResume = builder.makeDeviceEventSuspendResume()
          .with_time('2014-09-25T18:20:00.000Z')
          .with_deviceTime('2014-09-25T18:20:00')
          .with_timezoneOffset(0)
          .with_conversionOffset(0)
          .with_status('suspended')
          .with_duration(600000)
          .with_reason({resumed: 'manual'})
          .set('index', 1234)
          .set('resumeIndex', 1235)
          .done();

        var suspendedBasal = builder.makeSuspendBasal()
          .with_time('2014-09-25T18:20:00.000Z')
          .with_deviceTime('2014-09-25T18:20:00')
          .with_timezoneOffset(0)
          .with_conversionOffset(0)
          .set('index', 1234);

        var deviceEvent = builder.makeDeviceEventReservoirChange()
          .with_time('2014-09-25T18:40:00.000Z')
          .with_deviceTime('2014-09-25T18:40:00')
          .with_timezoneOffset(0)
          .with_conversionOffset(0)
          .set('index', 1235);

        var basal3 = builder.makeScheduledBasal()
            .with_time('2014-09-25T18:50:00.000Z')
            .with_deviceTime('2014-09-25T18:50:00')
            .with_timezoneOffset(0)
            .with_conversionOffset(0)
            .with_rate(2);

        simulator.basal(basal1);
        simulator.basal(tempBasal);
        simulator.suspendResume(suspendResume);
        simulator.basal(suspendedBasal);
        simulator.rewind(deviceEvent);
        simulator.basal(basal3);

        var expectedTempBasal1 = _.cloneDeep(tempBasal.done());
        expectedTempBasal1.suppressed.rate = 1.3;
        expectedTempBasal1.duration = 600000;
        delete expectedTempBasal1.index;
        delete expectedTempBasal1.jsDate;

        var expectedSuspendedBasal1 = _.cloneDeep(suspendedBasal);
        var suppressed = {
          type: 'basal',
          deliveryType: 'temp',
          rate: 1,
          suppressed : {
            type: 'basal',
            deliveryType: 'scheduled',
            rate: 1.3,
          }
        };
        expectedSuspendedBasal1.duration = 600000;
        expectedSuspendedBasal1.set('suppressed', suppressed);
        delete expectedSuspendedBasal1.index;

        var expectedTempBasal2 = _.cloneDeep(expectedTempBasal1);
        expectedTempBasal2.time = '2014-09-25T18:30:00.000Z';
        expectedTempBasal2.deviceTime = '2014-09-25T18:30:00';
        delete expectedTempBasal2.payload;
        delete expectedTempBasal2.expectedDuration;

        delete basal1.index;

        var expectedSuspendedBasal2 = _.cloneDeep(suspendedBasal);
        expectedSuspendedBasal2.time = '2014-09-25T18:40:00.000Z';
        expectedSuspendedBasal2.deviceTime = '2014-09-25T18:40:00';
        expectedSuspendedBasal2.set('payload', {logIndices : [1235]});
        expectedSuspendedBasal2.suppressed = suppressed;
        delete expectedSuspendedBasal2.index;

        expect(simulator.getEvents()).deep.equals([
          basal1.done(),
          expectedTempBasal1,
          suspendResume,
          expectedSuspendedBasal1.done(),
          expectedTempBasal2,
          deviceEvent,
          expectedSuspendedBasal2.done()
        ]);
      });

      it('should suspend but not resumed before upload', function() {

        var suspendResume = builder.makeDeviceEventSuspendResume()
          .with_time('2014-09-25T18:20:00.000Z')
          .with_deviceTime('2014-09-25T18:20:00')
          .with_timezoneOffset(0)
          .with_conversionOffset(0)
          .with_status('suspended')
          .with_duration(0)
          .with_reason({suspended: 'manual', resumed: 'manual'})
          .set('index', 1234)
          .done();

        var suspendedBasal = builder.makeSuspendBasal()
          .with_time('2014-09-25T18:20:00.000Z')
          .with_deviceTime('2014-09-25T18:20:00')
          .with_timezoneOffset(0)
          .with_conversionOffset(0)
          .with_duration(0)
          .set('index', 1234);

        simulator.basal(basal1);
        simulator.basal(tempBasal);
        simulator.suspendResume(suspendResume);
        simulator.basal(suspendedBasal);
        simulator.finalBasal();

        var expectedTempBasal = _.cloneDeep(tempBasal.done());
        expectedTempBasal.suppressed.rate = 1.3;
        expectedTempBasal.duration = 600000;
        delete expectedTempBasal.index;
        delete expectedTempBasal.jsDate;

        var expectedSuspendedBasal = _.cloneDeep(suspendedBasal);
        var suppressed = {
          type: 'basal',
          deliveryType: 'temp',
          rate: 1,
          suppressed : {
            type: 'basal',
            deliveryType: 'scheduled',
            rate: 1.3,
          }
        };
        expectedSuspendedBasal.duration = 0;
        expectedSuspendedBasal.set('suppressed', suppressed);
        delete expectedSuspendedBasal.index;

        delete basal1.index;

        expect(simulator.getEvents()).deep.equals([
          basal1.done(),
          expectedTempBasal,
          suspendResume,
          expectedSuspendedBasal.done()
        ]);
      });

      it('should cancel after schedule change', function() {

        var cancelTempBasal = builder.makeTempBasal()
          .with_time('2014-09-25T18:20:00.000Z')
          .with_deviceTime('2014-09-25T18:20:00')
          .with_timezoneOffset(0)
          .with_conversionOffset(0)
          .with_duration(0)
          .with_rate(null);

        simulator.pumpSettings(settings);
        simulator.basal(basal1);
        simulator.basal(tempBasal);
        simulator.basal(cancelTempBasal);
        simulator.basal(basal2);

        var expectedTempBasal1 = _.cloneDeep(tempBasal.done());
        expectedTempBasal1.suppressed.rate = 1.3;
        expectedTempBasal1.duration = 50000;
        expectedTempBasal1.payload.duration = 1800000;
        delete expectedTempBasal1.index;
        delete expectedTempBasal1.jsDate;

        var expectedTempBasal2 = _.cloneDeep(expectedTempBasal1);
        expectedTempBasal2.expectedDuration = 1750000;
        expectedTempBasal2.duration = 550000;
        expectedTempBasal2.time = '2014-09-25T18:10:50.000Z';
        expectedTempBasal2.deviceTime = '2014-09-25T18:10:50';
        expectedTempBasal2.clockDriftOffset = 0;
        expectedTempBasal2.suppressed.annotations = [{code: 'medtronic/basal/fabricated-from-schedule'}];
        expectedTempBasal2.suppressed.rate = 0.475;
        delete expectedTempBasal2.payload.duration;

        delete basal1.index;
        delete basal1.jsDate;

        expect(simulator.getEvents()).deep.equals([
          settings,
          basal1.done(),
          expectedTempBasal1,
          expectedTempBasal2
        ]);
      });

      it('should run over midnight but is cancelled before schedule change at midnight', function() {

        tempBasal = builder.makeTempBasal()
          .with_time('2014-09-25T23:35:08.000Z')
          .with_deviceTime('2014-09-25T23:35:08')
          .with_timezoneOffset(0)
          .with_conversionOffset(0)
          .with_duration(1800000)
          .with_rate(1.0)
          .set('index',1);

        var cancelTempBasal = builder.makeTempBasal()
          .with_time('2014-09-25T23:41:56.000Z')
          .with_deviceTime('2014-09-25T23:41:56')
          .with_timezoneOffset(0)
          .with_conversionOffset(0)
          .with_duration(0)
          .with_rate(null);

        simulator.pumpSettings(settings);
        simulator.basal(basal1);
        simulator.basal(tempBasal);
        simulator.basal(cancelTempBasal);
        simulator.basal(basal2);

        var expectedTempBasal1 = _.cloneDeep(tempBasal.done());
        expectedTempBasal1.suppressed.rate = 1.3;
        expectedTempBasal1.duration = 408000;
        delete expectedTempBasal1.index;
        delete expectedTempBasal1.jsDate;

        delete basal1.index;
        delete basal1.jsDate;

        expect(simulator.getEvents()).deep.equals([
          settings,
          basal1.done(),
          expectedTempBasal1
        ]);
      });

      it('should update after a schedule change', function() {

        // schedule change from 0.2 -> 0.375 at 3h00

        basal1 = builder.makeScheduledBasal()
            .with_time('2014-09-25T02:00:00.000Z')
            .with_deviceTime('2014-09-25T02:00:00')
            .with_timezoneOffset(0)
            .with_conversionOffset(0)
            .with_rate(0.2)
            .set('index',0);

        tempBasal = builder.makeTempBasal()
          .with_time('2014-09-25T02:30:00.000Z')
          .with_deviceTime('2014-09-25T02:30:00')
          .with_timezoneOffset(0)
          .with_conversionOffset(0)
          .with_duration(3600000)
          .with_rate(1.0)
          .set('index',1);

        var updateTempBasal = builder.makeTempBasal()
          .with_time('2014-09-25T03:10:00.000Z')
          .with_deviceTime('2014-09-25T03:10:00')
          .with_timezoneOffset(0)
          .with_conversionOffset(0)
          .with_duration(1800000)
          .with_rate(0);

        simulator.pumpSettings(settings);
        simulator.basal(basal1);
        simulator.basal(tempBasal);
        simulator.basal(updateTempBasal);
        simulator.basal(basal2);

        var expectedTempBasal1 = _.cloneDeep(tempBasal.done());
        expectedTempBasal1.suppressed.rate = 0.2;
        expectedTempBasal1.duration = 1800000;
        delete expectedTempBasal1.index;

        var expectedTempBasal2 = builder.makeTempBasal()
          .with_time('2014-09-25T03:00:00.000Z')
          .with_deviceTime('2014-09-25T03:00:00')
          .with_timezoneOffset(0)
          .with_conversionOffset(0)
          .with_clockDriftOffset(0)
          .with_expectedDuration(1800000)
          .with_duration(600000)
          .with_rate(1)
          .set('suppressed', {
                    type: 'basal',
                    deliveryType: 'scheduled',
                    rate: 0.375,
                    scheduleName: 'standard'
                  });
        expectedTempBasal2.suppressed.annotations = [{code: 'medtronic/basal/fabricated-from-schedule'}];
        expectedTempBasal2.payload = { logIndices: [1] };

        var expectedTempBasal3 = _.cloneDeep(updateTempBasal.done());
        expectedTempBasal3.suppressed.rate = 0.375;

        delete basal1.index;

        expect(simulator.getEvents()).deep.equals([
          settings,
          basal1.done(),
          expectedTempBasal1,
          expectedTempBasal2.done(),
          expectedTempBasal3
        ]);
      });

      it('should run over midnight and is cancelled after schedule change at midnight', function() {

        tempBasal = builder.makeTempBasal()
          .with_time('2014-09-25T23:35:08.000Z')
          .with_deviceTime('2014-09-25T23:35:08')
          .with_timezoneOffset(0)
          .with_conversionOffset(0)
          .with_duration(1800000)
          .with_rate(1.0)
          .set('index',1);

        // cancel 8 seconds before end
        var cancelTempBasal = builder.makeTempBasal()
          .with_time('2014-09-26T00:05:00.000Z')
          .with_deviceTime('2014-09-26T00:05:00')
          .with_timezoneOffset(0)
          .with_conversionOffset(0)
          .with_duration(0)
          .with_rate(null);

        simulator.pumpSettings(settings);
        simulator.basal(basal1);
        simulator.basal(tempBasal);
        simulator.basal(cancelTempBasal);
        simulator.basal(basal2);

        var expectedTempBasal1 = _.cloneDeep(tempBasal.done());
        expectedTempBasal1.suppressed.rate = 1.3;
        expectedTempBasal1.duration = 1492000;
        delete expectedTempBasal1.index;
        delete expectedTempBasal1.jsDate;

        var expectedTempBasal2 = _.cloneDeep(expectedTempBasal1);
        expectedTempBasal2.duration = 300000;
        expectedTempBasal2.expectedDuration = 308000;
        expectedTempBasal2.time = '2014-09-26T00:00:00.000Z';
        expectedTempBasal2.deviceTime = '2014-09-26T00:00:00';
        expectedTempBasal2.clockDriftOffset = 0;
        expectedTempBasal2.suppressed.annotations = [{code: 'medtronic/basal/fabricated-from-schedule'}];
        expectedTempBasal2.suppressed.rate = 0.2;
        delete expectedTempBasal2.payload.duration;

        delete basal1.index;
        delete basal1.jsDate;

        expect(simulator.getEvents()).deep.equals([
          settings,
          basal1.done(),
          expectedTempBasal1,
          expectedTempBasal2
        ]);
      });

      it('should end during suspend', function() {

        var suspendResume = builder.makeDeviceEventSuspendResume()
          .with_time('2014-09-25T18:20:00.000Z')
          .with_deviceTime('2014-09-25T18:20:00')
          .with_timezoneOffset(0)
          .with_conversionOffset(0)
          .with_status('suspended')
          .with_duration(600000)
          .with_reason({resumed: 'manual'})
          .set('index', 1234)
          .set('resumeIndex', 1235)
          .done();

        var suspendedBasal = builder.makeSuspendBasal()
          .with_time('2014-09-25T18:20:00.000Z')
          .with_deviceTime('2014-09-25T18:20:00')
          .with_timezoneOffset(0)
          .with_conversionOffset(0)
          .set('index', 1234);

        var basal3 = builder.makeScheduledBasal()
            .with_time('2014-09-25T18:30:00.000Z')
            .with_deviceTime('2014-09-25T18:30:00')
            .with_timezoneOffset(0)
            .with_conversionOffset(0)
            .with_rate(2);

        tempBasal.duration = 900000; //end in middle of suspend

        simulator.basal(basal1);
        simulator.basal(tempBasal);
        simulator.suspendResume(suspendResume);
        simulator.basal(suspendedBasal);
        simulator.basal(basal3);

        var expectedTempBasal1 = _.cloneDeep(tempBasal.done());
        expectedTempBasal1.suppressed.rate = 1.3;
        delete expectedTempBasal1.index;
        delete expectedTempBasal1.jsDate;

        var expectedSuspendedBasal1 = _.cloneDeep(suspendedBasal);
        var suppressed = {
          type: 'basal',
          deliveryType: 'temp',
          rate: 1,
          suppressed : {
            type: 'basal',
            deliveryType: 'scheduled',
            rate: 1.3
          }
        };
        expectedSuspendedBasal1.duration = 600000;
        expectedSuspendedBasal1.set('suppressed', suppressed);
        delete expectedSuspendedBasal1.index;

        delete basal1.index;

        expect(simulator.getEvents()).deep.equals([
          basal1.done(),
          expectedTempBasal1,
          suspendResume,
          expectedSuspendedBasal1.done()
        ]);
      });

      it('should handle an unknown duration', function() {

        var tempBasalUnknownDuration = builder.makeTempBasal()
          .with_time('2014-09-25T18:40:00.000Z')
          .with_deviceTime('2014-09-25T18:40:00')
          .with_timezoneOffset(0)
          .with_conversionOffset(0)
          .with_duration(0)
          .with_rate(3.5);
        tempBasalUnknownDuration.annotations = [{code: 'basal/unknown-duration'}];

        simulator.basal(basal1);
        simulator.basal(tempBasal);
        simulator.basal(tempBasalUnknownDuration);
        simulator.basal(basal2);

        var expectedTempBasal1 = _.cloneDeep(tempBasal.done());
        delete expectedTempBasal1.index;
        delete expectedTempBasal1.jsDate;

        delete basal1.index;
        delete basal1.jsDate;

        expect(simulator.getEvents()).deep.equals([
          basal1.done(),
          expectedTempBasal1,
          tempBasalUnknownDuration.done()
        ]);
      });

      it('should update with zero percent instead of rate', function() {

        var tempBasal2 = builder.makeTempBasal()
          .with_time('2014-09-25T18:30:00.000Z')
          .with_deviceTime('2014-09-25T18:30:00')
          .with_timezoneOffset(0)
          .with_conversionOffset(0)
          .with_duration(180000)
          .with_percent(0);

        simulator.basal(basal1);
        simulator.basal(tempBasal);
        simulator.basal(tempBasal2);
        simulator.basal(basal2);

        var expectedTempBasal1 = _.cloneDeep(tempBasal.done());
        delete expectedTempBasal1.index;
        delete expectedTempBasal1.jsDate;

        var expectedTempBasal2 = _.cloneDeep(tempBasal2.done());
        expectedTempBasal2.rate = 0; // simulator should fill this in

        delete basal1.index;
        delete basal1.jsDate;

        expect(simulator.getEvents()).deep.equals([
          basal1.done(),
          expectedTempBasal1,
          expectedTempBasal2
        ]);
      });

      it('should handle two schedule changes before midnight and extends past midnight', function() {
        var settings = {
          type: 'pumpSettings',
          time: '2017-01-08T02:00:00.000Z',
          deviceTime: '2017-01-08T02:00:00',
          timezoneOffset: 0,
          conversionOffset: 0,
          activeSchedule: 'standard',
          units: { 'bg': 'mg/dL' },
          basalSchedules: {
            standard: [
              {
                'start': 0,
                'rate': 1
              },
              {
                'start': 64800000,
                'rate': 0.9
              },
              {
                'start': 72000000,
                'rate': 0.95
              },
              {
                'start': 79200000,
                'rate': 1.2
              }
            ]
          }
        };

        var basal1 = builder.makeSuspendBasal()
          .with_time('2017-01-08T17:43:40.000Z')
          .with_deviceTime('2017-01-08T17:43:40')
          .with_timezoneOffset(0)
          .with_conversionOffset(0)
          .with_duration(28782000)
          .set('suppressed', {
    				'type': 'basal',
    				'deliveryType': 'scheduled',
    				'rate': 0.9,
    				'scheduleName': 'standard'
    			})
          .set('index', 0);


        var expectedBasal1 = _.cloneDeep(basal1);
        expectedBasal1.duration = 8180000;
        expectedBasal1.payload = { duration : 28782000, logIndices: [0] };

        var expectedBasal2 = builder.makeSuspendBasal()
          .with_time('2017-01-08T20:00:00.000Z')
          .with_deviceTime('2017-01-08T20:00:00')
          .with_timezoneOffset(0)
          .with_conversionOffset(0)
          .with_duration(7200000)
          .with_payload({duration: 20602000, logIndices: [0]})
          .set('suppressed', {
    				'type': 'basal',
    				'deliveryType': 'scheduled',
    				'rate': 0.95,
    				'scheduleName': 'standard'
    			});
        expectedBasal2.clockDriftOffset = 0;
        delete expectedBasal1.index;
        expectedBasal2.suppressed.annotations = [{'code': 'medtronic/basal/fabricated-from-schedule'}];

        var expectedBasal3 = builder.makeSuspendBasal()
          .with_time('2017-01-08T22:00:00.000Z')
          .with_deviceTime('2017-01-08T22:00:00')
          .with_timezoneOffset(0)
          .with_conversionOffset(0)
          .with_duration(7200000)
          .with_payload({duration: 13402000, logIndices: [0]})
          .set('suppressed', {
            'type': 'basal',
            'deliveryType': 'scheduled',
            'rate': 1.2,
            'scheduleName': 'standard'
          });
        expectedBasal3.clockDriftOffset = 0;
        expectedBasal3.suppressed.annotations = [{'code': 'medtronic/basal/fabricated-from-schedule'}];

        var expectedBasal4 = builder.makeSuspendBasal()
          .with_time('2017-01-09T00:00:00.000Z')
          .with_deviceTime('2017-01-09T00:00:00')
          .with_timezoneOffset(0)
          .with_conversionOffset(0)
          .with_duration(6202000)
          .set('suppressed', {
            'type': 'basal',
            'deliveryType': 'scheduled',
            'rate': 1,
            'scheduleName': 'standard'
          });
          expectedBasal4.clockDriftOffset = 0;
          expectedBasal4.payload = { logIndices: [0] };
          expectedBasal4.suppressed.annotations = [{'code': 'medtronic/basal/fabricated-from-schedule'}];

        var basal2 = builder.makeScheduledBasal()
          .with_time('2017-01-09T01:43:22.000Z')
          .with_deviceTime('2017-01-09T01:43:22')
          .with_timezoneOffset(0)
          .with_conversionOffset(0)
          .with_duration(415000)
          .with_rate(1)
          .with_scheduleName('standard');

        simulator.pumpSettings(settings);
        simulator.basal(basal1);
        simulator.basal(basal2);

        expect(simulator.getEvents()).deep.equals([
          settings,
          expectedBasal1.done(),
          expectedBasal2.done(),
          expectedBasal3.done(),
          expectedBasal4.done()
        ]);

      });

      it('should extend past midnight with schedule change after midnight', function() {
        var settings = {
          type: 'pumpSettings',
          time: '2014-01-08T02:00:00.000Z',
          deviceTime: '2014-01-08T02:00:00',
          timezoneOffset: 0,
          conversionOffset: 0,
          activeSchedule: 'standard',
          units: { 'bg': 'mg/dL' },
          basalSchedules: {
            standard: [
              {
                'start': 0,
                'rate': 0.7
              },
              {
                'start': 1800000,
                'rate': 0.75
              }
            ]
          }
        };

        tempBasal = builder.makeTempBasal()
          .with_time('2014-09-25T22:43:30.000Z')
          .with_deviceTime('2014-09-25T22:43:30')
          .with_timezoneOffset(0)
          .with_conversionOffset(0)
          .with_duration(7200000)
          .with_rate(1.0)
          .set('index',1);

        var basal2 = builder.makeScheduledBasal()
          .with_time('2014-09-26T00:43:30.000Z')
          .with_deviceTime('2014-09-26T00:43:30')
          .with_timezoneOffset(0)
          .with_conversionOffset(0)
          .with_duration(415000)
          .with_rate(0.75)
          .with_scheduleName('standard');

        simulator.pumpSettings(settings);
        simulator.basal(basal1);
        simulator.basal(tempBasal);
        simulator.basal(basal2);

        var expectedTempBasal1 = _.cloneDeep(tempBasal.done());
        expectedTempBasal1.suppressed = {
          'type': 'basal',
          'deliveryType': 'scheduled',
          'rate': 1.3,
          'scheduleName': 'standard'
        };
        expectedTempBasal1.duration = 4590000;
        delete expectedTempBasal1.index;
        delete expectedTempBasal1.jsDate;

        var expectedTempBasal2 = _.cloneDeep(expectedTempBasal1);
        expectedTempBasal2.duration = 1800000;
        expectedTempBasal2.time = '2014-09-26T00:00:00.000Z';
        expectedTempBasal2.deviceTime = '2014-09-26T00:00:00';
        expectedTempBasal2.clockDriftOffset = 0;
        expectedTempBasal2.suppressed.annotations = [{code: 'medtronic/basal/fabricated-from-schedule'}];
        expectedTempBasal2.suppressed.rate = 0.7;
        expectedTempBasal2.payload.duration = 2610000;

        var expectedTempBasal3 = _.cloneDeep(expectedTempBasal1);
        expectedTempBasal3.duration = 810000;
        expectedTempBasal3.time = '2014-09-26T00:30:00.000Z';
        expectedTempBasal3.deviceTime = '2014-09-26T00:30:00';
        expectedTempBasal3.clockDriftOffset = 0;
        expectedTempBasal3.suppressed.annotations = [{code: 'medtronic/basal/fabricated-from-schedule'}];
        expectedTempBasal3.suppressed.rate = 0.75;
        delete expectedTempBasal3.payload.duration;

        delete basal1.index;

        expect(simulator.getEvents()).deep.equals([
          settings,
          basal1.done(),
          expectedTempBasal1,
          expectedTempBasal2,
          expectedTempBasal3
        ]);

      });

      it('should handle a one-second gap before a scheduled basal', function() {
        var basal = builder.makeScheduledBasal()
          .with_time('2014-09-25T18:40:01.000Z')
          .with_deviceTime('2014-09-25T18:40:01')
          .with_timezoneOffset(0)
          .with_conversionOffset(0)
          .with_rate(0.75);

        var expectedTempBasal = _.cloneDeep(tempBasal).done();
        delete expectedTempBasal.index;

        var oneSecondTemp = _.cloneDeep(expectedTempBasal);
        oneSecondTemp.time = '2014-09-25T18:40:00.000Z';
        oneSecondTemp.deviceTime = '2014-09-25T18:40:00';
        oneSecondTemp.clockDriftOffset = 0;
        oneSecondTemp.duration = 1000;
        oneSecondTemp.annotations = [{code: 'medtronic/basal/one-second-gap'}];

        simulator.basal(tempBasal);
        simulator.basal(basal);

        expect(simulator.getEvents()).deep.equals([
          expectedTempBasal,
          oneSecondTemp
        ]);
      });

      it('should handle a cancelled basal that has a one-second gap before a scheduled basal', function() {

        tempBasal.duration = 1200000;
        tempBasal.expectedDuration = 1800000;

        var basal = builder.makeScheduledBasal()
          .with_time('2014-09-25T18:30:01.000Z')
          .with_deviceTime('2014-09-25T18:30:01')
          .with_timezoneOffset(0)
          .with_conversionOffset(0)
          .with_rate(0.75);

        var expectedTempBasal = _.cloneDeep(tempBasal).done();
        delete expectedTempBasal.index;

        var oneSecondTemp = _.cloneDeep(expectedTempBasal);
        oneSecondTemp.time = '2014-09-25T18:30:00.000Z';
        oneSecondTemp.deviceTime = '2014-09-25T18:30:00';
        oneSecondTemp.clockDriftOffset = 0;
        oneSecondTemp.duration = 1000;
        oneSecondTemp.annotations = [{code: 'medtronic/basal/one-second-gap'}];
        delete oneSecondTemp.expectedDuration;

        simulator.basal(tempBasal);
        simulator.basal(basal);

        expect(simulator.getEvents()).deep.equals([
          expectedTempBasal,
          oneSecondTemp
        ]);
      });
    });

  });

  describe('device event', function() {
    it('should temp basal when suspended by alarm', function() {

      var basal1 = builder.makeScheduledBasal()
        .with_time('2014-09-25T01:00:00.000Z')
        .with_deviceTime('2014-09-25T01:00:00')
        .with_timezoneOffset(0)
        .with_conversionOffset(0)
        .with_rate(1.0);

      var alarm = {
        time: '2014-09-25T02:00:00.000Z',
        deviceTime: '2014-09-25T02:00:00',
        timezoneOffset: 0,
        conversionOffset: 0,
        deviceId: 'medtronic12345',
        type: 'deviceEvent',
        subType: 'alarm',
        alarmType: 'auto_off'
      };

      var basal2 = builder.makeScheduledBasal()
        .with_time('2014-09-25T03:00:00.000Z')
        .with_deviceTime('2014-09-25T03:00:00')
        .with_timezoneOffset(0)
        .with_conversionOffset(0)
        .with_rate(1.2);
      basal2.deviceId = 'medtronic12345';

      var basal3 = builder.makeScheduledBasal()
        .with_time('2014-09-25T04:00:00.000Z')
        .with_deviceTime('2014-09-25T04:00:00')
        .with_timezoneOffset(0)
        .with_conversionOffset(0)
        .with_rate(2);
      basal3.deviceId = 'medtronic12345';

      var expectedSuspendResume = {
        time: '2014-09-25T02:00:00.000Z',
        deviceTime: '2014-09-25T02:00:00',
        timezoneOffset: 0,
        conversionOffset: 0,
        deviceId: 'medtronic12345',
        type: 'deviceEvent',
        subType: 'status',
        status: 'suspended',
        reason: {suspended: 'automatic', resumed: 'manual'},
        payload: {cause: 'auto_off'},
        duration: 3600000
      };
      expectedSuspendResume.annotations = [{code: 'medtronic/status/fabricated-from-device-event'}];

      simulator.basal(basal1);
      simulator.alarm(alarm);
      simulator.basal(basal2);
      simulator.basal(basal3);

      var expectedBasal = builder.makeSuspendBasal()
        .with_time('2014-09-25T02:00:00.000Z')
        .with_deviceTime('2014-09-25T02:00:00')
        .with_timezoneOffset(0)
        .with_conversionOffset(0)
        .with_duration(3600000)
        .set('suppressed', {
          deliveryType: 'scheduled',
          rate: 1,
          type: 'basal'
        })
        .done();

      var expectedAlarm = _.cloneDeep(alarm);
      expectedAlarm.status = expectedSuspendResume;

      expect(simulator.getEvents()).deep.equals([
        basal1.done(),
        expectedAlarm,
        expectedBasal,
        basal2.done() // checks that the suspending event has been cleared
      ]);
    });
  });
});<|MERGE_RESOLUTION|>--- conflicted
+++ resolved
@@ -60,7 +60,7 @@
       value: 1.3
     };
 
-    it('should pass through', function(){
+    it('passes through', function(){
       var val = {
         time: '2014-09-25T01:00:00.000Z',
         deviceTime: '2014-09-25T01:00:00',
@@ -76,13 +76,13 @@
       expect(simulator.getEvents()).deep.equals([val]);
     });
 
-    it('should drop manual if same value linked within 15 minutes', function(){
+    it('drops manual if same value linked within 15 minutes', function(){
       simulator.smbg(linked);
       simulator.smbg(manual);
       expect(simulator.getEvents()).deep.equals([linked]);
     });
 
-    it('should not drop duplicate linked values', function(){
+    it('does not drop duplicate linked values', function(){
       simulator.smbg(linked);
       simulator.smbg(linked);
 
@@ -105,12 +105,12 @@
         subType: 'normal'
       };
 
-      it('should pass through', function(){
+      it('passes through', function(){
         simulator.bolus(val);
         expect(simulator.getEvents()).deep.equals([val]);
       });
 
-      it('should not pass through a zero-volume bolus that does not have an expectedNormal', function() {
+      it('does not pass through a zero-volume bolus that does not have an expectedNormal', function() {
         var zeroBolus = _.assign({}, val, {normal: 0.0, time: '2014-09-25T01:05:00.000Z', deviceTime: '2014-09-25T01:05:00'});
         simulator.bolus(val);
         simulator.bolus(zeroBolus);
@@ -131,7 +131,7 @@
         subType: 'square'
       };
 
-      it('should pass through', function(){
+      it('passes through', function(){
         simulator.bolus(val);
         expect(simulator.getEvents()).deep.equals([val]);
       });
@@ -151,7 +151,7 @@
         subType: 'dual/square'
       };
 
-      it('should pass through', function(){
+      it('passes through', function(){
         simulator.bolus(val);
         expect(simulator.getEvents()).deep.equals([val]);
       });
@@ -203,7 +203,7 @@
       delete expectedWizard.bolus.jsDate;
     });
 
-    it('should ensure that bolus record gets added to wizard', function() {
+    it('bolus record gets added to wizard', function() {
       simulator.wizard(wizard);
       simulator.bolus(bolus);
       expect(simulator.getEvents()).deep.equals([expectedWizard.done()]);
@@ -341,7 +341,7 @@
       conversionOffset: 0
     };
 
-    it('should pass through', function() {
+    it('passes through', function() {
       simulator.pumpSettings(settings);
       expect(simulator.getEvents()).deep.equals([settings]);
     });
@@ -371,7 +371,7 @@
       .with_scheduleName('Alice')
       .with_rate(0.90);
 
-    it('should set duration using a following basal', function() {
+    it('sets duration using a following basal', function() {
       var expectedFirstBasal = _.cloneDeep(basal1);
       expectedFirstBasal = expectedFirstBasal.set('duration', 3600000).done();
       simulator.basal(basal1);
@@ -379,7 +379,7 @@
       expect(simulator.getEvents()).deep.equals([expectedFirstBasal]);
     });
 
-    it('should limit duration to five days for flat-rate basals', function() {
+    it('limits duration to five days for flat-rate basals', function() {
       var basal = builder.makeScheduledBasal()
         .with_time('2014-09-01T02:00:00.000Z') // more than five days before basal1
         .with_deviceTime('2014-09-01T02:00:00')
@@ -398,7 +398,7 @@
     });
 
 
-    it('should set suppressed info for suspended basal', function() {
+    it('sets suppressed info for suspended basal', function() {
 
       var basal = builder.makeScheduledBasal()
         .with_time('2014-09-25T01:00:00.000Z')
@@ -573,7 +573,7 @@
         tempBasalOverMidnight.jsDate = new Date(tempBasalOverMidnight.deviceTime);
       });
 
-      it('should add suppressed info', function() {
+      it('adds suppressed info', function() {
 
         var expectedTempBasal = tempBasal.set('suppressed',{
           type: 'basal',
@@ -595,7 +595,7 @@
         ]);
       });
 
-      it('should check for schedule change', function() {
+      it('checks for schedule change', function() {
 
         tempBasal.jsDate = new Date(tempBasal.deviceTime);
 
@@ -631,7 +631,7 @@
         ]);
       });
 
-      it('should check for schedule change over midnight', function() {
+      it('checks for schedule change over midnight', function() {
 
         simulator.pumpSettings(settings);
         simulator.basal(basal1);
@@ -665,7 +665,7 @@
         ]);
       });
 
-      it('should check temp basal schedule change that only happens after midnight', function() {
+      it('checks temp basal schedule change that only happens after midnight', function() {
 
         settings.basalSchedules.standard[0].rate = 1.3; // scheduled rate does not change at midnight
         settings.basalSchedules.standard[1].start = 3600000; // schedule only changes at 1am
@@ -701,7 +701,7 @@
         ]);
       });
 
-      it('should restart temp basal after resume, with schedule change during suspend', function() {
+      it('restarts temp basal after resume, with schedule change during suspend', function() {
 
         settings.basalSchedules.standard[2].start = 66300000; // schedule changes during suspend at 18h25
 
@@ -765,7 +765,7 @@
         ]);
       });
 
-      it('should restart temp basal after resume, with schedule change before suspend', function() {
+      it('restarts temp basal after resume, with schedule change before suspend', function() {
 
         settings.basalSchedules.standard[2].start = 65700000; // schedule changes before suspend at 18h15
 
@@ -833,9 +833,6 @@
         ]);
       });
 
-<<<<<<< HEAD
-      it('should restart temp basal after resume, with schedule change before automatic suspend (reservoir change)', function() {
-=======
       it('rewinds and primes the pump, but there are no basal records yet', function() {
         simulator.rewind(reservoirChange);
         simulator.prime(prime);
@@ -843,7 +840,6 @@
       });
 
       it('restarts temp basal after resume, with schedule change before automatic suspend (reservoir change)', function() {
->>>>>>> 63b175fe
 
         settings.basalSchedules.standard[2].start = 65700000; // schedule changes before suspend at 18h15
 
@@ -911,7 +907,7 @@
         ]);
       });
 
-      it('should restart temp basal after resume, followed by a reservoir change', function() {
+      it('restarts temp basal after resume, followed by a reservoir change', function() {
 
         var suspendResume = builder.makeDeviceEventSuspendResume()
           .with_time('2014-09-25T18:20:00.000Z')
@@ -1000,7 +996,7 @@
         ]);
       });
 
-      it('should suspend but not resumed before upload', function() {
+      it('is suspended but not resumed before upload', function() {
 
         var suspendResume = builder.makeDeviceEventSuspendResume()
           .with_time('2014-09-25T18:20:00.000Z')
@@ -1058,7 +1054,7 @@
         ]);
       });
 
-      it('should cancel after schedule change', function() {
+      it('is cancelled after schedule change', function() {
 
         var cancelTempBasal = builder.makeTempBasal()
           .with_time('2014-09-25T18:20:00.000Z')
@@ -1143,7 +1139,7 @@
         ]);
       });
 
-      it('should update after a schedule change', function() {
+      it('is updated after a schedule change', function() {
 
         // schedule change from 0.2 -> 0.375 at 3h00
 
@@ -1215,7 +1211,7 @@
         ]);
       });
 
-      it('should run over midnight and is cancelled after schedule change at midnight', function() {
+      it('runs over midnight and is cancelled after schedule change at midnight', function() {
 
         tempBasal = builder.makeTempBasal()
           .with_time('2014-09-25T23:35:08.000Z')
@@ -1268,7 +1264,7 @@
         ]);
       });
 
-      it('should end during suspend', function() {
+      it('ends during suspend', function() {
 
         var suspendResume = builder.makeDeviceEventSuspendResume()
           .with_time('2014-09-25T18:20:00.000Z')
@@ -1334,7 +1330,7 @@
         ]);
       });
 
-      it('should handle an unknown duration', function() {
+      it('has an unknown duration', function() {
 
         var tempBasalUnknownDuration = builder.makeTempBasal()
           .with_time('2014-09-25T18:40:00.000Z')
@@ -1364,7 +1360,7 @@
         ]);
       });
 
-      it('should update with zero percent instead of rate', function() {
+      it('is updated with zero percent instead of rate', function() {
 
         var tempBasal2 = builder.makeTempBasal()
           .with_time('2014-09-25T18:30:00.000Z')
@@ -1396,7 +1392,7 @@
         ]);
       });
 
-      it('should handle two schedule changes before midnight and extends past midnight', function() {
+      it('has two schedule changes before midnight and extends past midnight', function() {
         var settings = {
           type: 'pumpSettings',
           time: '2017-01-08T02:00:00.000Z',
@@ -1518,7 +1514,7 @@
 
       });
 
-      it('should extend past midnight with schedule change after midnight', function() {
+      it('extends past midnight with schedule change after midnight', function() {
         var settings = {
           type: 'pumpSettings',
           time: '2014-01-08T02:00:00.000Z',
@@ -1605,7 +1601,7 @@
 
       });
 
-      it('should handle a one-second gap before a scheduled basal', function() {
+      it('has a one-second gap before a scheduled basal', function() {
         var basal = builder.makeScheduledBasal()
           .with_time('2014-09-25T18:40:01.000Z')
           .with_deviceTime('2014-09-25T18:40:01')
@@ -1632,7 +1628,7 @@
         ]);
       });
 
-      it('should handle a cancelled basal that has a one-second gap before a scheduled basal', function() {
+      it('is cancelled and has a one-second gap before a scheduled basal', function() {
 
         tempBasal.duration = 1200000;
         tempBasal.expectedDuration = 1800000;
@@ -1668,7 +1664,7 @@
   });
 
   describe('device event', function() {
-    it('should temp basal when suspended by alarm', function() {
+    it('basal is suspended by alarm', function() {
 
       var basal1 = builder.makeScheduledBasal()
         .with_time('2014-09-25T01:00:00.000Z')

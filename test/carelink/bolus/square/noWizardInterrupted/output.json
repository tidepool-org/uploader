[
    {
        "type": "bolus",
        "source": "carelink",
        "deviceTime": "2014-11-16T16:03:47",
        "time": "2014-11-17T02:03:47.000Z",
        "timezoneOffset": -600,
        "deviceId": "Paradigm Revel - 723-=-53602018",
        "subType": "square",
        "extended": 2,
        "expectedExtended": 4.3,
        "duration": 837209,
        "expectedDuration": 1800000
    },
    {
        "type": "basal-scheduled",
        "source": "carelink",
        "deviceTime": "2014-11-16T16:04:30",
        "time": "2014-11-17T02:04:30.000Z",
        "timezoneOffset": -600,
        "deviceId": "Paradigm Revel - 723-=-53602018",
        "uploadSeqNum": 99,
        "deliveryType": "scheduled",
        "scheduleName": "standard",
        "rate": 1.5
    },
    {
        "type": "suspend",
        "source": "carelink",
        "deviceTime": "2014-11-16T16:17:50",
        "time": "2014-11-17T02:17:50.000Z",
        "timezoneOffset": -600,
        "deviceId": "Paradigm Revel - 723-=-53602018",
        "reason": {
            "suspended": "manual"
        }
    },
    {
        "type": "resume",
        "source": "carelink",
        "deviceTime": "2014-11-16T16:28:43",
        "time": "2014-11-17T02:28:43.000Z",
        "timezoneOffset": -600,
        "deviceId": "Paradigm Revel - 723-=-53602018",
<<<<<<< HEAD
=======
        "payload": {
            "code": "normal_pumping"
        },
>>>>>>> 1b200767
        "reason": {
            "resumed": "manual"
        }
    }
]<|MERGE_RESOLUTION|>--- conflicted
+++ resolved
@@ -42,12 +42,9 @@
         "time": "2014-11-17T02:28:43.000Z",
         "timezoneOffset": -600,
         "deviceId": "Paradigm Revel - 723-=-53602018",
-<<<<<<< HEAD
-=======
         "payload": {
             "code": "normal_pumping"
         },
->>>>>>> 1b200767
         "reason": {
             "resumed": "manual"
         }

{
  "name": "tidepool-uploader",
<<<<<<< HEAD
  "version": "2.5.9-add-devicetags.2",
=======
  "version": "2.6.2",
>>>>>>> 201c0323
  "description": "Tidepool Project Universal Uploader",
  "private": true,
  "main": "main.js",
  "author": "Kent Quirk",
  "license": "BSD-2-Clause",
  "repository": "tidepool-org/chrome-uploader",
  "scripts": {
    "av-whitelist": "node ./scripts/av-submit.js",
    "build-docs": "./scripts/update-gh-pages.sh",
    "serve-docs": "./node_modules/.bin/gitbook serve",
    "test": "cross-env NODE_ENV=test BABEL_DISABLE_CACHE=1 electron-mocha --renderer --retries 2 --require babel-register --recursive test/",
    "test-debug": "cross-env NODE_ENV=test BABEL_DISABLE_CACHE=1 electron-mocha --interactive --retries 2 --require babel-register --recursive test/",
    "test-all": "npm run lint && npm run test && npm run build",
    "lint": "eslint --cache --format=node_modules/eslint-formatter-pretty .",
    "lint-fix": "npm run lint -- --fix",
    "hot-server": "cross-env NODE_ENV=development node --max_old_space_size=2096 -r babel-register server.js",
    "build-main": "yarn build-main-quiet --progress --profile --colors",
    "build-main-quiet": "cross-env NODE_ENV=production node -r babel-register ./node_modules/webpack/bin/webpack --config webpack.config.electron.js",
    "build-renderer": "yarn build-renderer-quiet --progress --profile --colors",
    "build-renderer-quiet": "cross-env NODE_ENV=production node -r babel-register ./node_modules/webpack/bin/webpack --config webpack.config.production.js",
    "build": "npm run build-main && npm run build-renderer",
    "build-quiet": "npm run build-main-quiet && npm run build-renderer-quiet",
    "start": "cross-env NODE_ENV=production electron ./app/",
    "start-hot": "cross-env HOT=1 NODE_ENV=development electron -r babel-register -r babel-polyfill ./app/main.development",
    "postinstall": "concurrently \"electron-builder install-app-deps\" \"node node_modules/fbjs-scripts/node/check-dev-engines.js package.json\"",
    "dev": "npm run hot-server -- --start-hot",
    "prepare-qa-build": "node -r babel-register scripts/prepare-qa-build.js",
    "package": "npm run build-quiet && electron-builder -p always",
    "package-win": "npm run build && electron-builder --win --x64",
    "package-mac": "npm run build && electron-builder --mac",
    "package-linux": "npm run build && electron-builder --linux",
    "package-all": "npm run build && electron-builder -mwl"
  },
  "dependencies": {
    "async": "2.6.0",
    "babyparse": "0.4.6",
    "blueimp-md5": "2.10.0",
    "bows": "1.7.0",
    "chrome-launcher": "0.10.2",
    "classnames": "2.2.5",
    "commander": "2.15.1",
    "decompress": "4.2.0",
    "electron-debug": "1.5.0",
    "electron-is-dev": "0.3.0",
    "history": "4.7.2",
    "immutability-helper": "2.7.0",
    "is-electron": "2.1.0",
    "lodash": "4.17.10",
    "plist": "3.0.1",
    "prop-types": "15.6.1",
    "react": "16.3.2",
    "react-dom": "16.3.2",
    "react-redux": "5.0.7",
    "react-router-dom": "4.2.2",
    "react-router-redux": "5.0.0-alpha.9",
    "react-select": "1.2.1",
    "redux": "3.7.2",
    "redux-form": "7.3.0",
    "redux-thunk": "2.2.0",
    "rollbar": "2.3.9",
    "rollbar-sourcemap-webpack-plugin": "2.3.0",
    "semver": "5.5.0",
    "source-map-support": "0.5.5",
    "stack-trace": "0.0.10",
    "sudo-prompt": "8.2.0",
    "sundial": "1.6.0",
    "tidepool-platform-client": "0.37.0",
    "uuid": "3.2.1"
  },
  "browserslist": "electron 1.6",
  "build": {
    "productName": "Tidepool Uploader",
    "appId": "org.tidepool.TidepoolUploader",
    "directories": {
      "buildResources": "resources",
      "output": "release"
    },
    "dmg": {
      "contents": [
        {
          "x": 372,
          "y": 190,
          "type": "link",
          "path": "/Applications"
        },
        {
          "x": 150,
          "y": 190,
          "type": "file"
        }
      ],
      "background": "resources/background.tiff"
    },
    "nsis": {
      "oneClick": false,
      "perMachine": true,
      "allowElevation": true
    },
    "files": [
      "dist/",
      "node_modules/",
      "app.html",
      "main.js",
      "main.js.map",
      "package.json"
    ],
    "extraResources": [
      {
        "from": "resources/${os}",
        "to": "driver/",
        "filter": [
          "**/*",
          "!*.md"
        ]
      },
      "sounds/"
    ],
    "win": {
      "target": [
        {
          "target": "nsis",
          "arch": [
            "ia32",
            "x64"
          ]
        },
        {
          "target": "zip",
          "arch": [
            "ia32",
            "x64"
          ]
        }
      ]
    },
    "mac": {
      "category": "public.app-category.tools",
      "target": [
        {
          "target": "zip",
          "arch": [
            "x64"
          ]
        },
        {
          "target": "dmg",
          "arch": [
            "x64"
          ]
        },
        "dir"
      ]
    }
  },
  "bin": {
    "electron": "./node_modules/.bin/electron"
  },
  "devDependencies": {
    "babel-core": "6.26.3",
    "babel-eslint": "8.2.3",
    "babel-loader": "7.1.4",
    "babel-plugin-add-module-exports": "0.2.1",
    "babel-plugin-dev-expression": "0.2.1",
    "babel-plugin-module-resolver": "3.1.1",
    "babel-plugin-rewire": "1.1.0",
    "babel-plugin-transform-class-properties": "6.24.1",
    "babel-plugin-transform-define": "1.3.0",
    "babel-plugin-transform-es2015-classes": "6.24.1",
    "babel-plugin-webpack-loaders": "0.9.0",
    "babel-polyfill": "6.26.0",
    "babel-preset-env": "1.6.1",
    "babel-preset-react": "6.24.1",
    "babel-preset-react-hmre": "1.1.1",
    "babel-preset-react-optimize": "1.0.1",
    "babel-preset-stage-0": "6.24.1",
    "babel-register": "6.26.0",
    "babel-runtime": "6.26.0",
    "babili-webpack-plugin": "0.1.2",
    "chai": "4.1.2",
    "concurrently": "3.5.1",
    "cross-env": "5.1.4",
    "css-loader": "0.28.11",
    "devtron": "1.4.0",
    "difflet": "1.0.1",
    "drivelist": "6.1.8",
    "electron": "1.8.4",
    "electron-builder": "20.11.1",
    "electron-devtools-installer": "2.2.3",
    "electron-mocha": "6.0.2",
    "electron-updater": "2.21.10",
    "enzyme": "3.3.0",
    "eslint": "4.19.1",
    "eslint-config-airbnb": "16.1.0",
    "eslint-formatter-pretty": "1.3.0",
    "eslint-import-resolver-webpack": "0.9.0",
    "eslint-plugin-import": "2.11.0",
    "eslint-plugin-jsx-a11y": "6.0.3",
    "eslint-plugin-lodash": "2.7.0",
    "eslint-plugin-mocha": "5.0.0",
    "eslint-plugin-promise": "3.7.0",
    "eslint-plugin-react": "7.7.0",
    "express": "4.16.3",
    "extract-text-webpack-plugin": "3.0.2",
    "fbjs-scripts": "0.8.3",
    "file-loader": "1.1.11",
    "flux-standard-action": "2.0.2",
    "ftp": "0.3.10",
    "git-describe": "4.0.2",
    "gitbook-cli": "2.3.2",
    "html-webpack-plugin": "3.2.0",
    "json-loader": "0.5.7",
    "less": "3.0.2",
    "less-loader": "4.1.0",
    "minimist": "1.2.0",
    "mocha": "5.1.1",
    "node-hid": "0.7.2",
    "nodegit": "0.22.0",
    "object-invariant-test-helper": "0.1.1",
    "open": "0.0.5",
    "react-hot-loader": "4.1.2",
    "redux-mock-store": "1.5.1",
    "salinity": "0.0.8",
    "serialport": "6.2.0",
    "shelljs": "0.8.1",
    "sinon": "5.0.3",
    "sinon-chai": "3.0.0",
    "spectron": "3.8.0",
    "style-loader": "0.21.0",
    "url-loader": "1.0.1",
    "usb": "1.3.1",
    "webpack": "3.8.1",
    "webpack-dev-middleware": "2.0.6",
    "webpack-dev-server": "2.9.4",
    "webpack-hot-middleware": "2.22.1",
    "webpack-merge": "4.1.2",
    "xmlbuilder": "10.0.0"
  },
  "devEngines": {
    "node": ">=7.9.x",
    "npm": ">=3.x"
  },
  "resolutions": {
    "charm": "1.0.2"
  }
}<|MERGE_RESOLUTION|>--- conflicted
+++ resolved
@@ -1,10 +1,6 @@
 {
   "name": "tidepool-uploader",
-<<<<<<< HEAD
   "version": "2.5.9-add-devicetags.2",
-=======
-  "version": "2.6.2",
->>>>>>> 201c0323
   "description": "Tidepool Project Universal Uploader",
   "private": true,
   "main": "main.js",

--- conflicted
+++ resolved
@@ -66,11 +66,7 @@
     "redux": "3.7.2",
     "redux-form": "7.4.0",
     "redux-thunk": "2.3.0",
-<<<<<<< HEAD
-    "rollbar": "2.8.0",
-=======
     "rollbar": "2.8.1",
->>>>>>> 1734c0fc
     "rollbar-sourcemap-webpack-plugin": "2.5.1",
     "semver": "6.2.0",
     "source-map-support": "0.5.12",

--- conflicted
+++ resolved
@@ -1,10 +1,6 @@
 {
   "name": "tidepool-uploader",
-<<<<<<< HEAD
   "version": "2.7.6-win-install-changes.9",
-=======
-  "version": "2.8.4",
->>>>>>> e17a45e2
   "description": "Tidepool Project Universal Uploader",
   "private": true,
   "main": "main.js",

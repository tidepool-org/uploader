{
  "name": "tidepool-uploader",
  "version": "2.14.0",
  "description": "Tidepool Project Universal Uploader",
  "private": true,
  "main": "main.js",
  "author": "Kent Quirk",
  "license": "BSD-2-Clause",
  "repository": "tidepool-org/chrome-uploader",
  "scripts": {
    "av-whitelist": "node ./scripts/whitelisting/av-submit.js",
    "build-docs": "./scripts/update-gh-pages.sh",
    "serve-docs": "./node_modules/.bin/gitbook serve",
    "test": "cross-env NODE_ENV=test BABEL_DISABLE_CACHE=1 electron-mocha --renderer --retries 2 --require babel-register --recursive test/",
    "test-debug": "cross-env NODE_ENV=test BABEL_DISABLE_CACHE=1 electron-mocha --interactive --retries 2 --require babel-register --recursive test/",
    "test-all": "npm run lint && npm run test && npm run build",
    "lint": "eslint --cache --format=node_modules/eslint-formatter-pretty .",
    "lint-fix": "npm run lint -- --fix",
    "hot-server": "cross-env NODE_ENV=development node --max_old_space_size=2096 -r babel-register server.js",
    "build-main": "yarn build-main-quiet --progress --profile --colors",
    "build-main-quiet": "cross-env NODE_ENV=production node -r babel-register ./node_modules/webpack/bin/webpack --config webpack.config.electron.js",
    "build-renderer": "yarn build-renderer-quiet --progress --profile --colors",
    "build-renderer-quiet": "cross-env NODE_ENV=production node -r babel-register ./node_modules/webpack/bin/webpack --config webpack.config.production.js",
    "build": "npm run build-main && npm run build-renderer",
    "build-quiet": "npm run build-main-quiet && npm run build-renderer-quiet",
    "start": "cross-env NODE_ENV=production electron ./app/",
    "start-hot": "cross-env HOT=1 NODE_ENV=development electron -r babel-register -r babel-polyfill ./app/main.development",
    "postinstall": "concurrently \"electron-builder install-app-deps\" \"node node_modules/fbjs-scripts/node/check-dev-engines.js package.json\"",
    "dev": "npm run hot-server -- --start-hot",
    "prepare-qa-build": "node -r babel-register scripts/prepare-qa-build.js",
    "package": "npm run build-quiet && electron-builder -p always",
    "package-win": "npm run build && electron-builder --win --x64",
    "package-mac": "npm run build && electron-builder --mac",
    "package-linux": "npm run build && electron-builder --linux",
    "package-all": "npm run build && electron-builder -mwl"
  },
  "dependencies": {
    "@material-ui/core": "3.9.3",
    "@material-ui/icons": "3.0.2",
    "async": "2.6.1",
    "babyparse": "0.4.6",
    "bows": "1.7.0",
    "chrome-launcher": "0.10.2",
    "classnames": "2.2.6",
    "commander": "2.20.0",
    "cp2102": "0.0.2",
    "decompress": "4.2.0",
    "electron-debug": "2.2.0",
    "electron-is-dev": "1.1.0",
    "es6-error": "4.1.1",
    "history": "4.7.2",
    "iconv-lite": "0.4.24",
    "immutability-helper": "2.9.0",
    "is-electron": "2.2.0",
    "lodash": "4.17.11",
    "lzo-decompress": "0.1.2",
    "pl2303": "0.0.4",
    "plist": "3.0.1",
    "prop-types": "15.7.0",
    "react": "16.4.0",
    "react-dom": "16.4.0",
    "react-redux": "5.0.7",
    "react-router-dom": "4.3.1",
    "react-router-redux": "5.0.0-alpha.9",
    "react-select": "1.2.1",
    "redux": "3.7.2",
    "redux-form": "7.4.0",
    "redux-thunk": "2.3.0",
<<<<<<< HEAD
    "rollbar": "2.7.0",
=======
    "rollbar": "2.7.1",
>>>>>>> f4092af9
    "rollbar-sourcemap-webpack-plugin": "2.5.1",
    "semver": "6.0.0",
    "source-map-support": "0.5.12",
    "stack-trace": "0.0.10",
    "sudo-prompt": "8.2.5",
    "sundial": "1.6.0",
    "tidepool-platform-client": "0.41.0",
    "usb-cdc-acm": "0.1.1",
    "uuid": "3.3.2"
  },
  "browserslist": "electron 3.1",
  "build": {
    "productName": "Tidepool Uploader",
    "appId": "org.tidepool.TidepoolUploader",
    "directories": {
      "buildResources": "resources",
      "output": "release"
    },
    "dmg": {
      "contents": [
        {
          "x": 381,
          "y": 190,
          "type": "link",
          "path": "/Applications"
        },
        {
          "x": 159,
          "y": 190,
          "type": "file"
        }
      ],
      "background": "resources/background.tiff"
    },
    "nsis": {
      "oneClick": false,
      "perMachine": true,
      "allowElevation": true
    },
    "files": [
      "dist/",
      "node_modules/",
      "app.html",
      "main.js",
      "main.js.map",
      "package.json"
    ],
    "extraResources": [
      {
        "from": "resources/${os}",
        "to": "driver/",
        "filter": [
          "**/*",
          "!*.md"
        ]
      },
      "sounds/"
    ],
    "win": {
      "target": [
        {
          "target": "nsis",
          "arch": [
            "ia32",
            "x64"
          ]
        },
        {
          "target": "zip",
          "arch": [
            "ia32",
            "x64"
          ]
        }
      ],
      "rfc3161TimeStampServer": "http://sha256timestamp.ws.symantec.com/sha256/timestamp",
      "timeStampServer": "http://timestamp.digicert.com"
    },
    "mac": {
      "category": "public.app-category.tools",
      "target": [
        {
          "target": "zip",
          "arch": [
            "x64"
          ]
        },
        {
          "target": "dmg",
          "arch": [
            "x64"
          ]
        },
        "dir"
      ]
    }
  },
  "bin": {
    "electron": "./node_modules/.bin/electron"
  },
  "devDependencies": {
    "@ronomon/direct-io": "2.4.3",
    "aws-sdk": "2.450.0",
    "babel-core": "6.26.3",
    "babel-eslint": "10.0.1",
    "babel-loader": "7.1.5",
    "babel-plugin-add-module-exports": "1.0.0",
    "babel-plugin-dev-expression": "0.2.1",
    "babel-plugin-module-resolver": "3.2.0",
    "babel-plugin-rewire": "1.2.0",
    "babel-plugin-transform-class-properties": "6.24.1",
    "babel-plugin-transform-define": "1.3.1",
    "babel-plugin-transform-es2015-classes": "6.24.1",
    "babel-plugin-webpack-loaders": "0.9.0",
    "babel-polyfill": "6.26.0",
    "babel-preset-env": "1.7.0",
    "babel-preset-react": "6.24.1",
    "babel-preset-react-hmre": "1.1.1",
    "babel-preset-react-optimize": "1.0.1",
    "babel-preset-stage-0": "6.24.1",
    "babel-register": "6.26.0",
    "babel-runtime": "6.26.0",
    "babili-webpack-plugin": "0.1.2",
    "chai": "4.1.2",
    "concurrently": "4.1.0",
    "cross-env": "5.2.0",
    "css-loader": "0.28.11",
    "devtron": "1.4.0",
    "difflet": "1.0.1",
    "drivelist": "6.4.3",
    "electron": "3.1.1",
    "electron-builder": "20.39.0",
    "electron-devtools-installer": "2.2.4",
    "electron-mocha": "8.0.1",
    "electron-updater": "4.0.6",
    "enzyme": "3.9.0",
    "eslint": "5.16.0",
    "eslint-config-airbnb": "16.1.0",
    "eslint-formatter-pretty": "2.1.0",
    "eslint-import-resolver-webpack": "0.11.1",
    "eslint-plugin-import": "2.17.2",
    "eslint-plugin-jsx-a11y": "6.1.2",
    "eslint-plugin-lodash": "5.1.0",
    "eslint-plugin-mocha": "5.3.0",
    "eslint-plugin-promise": "4.1.1",
    "eslint-plugin-react": "7.13.0",
    "express": "4.16.3",
    "extract-text-webpack-plugin": "3.0.2",
    "fbjs-scripts": "1.2.0",
    "file-loader": "1.1.11",
    "flux-standard-action": "2.0.3",
    "ftp": "0.3.10",
    "gitbook-cli": "2.3.2",
    "html-webpack-plugin": "3.2.0",
    "json-loader": "0.5.7",
    "less": "3.9.0",
    "less-loader": "4.1.0",
    "minimist": "1.2.0",
    "mocha": "6.1.4",
    "node-hid": "0.7.6",
    "object-invariant-test-helper": "0.1.1",
    "open": "0.0.5",
    "react-hot-loader": "4.3.2",
    "redux-mock-store": "1.5.1",
    "salinity": "0.0.8",
    "serialport": "6.2.2",
    "sinon": "7.3.2",
    "sinon-chai": "3.2.0",
    "spectron": "5.0.0",
    "style-loader": "0.23.1",
    "url-loader": "1.1.2",
    "webpack": "3.8.1",
    "webpack-dev-middleware": "2.0.6",
    "webpack-dev-server": "2.9.4",
    "webpack-hot-middleware": "2.22.2",
    "webpack-merge": "4.1.2",
    "xmlbuilder": "11.0.0"
  },
  "devEngines": {
    "node": ">=7.9.x",
    "npm": ">=3.x"
  },
  "resolutions": {
    "charm": "1.0.2"
  }
}<|MERGE_RESOLUTION|>--- conflicted
+++ resolved
@@ -66,11 +66,7 @@
     "redux": "3.7.2",
     "redux-form": "7.4.0",
     "redux-thunk": "2.3.0",
-<<<<<<< HEAD
-    "rollbar": "2.7.0",
-=======
     "rollbar": "2.7.1",
->>>>>>> f4092af9
     "rollbar-sourcemap-webpack-plugin": "2.5.1",
     "semver": "6.0.0",
     "source-map-support": "0.5.12",

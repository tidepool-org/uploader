--- conflicted
+++ resolved
@@ -74,13 +74,8 @@
     "redux": "3.7.2",
     "redux-form": "8.3.6",
     "redux-thunk": "2.3.0",
-<<<<<<< HEAD
-    "rollbar": "2.19.1",
+    "rollbar": "2.19.2",
     "rollbar-sourcemap-webpack-plugin": "2.11.4",
-=======
-    "rollbar": "2.19.2",
-    "rollbar-sourcemap-webpack-plugin": "2.11.3",
->>>>>>> 8a2bbbce
     "semver": "7.3.2",
     "source-map-support": "0.5.19",
     "stack-trace": "0.0.10",

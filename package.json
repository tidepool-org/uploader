--- conflicted
+++ resolved
@@ -1,10 +1,6 @@
 {
   "name": "tidepool-uploader",
-<<<<<<< HEAD
-  "version": "2.35.0-lzo-wasm.1",
-=======
   "version": "2.36.1",
->>>>>>> 3e354aa6
   "description": "Tidepool Project Universal Uploader",
   "private": true,
   "main": "main.prod.js",

--- conflicted
+++ resolved
@@ -1,10 +1,6 @@
 {
   "name": "tidepool-uploader",
-<<<<<<< HEAD
   "version": "2.23.0",
-=======
-  "version": "2.22.2",
->>>>>>> b5e8af28
   "description": "Tidepool Project Universal Uploader",
   "private": true,
   "main": "main.js",
@@ -150,13 +146,7 @@
       ],
       "publisherName": [
         "Tidepool Project"
-<<<<<<< HEAD
-      ],
-      "rfc3161TimeStampServer": "http://timestamp.digicert.com",
-      "timeStampServer": "http://timestamp.digicert.com"
-=======
       ]
->>>>>>> b5e8af28
     },
     "mac": {
       "category": "public.app-category.tools",

{
  "name": "tidepool-uploader",
  "version": "0.298.0",
  "description": "Tidepool Project Universal Uploader",
  "private": true,
  "main": "main.js",
  "author": "Kent Quirk",
  "license": "BSD-2-Clause",
  "scripts": {
    "test": "mocha test/node/ && mocha test/node/**/*.js && ./node_modules/karma/bin/karma start",
    "browser-tests": "./node_modules/karma/bin/karma start --browsers PhantomJS,Chrome",
    "node-tests": "mocha test/node/ && mocha test/node/**/*.js",
<<<<<<< HEAD
    "karma-watch": "./node_modules/karma/bin/karma start --no-single-run",
    "start": "bash ./scripts/config.sh && webpack -d --progress --colors --watch",
    "start-hot": "bash ./scripts/config.sh && webpack-dev-server --hot --inline --progress --colors",
=======
    "test-watch": "./node_modules/karma/bin/karma start --no-single-run",
    "prestart": "rm -rf _book/",
    "start": "bash ./scripts/config.sh && webpack -d --progress --colors --watch",
    "start-hot": "npm run prestart && bash ./scripts/config.sh && webpack-dev-server --hot --inline --progress --colors",
>>>>>>> ec536bca
    "build": "bash ./scripts/build.sh",
    "lint": "./node_modules/.bin/eslint lib test",
    "build-docs": "./scripts/update-gh-pages.sh",
    "serve-docs": "./node_modules/.bin/gitbook serve"
  },
  "dependencies": {
    "async": "1.5.2",
    "babyparse": "0.4.5",
    "blueimp-md5": "2.3.0",
    "classnames": "2.2.3",
    "commander": "2.9.0",
    "lodash": "3.10.1",
    "node-uuid": "1.4.7",
    "react": "0.14.7",
    "react-addons-update": "0.14.7",
    "react-dom": "0.14.7",
    "react-redux": "4.4.1",
    "react-select": "1.0.0-rc.2",
    "redux": "3.3.1",
    "redux-form": "5.3.1",
    "redux-thunk": "2.0.1",
    "semver": "5.1.0",
    "stack-trace": "0.0.9",
    "sundial": "1.6.0",
    "tidepool-platform-client": "0.28.0"
  },
  "devDependencies": {
    "babel-core": "5.8.38",
    "babel-eslint": "5.0.1",
    "babel-loader": "5.3.3",
    "babel-plugin-rewire": "0.1.22",
    "babel-runtime": "5.8.38",
    "chai": "3.5.0",
    "css-loader": "0.23.1",
    "d3": "3.5.16",
    "eslint": "1.10.3",
    "eslint-plugin-react": "4.2.3",
    "express": "4.13.4",
    "flux-standard-action": "0.6.1",
    "gitbook-cli": "1.0.1",
    "json-loader": "0.5.4",
    "karma": "0.13.22",
    "karma-chai": "0.1.0",
    "karma-chrome-launcher": "0.2.3",
    "karma-mocha": "0.2.2",
    "karma-mocha-reporter": "2.0.0",
    "karma-phantomjs-launcher": "1.0.0",
    "karma-sinon": "1.0.4",
    "karma-webpack": "1.7.0",
    "less": "2.6.1",
    "less-loader": "2.2.3",
    "merge-stream": "1.0.0",
    "mocha": "2.4.5",
    "object-invariant-test-helper": "0.1.1",
    "phantomjs-prebuilt": "2.1.7",
    "proxyquire": "1.7.4",
    "react-addons-test-utils": "0.14.7",
    "react-hot-loader": "1.3.0",
    "redux-devtools": "3.1.1",
    "redux-devtools-dock-monitor": "1.1.0",
    "redux-devtools-log-monitor": "1.0.5",
    "redux-logger": "2.6.1",
    "redux-mock-store": "1.1.2",
    "salinity": "0.0.8",
    "sinon": "1.17.3",
    "sinon-chai": "2.8.0",
    "style-loader": "0.13.1",
    "webpack": "1.12.14",
    "webpack-dev-server": "1.14.1",
    "write-file-webpack-plugin": "3.1.8"
  }
}<|MERGE_RESOLUTION|>--- conflicted
+++ resolved
@@ -10,16 +10,10 @@
     "test": "mocha test/node/ && mocha test/node/**/*.js && ./node_modules/karma/bin/karma start",
     "browser-tests": "./node_modules/karma/bin/karma start --browsers PhantomJS,Chrome",
     "node-tests": "mocha test/node/ && mocha test/node/**/*.js",
-<<<<<<< HEAD
-    "karma-watch": "./node_modules/karma/bin/karma start --no-single-run",
-    "start": "bash ./scripts/config.sh && webpack -d --progress --colors --watch",
-    "start-hot": "bash ./scripts/config.sh && webpack-dev-server --hot --inline --progress --colors",
-=======
     "test-watch": "./node_modules/karma/bin/karma start --no-single-run",
     "prestart": "rm -rf _book/",
     "start": "bash ./scripts/config.sh && webpack -d --progress --colors --watch",
     "start-hot": "npm run prestart && bash ./scripts/config.sh && webpack-dev-server --hot --inline --progress --colors",
->>>>>>> ec536bca
     "build": "bash ./scripts/build.sh",
     "lint": "./node_modules/.bin/eslint lib test",
     "build-docs": "./scripts/update-gh-pages.sh",

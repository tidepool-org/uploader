{
  "name": "tidepool-uploader",
  "version": "0.310.0-alpha.25",
  "description": "Tidepool Project Universal Uploader",
  "private": true,
  "main": "main.js",
  "author": "Kent Quirk",
  "license": "BSD-2-Clause",
  "repository": "tidepool-org/chrome-uploader",
  "scripts": {
    "build-docs": "./scripts/update-gh-pages.sh",
    "serve-docs": "./node_modules/.bin/gitbook serve",
    "test": "cross-env NODE_ENV=test BABEL_DISABLE_CACHE=1 electron-mocha --renderer --retries 2 --compilers js:babel-register --recursive test/",
    "test-debug": "cross-env NODE_ENV=test BABEL_DISABLE_CACHE=1 mocha --retries 2 --compilers js:babel-register --recursive --require ./test/setup.js test/**/*.js --inspect --debug-brk",
    "test-all": "npm run lint && npm run test && npm run build",
    "test-e2e": "cross-env NODE_ENV=test BABEL_DISABLE_CACHE=1 mocha --retries 2 --compilers js:babel-register --require ./test/setup.js ./test/e2e.js",
    "lint": "eslint --cache --format=node_modules/eslint-formatter-pretty .",
    "lint-fix": "npm run lint -- --fix",
    "hot-server": "cross-env NODE_ENV=development node --max_old_space_size=2096 -r babel-register server.js",
    "build-main": "cross-env NODE_ENV=production node -r babel-register ./node_modules/webpack/bin/webpack --config webpack.config.electron.js --progress --profile --colors",
    "build-renderer": "cross-env NODE_ENV=production node -r babel-register ./node_modules/webpack/bin/webpack --config webpack.config.production.js --progress --profile --colors",
    "build-main-dev": "cross-env BUILD=dev DEBUG_ERROR=true NODE_ENV=production node -r babel-register ./node_modules/webpack/bin/webpack --config webpack.config.electron.js --progress --profile --colors",
    "build-renderer-dev": "cross-env BUILD=dev DEBUG_ERROR=true NODE_ENV=production node -r babel-register ./node_modules/webpack/bin/webpack --config webpack.config.production.js --progress --profile --colors",
    "build": "npm run build-main && npm run build-renderer",
    "build-dev": "npm run build-main-dev && npm run build-renderer-dev",
    "start": "cross-env NODE_ENV=production electron ./app/",
    "start-hot": "cross-env HOT=1 NODE_ENV=development electron -r babel-register -r babel-polyfill ./app/main.development",
    "postinstall": "concurrently \"electron-builder install-app-deps\" \"node node_modules/fbjs-scripts/node/check-dev-engines.js package.json\" && electron-rebuild --force --module-dir app",
    "dev": "npm run hot-server -- --start-hot",
    "prepare-qa-build": "node -r babel-register scripts/prepare-qa-build.js",
    "package": "npm run build && build -p onTagOrDraft",
    "package-dev": "npm run build-dev && build -p onTagOrDraft --config.artifactName=\"${productName}-${version}-${arch}-${os}-dev.${ext}\" --config.nsis.artifactName=\"${productName}-Setup-${version}-dev.${ext}\" --extraMetadata.name=\"tidepool-uploader-dev\"",
    "package-win": "npm run build && build --win --x64",
    "package-mac": "npm run build && build --mac",
    "package-linux": "npm run build && build --linux",
    "package-all": "npm run build && build -mwl"
  },
  "dependencies": {
    "async": "1.5.2",
    "babyparse": "0.4.6",
    "blueimp-md5": "2.7.0",
    "bows": "1.6.0",
    "chrome-launcher": "0.0.1",
    "classnames": "2.2.5",
    "commander": "2.9.0",
    "electron-debug": "1.1.0",
    "font-awesome": "4.7.0",
    "is-electron": "2.0.0",
    "lighthouse": "2.0.0",
    "lodash": "3.10.1",
    "raven": "2.1.0",
    "raven-js": "3.17.0",
    "react": "15.4.2",
    "react-addons-update": "15.4.2",
    "react-dom": "15.4.2",
    "react-redux": "5.0.4",
    "react-router": "3.0.2",
    "react-router-redux": "4.0.7",
    "react-select": "1.0.0-rc.3",
    "redux": "3.6.0",
    "redux-form": "5.3.4",
    "redux-thunk": "2.2.0",
    "rollbar": "2.2.6",
    "rollbar-sourcemap-webpack-plugin": "2.2.0",
    "semver": "5.3.0",
    "source-map-support": "0.4.14",
    "stack-trace": "0.0.9",
    "sundial": "1.6.0",
    "tidepool-platform-client": "0.33.0",
    "uuid": "3.1.0"
  },
  "browserslist": "electron 1.6",
  "build": {
    "productName": "Tidepool Uploader",
    "appId": "org.tidepool.TidepoolUploader",
    "directories": {
      "buildResources": "resources",
      "output": "release"
    },
    "dmg": {
      "contents": [
        {
          "x": 410,
          "y": 150,
          "type": "link",
          "path": "/Applications"
        },
        {
          "x": 130,
          "y": 150,
          "type": "file"
        }
      ]
    },
    "nsis": {
      "oneClick": false,
      "perMachine": true,
      "allowElevation": true
    },
    "files": [
      "dist/",
      "node_modules/",
      "app.html",
      "main.js",
      "main.js.map",
      "package.json"
    ],
    "extraResources": [
      {
        "from": "resources/${os}",
        "to": "driver/",
        "filter": [
          "**/*",
          "!*.md"
        ]
      },
      "sounds/"
    ],
    "win": {
      "target": [
        {
          "target": "nsis",
          "arch": [
            "ia32",
            "x64"
          ]
        },
        {
          "target": "zip",
          "arch": [
            "ia32",
            "x64"
          ]
        }
      ]
    },
    "mac": {
      "category": "public.app-category.tools",
      "target": [
        {
          "target": "zip",
          "arch": [
            "x64"
          ]
        },
        {
          "target": "pkg",
          "arch": [
            "x64"
          ]
        },
        "dir"
      ]
    },
    "pkg": {
      "allowAnywhere": false,
      "allowRootDirectory": false
    }
  },
  "bin": {
    "electron": "./node_modules/.bin/electron"
  },
  "devDependencies": {
    "asar": "0.13.0",
    "babel-core": "6.24.1",
    "babel-eslint": "7.2.2",
    "babel-loader": "6.4.1",
    "babel-plugin-add-module-exports": "0.2.1",
    "babel-plugin-dev-expression": "0.2.1",
    "babel-plugin-resolver": "1.1.0",
    "babel-plugin-rewire": "1.1.0",
    "babel-plugin-transform-class-properties": "6.24.1",
    "babel-plugin-transform-define": "1.2.0",
    "babel-plugin-transform-es2015-classes": "6.24.1",
    "babel-plugin-webpack-loaders": "0.9.0",
    "babel-polyfill": "6.23.0",
    "babel-preset-env": "1.4.0",
    "babel-preset-react": "6.24.1",
    "babel-preset-react-hmre": "1.1.1",
    "babel-preset-react-optimize": "1.0.1",
    "babel-preset-stage-0": "6.24.1",
    "babel-register": "6.24.1",
    "babel-runtime": "6.23.0",
    "babili-webpack-plugin": "0.0.11",
    "chai": "3.5.0",
    "concurrently": "3.4.0",
    "cross-env": "4.0.0",
    "css-loader": "0.28.0",
    "d3": "3.5.16",
    "devtron": "1.4.0",
    "difflet": "1.0.1",
    "electron": "1.6.2",
    "electron-builder": "19.5.1",
    "electron-devtools-installer": "2.2.0",
    "electron-mocha": "3.4.0",
    "electron-rebuild": "1.5.7",
    "electron-updater": "1.14.2",
    "enzyme": "2.8.2",
    "eslint": "3.19.0",
    "eslint-config-airbnb": "14.1.0",
    "eslint-formatter-pretty": "1.1.0",
    "eslint-import-resolver-webpack": "0.8.1",
    "eslint-plugin-compat": "1.0.2",
    "eslint-plugin-import": "2.2.0",
    "eslint-plugin-jsx-a11y": "4.0.0",
    "eslint-plugin-mocha": "4.9.0",
    "eslint-plugin-promise": "3.5.0",
<<<<<<< HEAD
    "eslint-plugin-react": "7.3.0",
    "exports-loader": "0.6.4",
=======
    "eslint-plugin-react": "6.10.3",
>>>>>>> d5d42795
    "express": "4.15.2",
    "extract-text-webpack-plugin": "1.0.1",
    "fbjs-scripts": "0.7.1",
    "file-loader": "0.11.1",
    "flux-standard-action": "1.2.0",
    "git-describe": "4.0.2",
    "gitbook-cli": "2.3.0",
    "html-webpack-plugin": "2.28.0",
    "jsdom": "9.12.0",
    "json-loader": "0.5.4",
    "less": "2.7.2",
    "less-loader": "2.2.3",
    "minimist": "1.2.0",
    "mocha": "3.2.0",
    "nodegit": "0.18.3",
    "object-invariant-test-helper": "0.1.1",
    "open": "0.0.5",
    "proxyquire": "1.7.11",
    "react-addons-test-utils": "15.5.1",
    "react-hot-loader": "1.3.1",
    "redux-logger": "3.0.1",
    "redux-mock-store": "1.2.3",
    "salinity": "0.0.8",
    "shelljs": "0.7.8",
    "sinon": "2.1.0",
    "sinon-chai": "2.9.0",
    "spectron": "3.4.1",
    "style-loader": "0.16.1",
    "url-loader": "0.5.8",
    "webpack": "1.14.0",
    "webpack-dev-middleware": "1.10.1",
    "webpack-dev-server": "1.14.1",
    "webpack-hot-middleware": "2.18.0",
    "webpack-merge": "4.1.0",
    "webpack-validator": "2.3.0"
  },
  "devEngines": {
    "node": ">=7.4.x",
    "npm": ">=3.x"
  },
  "resolutions": {
    "charm": "1.0.1"
  }
}<|MERGE_RESOLUTION|>--- conflicted
+++ resolved
@@ -205,12 +205,8 @@
     "eslint-plugin-jsx-a11y": "4.0.0",
     "eslint-plugin-mocha": "4.9.0",
     "eslint-plugin-promise": "3.5.0",
-<<<<<<< HEAD
     "eslint-plugin-react": "7.3.0",
     "exports-loader": "0.6.4",
-=======
-    "eslint-plugin-react": "6.10.3",
->>>>>>> d5d42795
     "express": "4.15.2",
     "extract-text-webpack-plugin": "1.0.1",
     "fbjs-scripts": "0.7.1",

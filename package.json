--- conflicted
+++ resolved
@@ -1,10 +1,6 @@
 {
   "name": "tidepool-uploader",
-<<<<<<< HEAD
-  "version": "2.0.4-600series-qa.9",
-=======
-  "version": "2.2.5",
->>>>>>> 56cf1f77
+  "version": "2.2.5-600series-qa.11",
   "description": "Tidepool Project Universal Uploader",
   "private": true,
   "main": "main.js",
@@ -31,20 +27,12 @@
     "start-hot": "cross-env HOT=1 NODE_ENV=development electron -r babel-register -r babel-polyfill ./app/main.development",
     "postinstall": "concurrently \"electron-builder install-app-deps\" \"node node_modules/fbjs-scripts/node/check-dev-engines.js package.json\"",
     "dev": "npm run hot-server -- --start-hot",
-<<<<<<< HEAD
-    "package": "npm run build && build -p onTagOrDraft",
-    "package-win": "npm run build && build --win --x64",
-    "package-mac": "npm run build && build --mac",
-    "package-linux": "npm run build && build --linux",
-    "package-all": "npm run build && build -mwl"
-=======
     "prepare-qa-build": "node -r babel-register scripts/prepare-qa-build.js",
     "package": "npm run build-quiet && electron-builder -p always",
     "package-win": "npm run build && electron-builder --win --x64",
     "package-mac": "npm run build && electron-builder --mac",
     "package-linux": "npm run build && electron-builder --linux",
     "package-all": "npm run build && electron-builder -mwl"
->>>>>>> 56cf1f77
   },
   "dependencies": {
     "async": "2.6.0",
@@ -57,19 +45,13 @@
     "decompress": "4.2.0",
     "electron-debug": "1.4.0",
     "electron-is-dev": "0.3.0",
-<<<<<<< HEAD
-    "es6-error": "4.0.2",
-    "font-awesome": "4.7.0",
-    "iconv-lite": "0.4.18",
-    "is-electron": "2.0.0",
-    "lodash": "3.10.1",
-=======
+    "es6-error": "4.1.1",
     "eslint-plugin-lodash": "2.5.0",
     "history": "4.7.2",
+    "iconv-lite": "0.4.19",
     "immutability-helper": "2.5.0",
     "is-electron": "2.1.0",
     "lodash": "4.17.4",
->>>>>>> 56cf1f77
     "plist": "2.1.0",
     "prop-types": "15.6.0",
     "react": "16.1.1",
@@ -88,12 +70,8 @@
     "stack-trace": "0.0.10",
     "sudo-prompt": "8.0.0",
     "sundial": "1.6.0",
-<<<<<<< HEAD
-    "tidepool-platform-client": "0.33.0",
+    "tidepool-platform-client": "0.34.3",
     "util-promisify": "2.1.0",
-=======
-    "tidepool-platform-client": "0.34.3",
->>>>>>> 56cf1f77
     "uuid": "3.1.0"
   },
   "browserslist": "electron 1.6",
@@ -196,13 +174,8 @@
     "babel-plugin-transform-define": "1.3.0",
     "babel-plugin-transform-es2015-classes": "6.24.1",
     "babel-plugin-webpack-loaders": "0.9.0",
-<<<<<<< HEAD
-    "babel-polyfill": "6.23.0",
-    "babel-preset-env": "1.6.0",
-=======
     "babel-polyfill": "6.26.0",
     "babel-preset-env": "1.6.1",
->>>>>>> 56cf1f77
     "babel-preset-react": "6.24.1",
     "babel-preset-react-hmre": "1.1.1",
     "babel-preset-react-optimize": "1.0.1",
@@ -216,22 +189,6 @@
     "css-loader": "0.28.7",
     "devtron": "1.4.0",
     "difflet": "1.0.1",
-<<<<<<< HEAD
-    "electron": "1.7.8",
-    "electron-builder": "18.3.5",
-    "electron-devtools-installer": "2.2.0",
-    "electron-mocha": "3.4.0",
-    "electron-rebuild": "1.6.0",
-    "electron-updater": "1.14.2",
-    "enzyme": "2.8.2",
-    "eslint": "4.5.0",
-    "eslint-config-airbnb": "15.1.0",
-    "eslint-formatter-pretty": "1.1.0",
-    "eslint-import-resolver-webpack": "0.8.1",
-    "eslint-plugin-compat": "1.0.4",
-    "eslint-plugin-import": "2.7.0",
-    "eslint-plugin-jsx-a11y": "5.1.1",
-=======
     "electron": "1.7.9",
     "electron-builder": "19.45.5",
     "electron-devtools-installer": "2.2.1",
@@ -244,7 +201,6 @@
     "eslint-import-resolver-webpack": "0.8.3",
     "eslint-plugin-import": "2.8.0",
     "eslint-plugin-jsx-a11y": "6.0.2",
->>>>>>> 56cf1f77
     "eslint-plugin-lodash": "2.4.3",
     "eslint-plugin-mocha": "4.11.0",
     "eslint-plugin-promise": "3.6.0",
@@ -262,13 +218,7 @@
     "less": "2.7.3",
     "less-loader": "4.0.5",
     "minimist": "1.2.0",
-<<<<<<< HEAD
-    "mocha": "3.2.0",
-    "node-hid": "0.5.7",
-    "nodegit": "0.18.3",
-=======
     "nodegit": "0.20.3",
->>>>>>> 56cf1f77
     "object-invariant-test-helper": "0.1.1",
     "open": "0.0.5",
     "react-hot-loader": "3.1.3",

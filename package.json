--- conflicted
+++ resolved
@@ -74,13 +74,8 @@
     "redux": "3.7.2",
     "redux-form": "7.4.0",
     "redux-thunk": "2.3.0",
-<<<<<<< HEAD
     "rollbar": "2.15.1",
-    "rollbar-sourcemap-webpack-plugin": "2.7.0",
-=======
-    "rollbar": "2.14.4",
     "rollbar-sourcemap-webpack-plugin": "2.10.1",
->>>>>>> e5a5db9e
     "semver": "7.3.2",
     "source-map-support": "0.5.17",
     "stack-trace": "0.0.10",

--- conflicted
+++ resolved
@@ -1,10 +1,6 @@
 {
   "name": "tidepool-uploader",
-<<<<<<< HEAD
-  "version": "2.53.0-no-animas.1",
-=======
   "version": "2.54.2",
->>>>>>> 642f0558
   "description": "Tidepool Project Universal Uploader",
   "private": true,
   "main": "main.prod.js",

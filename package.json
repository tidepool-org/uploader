{
  "name": "tidepool-uploader",
<<<<<<< HEAD
  "version": "2.31.0-build-s3.3",
=======
  "version": "2.32.0",
>>>>>>> 0c7b61dc
  "description": "Tidepool Project Universal Uploader",
  "private": true,
  "main": "main.prod.js",
  "author": "Kent Quirk",
  "license": "BSD-2-Clause",
  "repository": "tidepool-org/uploader",
  "scripts": {
    "av-whitelist": "node ./scripts/whitelisting/av-submit.js",
    "build-docs": "./scripts/update-gh-pages.sh",
    "serve-docs": "./node_modules/.bin/gitbook serve",
    "test": "cross-env NODE_ENV=test BABEL_DISABLE_CACHE=1 jest",
    "test-all": "npm run lint && npm run test && npm run build",
    "lint": "eslint --cache --format=node_modules/eslint-formatter-pretty .",
    "lint-fix": "npm run lint -- --fix",
    "build-main": "yarn build-main-quiet --progress --profile --colors",
    "build-main-quiet": "cross-env NODE_ENV=production webpack --config webpack.config.main.prod.babel.js",
    "build-renderer": "yarn build-renderer-quiet --progress --profile --colors",
    "build-renderer-quiet": "cross-env NODE_ENV=production webpack --config webpack.config.renderer.prod.babel.js",
    "build": "concurrently \"yarn build-main\" \"yarn build-renderer\"",
    "build-quiet": "concurrently \"yarn build-main-quiet\" \"yarn build-renderer-quiet\"",
    "start": "cross-env NODE_ENV=production electron ./app/main.prod.js",
    "postinstall": "concurrently \"electron-builder install-app-deps\" \"node node_modules/fbjs-scripts/node/check-dev-engines.js package.json\"",
    "dev": "cross-env START_HOT=1 yarn start-renderer-dev",
    "start-renderer-dev": "cross-env NODE_ENV=development webpack-dev-server --config webpack.config.renderer.dev.babel.js",
    "start-main-dev": "cross-env HOT=1 NODE_ENV=development electron -r @babel/register ./app/main.dev.js",
    "prepare-qa-build": "node -r @babel/register scripts/prepare-qa-build.js",
    "package": "npm run build-quiet && electron-builder -p always",
    "package-win": "npm run build && electron-builder --win --x64",
    "package-mac": "npm run build && electron-builder --mac",
    "package-linux": "npm run build && electron-builder --linux",
    "package-all": "npm run build && electron-builder -mwl"
  },
  "dependencies": {
    "@hot-loader/react-dom": "16.13.0",
    "@material-ui/core": "3.9.3",
    "@material-ui/icons": "3.0.2",
    "async": "2.6.3",
    "babyparse": "0.4.6",
    "ble-glucose": "0.2.6",
    "bows": "1.7.2",
    "chrome-launcher": "0.13.3",
    "classnames": "2.2.6",
    "commander": "4.1.1",
    "connected-react-router": "6.8.0",
    "core-js": "2.6.11",
    "cp2102": "0.0.3",
    "electron-debug": "3.0.1",
    "electron-is-dev": "1.2.0",
    "electron-log": "4.2.1",
    "electron-updater": "4.3.2",
    "es6-error": "4.1.1",
    "ftdi-js": "0.0.6",
    "history": "4.10.1",
    "iconv-lite": "0.6.2",
    "identity-obj-proxy": "3.0.0",
    "immutability-helper": "3.1.1",
    "is-electron": "2.2.0",
    "lodash": "4.17.15",
    "lzo-decompress": "1.0.1",
    "node-powershell": "4.0.0",
    "os-name": "3.1.0",
    "pl2303": "0.0.5",
    "plist": "3.0.1",
    "prop-types": "15.7.2",
    "react": "16.13.1",
    "react-dom": "16.13.1",
    "react-hot-loader": "4.12.21",
    "react-redux": "7.2.0",
    "react-router-dom": "5.2.0",
    "react-select": "1.2.1",
    "redux": "3.7.2",
    "redux-form": "8.3.6",
    "redux-thunk": "2.3.0",
    "rollbar": "2.18.0",
    "rollbar-sourcemap-webpack-plugin": "2.11.1",
    "semver": "7.3.2",
    "source-map-support": "0.5.19",
    "stack-trace": "0.0.10",
    "sudo-prompt": "9.2.1",
    "sundial": "1.6.0",
    "tidepool-platform-client": "0.42.0",
    "usb-cdc-acm": "0.1.1",
    "uuid": "7.0.3"
  },
  "browserslist": "last 2 electron major versions",
  "build": {
    "productName": "Tidepool Uploader",
    "appId": "org.tidepool.TidepoolUploader",
    "directories": {
      "buildResources": "resources",
      "output": "release"
    },
    "afterSign": "scripts/notarize.js",
    "dmg": {
      "contents": [
        {
          "x": 381,
          "y": 190,
          "type": "link",
          "path": "/Applications"
        },
        {
          "x": 159,
          "y": 190,
          "type": "file"
        }
      ],
      "background": "resources/background.tiff"
    },
    "nsis": {
      "oneClick": false,
      "perMachine": true,
      "allowElevation": true
    },
    "files": [
      "dist/",
      "node_modules/",
      "app.html",
      "main.prod.js",
      "main.prod.js.map",
      "package.json"
    ],
    "extraResources": [
      {
        "from": "resources/${os}",
        "to": "driver/",
        "filter": [
          "**/*",
          "!*.md"
        ]
      },
      "sounds/"
    ],
    "win": {
      "target": [
        {
          "target": "nsis",
          "arch": [
            "ia32",
            "x64"
          ]
        },
        {
          "target": "zip",
          "arch": [
            "ia32",
            "x64"
          ]
        }
      ],
      "publisherName": [
        "Tidepool Project"
      ]
    },
    "mac": {
      "category": "public.app-category.tools",
      "entitlements": "resources/mac/entitlements.mac.plist",
      "entitlementsInherit": "resources/mac/entitlements.mac.plist",
      "target": [
        {
          "target": "zip",
          "arch": [
            "x64"
          ]
        },
        {
          "target": "dmg",
          "arch": [
            "x64"
          ]
        },
        "dir"
      ]
    },
    "publish": [
      "github",
      {
        "provider": "s3",
        "bucket": "downloads.tidepool.org"
      }
    ]
  },
  "bin": {
    "electron": "./node_modules/.bin/electron"
  },
  "devDependencies": {
    "@babel/core": "7.10.4",
    "@babel/plugin-proposal-class-properties": "7.10.4",
    "@babel/plugin-proposal-decorators": "7.10.4",
    "@babel/plugin-proposal-do-expressions": "7.10.4",
    "@babel/plugin-proposal-export-default-from": "7.10.4",
    "@babel/plugin-proposal-export-namespace-from": "7.10.4",
    "@babel/plugin-proposal-function-bind": "7.10.4",
    "@babel/plugin-proposal-function-sent": "7.10.4",
    "@babel/plugin-proposal-json-strings": "7.10.4",
    "@babel/plugin-proposal-logical-assignment-operators": "7.10.4",
    "@babel/plugin-proposal-nullish-coalescing-operator": "7.10.4",
    "@babel/plugin-proposal-numeric-separator": "7.10.4",
    "@babel/plugin-proposal-optional-chaining": "7.10.4",
    "@babel/plugin-proposal-pipeline-operator": "7.10.4",
    "@babel/plugin-proposal-throw-expressions": "7.10.4",
    "@babel/plugin-syntax-dynamic-import": "7.8.3",
    "@babel/plugin-syntax-import-meta": "7.10.4",
    "@babel/plugin-transform-classes": "7.10.4",
    "@babel/plugin-transform-react-constant-elements": "7.10.4",
    "@babel/plugin-transform-react-inline-elements": "7.10.4",
    "@babel/polyfill": "7.10.4",
    "@babel/preset-env": "7.10.4",
    "@babel/preset-react": "7.10.4",
    "@babel/register": "7.10.4",
    "@babel/runtime-corejs2": "7.10.4",
    "@jest-runner/electron": "2.0.3",
    "@ronomon/direct-io": "3.0.1",
    "aws-sdk": "2.636.0",
    "babel-core": "7.0.0-bridge.0",
    "babel-eslint": "10.1.0",
    "babel-jest": "24.9.0",
    "babel-loader": "8.1.0",
    "babel-plugin-add-module-exports": "1.0.2",
    "babel-plugin-dev-expression": "0.2.2",
    "babel-plugin-module-resolver": "4.0.0",
    "babel-plugin-rewire": "1.2.0",
    "babel-plugin-transform-define": "2.0.0",
    "babel-plugin-transform-react-remove-prop-types": "0.4.24",
    "chai": "4.2.0",
    "concurrently": "5.2.0",
    "cross-env": "7.0.2",
    "css-loader": "3.6.0",
    "devtron": "1.4.0",
    "difflet": "1.0.1",
    "drivelist": "8.0.10",
    "electron": "8.3.4",
    "electron-builder": "22.6.1",
    "electron-devtools-installer": "3.0.0",
    "electron-notarize": "0.3.0",
    "enzyme": "3.11.0",
    "eslint": "6.8.0",
    "eslint-config-airbnb": "18.0.1",
    "eslint-formatter-pretty": "3.0.1",
    "eslint-import-resolver-webpack": "0.12.2",
    "eslint-plugin-import": "2.21.2",
    "eslint-plugin-jsx-a11y": "6.3.1",
    "eslint-plugin-jest": "23.17.1",
    "eslint-plugin-lodash": "7.1.0",
    "eslint-plugin-promise": "4.2.1",
    "eslint-plugin-react": "7.20.3",
    "esm": "3.2.25",
    "express": "4.17.1",
    "fbjs-scripts": "1.2.0",
    "file-loader": "4.2.0",
    "flux-standard-action": "2.1.1",
    "ftp": "0.3.10",
    "gitbook-cli": "2.3.2",
    "html-webpack-plugin": "3.2.0",
    "jest": "24.9.0",
    "json-loader": "0.5.7",
    "less-loader": "6.1.3",
    "mini-css-extract-plugin": "0.9.0",
    "node-hid": "1.1.0",
    "object-invariant-test-helper": "0.1.1",
    "open": "7.0.4",
    "optimize-css-assets-webpack-plugin": "5.0.3",
    "redux-mock-store": "1.5.4",
    "salinity": "0.0.8",
    "serialport": "9.0.0",
    "sinon": "9.0.2",
    "sinon-chai": "3.5.0",
    "spectron": "10.0.1",
    "style-loader": "1.2.1",
    "terser-webpack-plugin": "3.0.5",
    "url-loader": "2.3.0",
    "webpack": "4.43.0",
    "webpack-bundle-analyzer": "3.8.0",
    "webpack-cli": "3.3.12",
    "webpack-dev-middleware": "3.7.2",
    "webpack-dev-server": "3.11.0",
    "webpack-hot-middleware": "2.25.0",
    "webpack-merge": "4.2.2",
    "xmlbuilder": "15.1.1"
  },
  "devEngines": {
    "node": ">=7.9.x",
    "npm": ">=3.x"
  },
  "resolutions": {
    "charm": "1.0.2"
  },
  "jest": {
    "moduleNameMapper": {
      "\\.(jpg|jpeg|png|gif|eot|otf|webp|svg|ttf|woff|woff2|mp4|webm|wav|mp3|m4a|aac|oga)$": "<rootDir>/__mocks__/fileMock.js",
      "\\.(css|less)$": "identity-obj-proxy"
    },
    "moduleFileExtensions": [
      "js",
      "jsx",
      "json"
    ],
    "transform": {
      "^.+\\.js$": "babel-jest"
    },
    "verbose": true,
    "testMatch": [
      "**/test/(app|lib)/**/*.js"
    ],
    "transformIgnorePatterns": [
      "<rootDir>/node_modules/"
    ],
    "moduleDirectories": [
      "node_modules",
      "app"
    ],
    "runner": "@jest-runner/electron",
    "testEnvironment": "@jest-runner/electron/environment"
  }
}<|MERGE_RESOLUTION|>--- conflicted
+++ resolved
@@ -1,10 +1,6 @@
 {
   "name": "tidepool-uploader",
-<<<<<<< HEAD
-  "version": "2.31.0-build-s3.3",
-=======
-  "version": "2.32.0",
->>>>>>> 0c7b61dc
+  "version": "2.32.0-build-s3.3",
   "description": "Tidepool Project Universal Uploader",
   "private": true,
   "main": "main.prod.js",

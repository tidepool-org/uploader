{
  "name": "tidepool-uploader",
  "version": "2.26.0",
  "description": "Tidepool Project Universal Uploader",
  "private": true,
  "main": "main.prod.js",
  "author": "Kent Quirk",
  "license": "BSD-2-Clause",
  "repository": "tidepool-org/uploader",
  "scripts": {
    "av-whitelist": "node ./scripts/whitelisting/av-submit.js",
    "build-docs": "./scripts/update-gh-pages.sh",
    "serve-docs": "./node_modules/.bin/gitbook serve",
    "test": "cross-env NODE_ENV=test BABEL_DISABLE_CACHE=1 jest",
    "test-all": "npm run lint && npm run test && npm run build",
    "lint": "eslint --cache --format=node_modules/eslint-formatter-pretty .",
    "lint-fix": "npm run lint -- --fix",
    "build-main": "yarn build-main-quiet --progress --profile --colors",
    "build-main-quiet": "cross-env NODE_ENV=production webpack --config webpack.config.main.prod.babel.js",
    "build-renderer": "yarn build-renderer-quiet --progress --profile --colors",
    "build-renderer-quiet": "cross-env NODE_ENV=production webpack --config webpack.config.renderer.prod.babel.js",
    "build": "concurrently \"yarn build-main\" \"yarn build-renderer\"",
    "build-quiet": "concurrently \"yarn build-main-quiet\" \"yarn build-renderer-quiet\"",
    "start": "cross-env NODE_ENV=production electron ./app/main.prod.js",
    "postinstall": "concurrently \"electron-builder install-app-deps\" \"node node_modules/fbjs-scripts/node/check-dev-engines.js package.json\"",
    "dev": "cross-env START_HOT=1 yarn start-renderer-dev",
    "start-renderer-dev": "cross-env NODE_ENV=development webpack-dev-server --config webpack.config.renderer.dev.babel.js",
    "start-main-dev": "cross-env HOT=1 NODE_ENV=development electron -r @babel/register ./app/main.dev.js",
    "prepare-qa-build": "node -r @babel/register scripts/prepare-qa-build.js",
    "package": "npm run build-quiet && electron-builder -p always",
    "package-win": "npm run build && electron-builder --win --x64",
    "package-mac": "npm run build && electron-builder --mac",
    "package-linux": "npm run build && electron-builder --linux",
    "package-all": "npm run build && electron-builder -mwl"
  },
  "dependencies": {
    "@hot-loader/react-dom": "16.11.0",
    "@material-ui/core": "3.9.3",
    "@material-ui/icons": "3.0.2",
    "async": "2.6.1",
    "babyparse": "0.4.6",
    "ble-glucose": "0.2.6",
    "bows": "1.7.2",
    "chrome-launcher": "0.12.0",
    "classnames": "2.2.6",
    "commander": "4.1.1",
    "core-js": "2.6.10",
    "cp2102": "0.0.3",
    "decompress": "4.2.0",
    "electron-debug": "3.0.1",
    "electron-is-dev": "1.1.0",
    "electron-log": "4.0.6",
    "electron-updater": "4.2.2",
    "es6-error": "4.1.1",
    "history": "4.10.1",
    "iconv-lite": "0.5.1",
    "identity-obj-proxy": "3.0.0",
    "immutability-helper": "3.0.1",
    "is-electron": "2.2.0",
    "lodash": "4.17.15",
    "lzo-decompress": "1.0.1",
    "node-powershell": "4.0.0",
    "os-name": "3.1.0",
    "pl2303": "0.0.5",
    "plist": "3.0.1",
    "prop-types": "15.7.2",
    "react": "16.4.0",
    "react-dom": "16.4.0",
    "react-hot-loader": "4.12.17",
    "react-redux": "5.0.7",
    "react-router-dom": "4.3.1",
    "react-router-redux": "5.0.0-alpha.9",
    "react-select": "1.2.1",
    "redux": "3.7.2",
    "redux-form": "7.4.0",
    "redux-thunk": "2.3.0",
    "rollbar": "2.14.4",
    "rollbar-sourcemap-webpack-plugin": "2.7.0",
    "semver": "7.1.3",
    "source-map-support": "0.5.16",
    "stack-trace": "0.0.10",
    "sudo-prompt": "9.0.0",
    "sundial": "1.6.0",
    "tidepool-platform-client": "0.42.0",
    "usb-cdc-acm": "0.1.1",
    "uuid": "3.3.3"
  },
  "browserslist": "electron 7.1.9",
  "build": {
    "productName": "Tidepool Uploader",
    "appId": "org.tidepool.TidepoolUploader",
    "directories": {
      "buildResources": "resources",
      "output": "release"
    },
    "afterSign": "scripts/notarize.js",
    "dmg": {
      "contents": [
        {
          "x": 381,
          "y": 190,
          "type": "link",
          "path": "/Applications"
        },
        {
          "x": 159,
          "y": 190,
          "type": "file"
        }
      ],
      "background": "resources/background.tiff"
    },
    "nsis": {
      "oneClick": false,
      "perMachine": true,
      "allowElevation": true
    },
    "files": [
      "dist/",
      "node_modules/",
      "app.html",
      "main.prod.js",
      "main.prod.js.map",
      "package.json"
    ],
    "extraResources": [
      {
        "from": "resources/${os}",
        "to": "driver/",
        "filter": [
          "**/*",
          "!*.md"
        ]
      },
      "sounds/"
    ],
    "win": {
      "target": [
        {
          "target": "nsis",
          "arch": [
            "ia32",
            "x64"
          ]
        },
        {
          "target": "zip",
          "arch": [
            "ia32",
            "x64"
          ]
        }
      ],
      "publisherName": [
        "Tidepool Project"
      ]
    },
    "mac": {
      "category": "public.app-category.tools",
      "entitlements": "resources/mac/entitlements.mac.plist",
      "entitlementsInherit": "resources/mac/entitlements.mac.plist",
      "target": [
        {
          "target": "zip",
          "arch": [
            "x64"
          ]
        },
        {
          "target": "dmg",
          "arch": [
            "x64"
          ]
        },
        "dir"
      ]
    }
  },
  "bin": {
    "electron": "./node_modules/.bin/electron"
  },
  "devDependencies": {
    "@babel/core": "7.7.2",
    "@babel/plugin-proposal-class-properties": "7.7.0",
    "@babel/plugin-proposal-decorators": "7.7.0",
    "@babel/plugin-proposal-do-expressions": "7.6.0",
    "@babel/plugin-proposal-export-default-from": "7.5.2",
    "@babel/plugin-proposal-export-namespace-from": "7.5.2",
    "@babel/plugin-proposal-function-bind": "7.2.0",
    "@babel/plugin-proposal-function-sent": "7.7.0",
    "@babel/plugin-proposal-json-strings": "7.2.0",
    "@babel/plugin-proposal-logical-assignment-operators": "7.2.0",
    "@babel/plugin-proposal-nullish-coalescing-operator": "7.4.4",
    "@babel/plugin-proposal-numeric-separator": "7.2.0",
    "@babel/plugin-proposal-optional-chaining": "7.6.0",
    "@babel/plugin-proposal-pipeline-operator": "7.5.0",
    "@babel/plugin-proposal-throw-expressions": "7.2.0",
    "@babel/plugin-syntax-dynamic-import": "7.2.0",
    "@babel/plugin-syntax-import-meta": "7.2.0",
    "@babel/plugin-transform-classes": "7.7.0",
    "@babel/plugin-transform-react-constant-elements": "7.6.3",
    "@babel/plugin-transform-react-inline-elements": "7.2.0",
    "@babel/polyfill": "7.7.0",
    "@babel/preset-env": "7.7.1",
    "@babel/preset-react": "7.7.0",
    "@babel/register": "7.7.0",
    "@babel/runtime-corejs2": "7.7.2",
    "@jest-runner/electron": "2.0.2",
    "@ronomon/direct-io": "3.0.1",
    "aws-sdk": "2.472.0",
    "babel-core": "7.0.0-bridge.0",
    "babel-eslint": "10.0.3",
    "babel-jest": "24.9.0",
    "babel-loader": "8.0.6",
    "babel-plugin-add-module-exports": "1.0.2",
    "babel-plugin-dev-expression": "0.2.2",
    "babel-plugin-module-resolver": "4.0.0",
    "babel-plugin-rewire": "1.2.0",
    "babel-plugin-transform-define": "2.0.0",
    "babel-plugin-transform-react-remove-prop-types": "0.4.24",
    "chai": "4.2.0",
    "concurrently": "5.1.0",
    "cross-env": "7.0.0",
    "css-loader": "3.2.0",
    "devtron": "1.4.0",
    "difflet": "1.0.1",
    "drivelist": "8.0.9",
    "electron": "8.0.1",
    "electron-builder": "22.2.0",
    "electron-devtools-installer": "2.2.4",
    "electron-notarize": "0.2.0",
    "enzyme": "3.11.0",
    "eslint": "6.6.0",
    "eslint-config-airbnb": "18.0.1",
    "eslint-formatter-pretty": "3.0.0",
<<<<<<< HEAD
    "eslint-import-resolver-webpack": "0.12.0",
    "eslint-plugin-import": "2.18.2",
=======
    "eslint-import-resolver-webpack": "0.11.1",
    "eslint-plugin-import": "2.20.1",
>>>>>>> 13b71c6d
    "eslint-plugin-jest": "23.0.3",
    "eslint-plugin-jsx-a11y": "6.2.3",
    "eslint-plugin-lodash": "6.0.0",
    "eslint-plugin-promise": "4.2.1",
    "eslint-plugin-react": "7.16.0",
    "esm": "3.2.25",
    "express": "4.17.1",
    "fbjs-scripts": "1.2.0",
    "file-loader": "4.2.0",
    "flux-standard-action": "2.1.1",
    "ftp": "0.3.10",
    "gitbook-cli": "2.3.2",
    "html-webpack-plugin": "3.2.0",
    "jest": "24.9.0",
    "json-loader": "0.5.7",
    "less": "3.10.3",
    "less-loader": "5.0.0",
    "mini-css-extract-plugin": "0.9.0",
    "minimist": "1.2.0",
    "node-hid": "1.1.0",
    "object-invariant-test-helper": "0.1.1",
    "open": "7.0.2",
    "optimize-css-assets-webpack-plugin": "5.0.3",
    "redux-mock-store": "1.5.4",
    "salinity": "0.0.8",
    "serialport": "8.0.7",
    "sinon": "8.1.0",
    "sinon-chai": "3.4.0",
    "spectron": "10.0.1",
    "style-loader": "1.0.0",
    "terser-webpack-plugin": "2.3.5",
    "url-loader": "2.2.0",
    "webpack": "4.41.6",
    "webpack-bundle-analyzer": "3.6.0",
    "webpack-cli": "3.3.10",
    "webpack-dev-middleware": "3.7.2",
    "webpack-dev-server": "3.10.2",
    "webpack-hot-middleware": "2.25.0",
    "webpack-merge": "4.2.2",
    "xmlbuilder": "14.0.0"
  },
  "devEngines": {
    "node": ">=7.9.x",
    "npm": ">=3.x"
  },
  "resolutions": {
    "charm": "1.0.2"
  },
  "jest": {
    "moduleNameMapper": {
      "\\.(jpg|jpeg|png|gif|eot|otf|webp|svg|ttf|woff|woff2|mp4|webm|wav|mp3|m4a|aac|oga)$": "<rootDir>/__mocks__/fileMock.js",
      "\\.(css|less)$": "identity-obj-proxy"
    },
    "moduleFileExtensions": [
      "js",
      "jsx",
      "json"
    ],
    "transform": {
      "^.+\\.js$": "babel-jest"
    },
    "verbose": true,
    "testMatch": [
      "**/test/(app|lib)/**/*.js"
    ],
    "transformIgnorePatterns": [
      "<rootDir>/node_modules/"
    ],
    "moduleDirectories": [
      "node_modules",
      "app"
    ],
    "runner": "@jest-runner/electron",
    "testEnvironment": "@jest-runner/electron/environment"
  }
}<|MERGE_RESOLUTION|>--- conflicted
+++ resolved
@@ -233,13 +233,8 @@
     "eslint": "6.6.0",
     "eslint-config-airbnb": "18.0.1",
     "eslint-formatter-pretty": "3.0.0",
-<<<<<<< HEAD
-    "eslint-import-resolver-webpack": "0.12.0",
-    "eslint-plugin-import": "2.18.2",
-=======
-    "eslint-import-resolver-webpack": "0.11.1",
+    "eslint-import-resolver-webpack": "0.12.1",
     "eslint-plugin-import": "2.20.1",
->>>>>>> 13b71c6d
     "eslint-plugin-jest": "23.0.3",
     "eslint-plugin-jsx-a11y": "6.2.3",
     "eslint-plugin-lodash": "6.0.0",

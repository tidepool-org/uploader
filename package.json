--- conflicted
+++ resolved
@@ -1,10 +1,6 @@
 {
   "name": "tidepool-uploader",
-<<<<<<< HEAD
-  "version": "2.25.1",
-=======
   "version": "2.26.0",
->>>>>>> cb81999c
   "description": "Tidepool Project Universal Uploader",
   "private": true,
   "main": "main.prod.js",

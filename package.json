{
  "name": "tidepool-uploader",
  "version": "2.16.1",
  "description": "Tidepool Project Universal Uploader",
  "private": true,
  "main": "main.js",
  "author": "Kent Quirk",
  "license": "BSD-2-Clause",
  "repository": "tidepool-org/chrome-uploader",
  "scripts": {
    "av-whitelist": "node ./scripts/whitelisting/av-submit.js",
    "build-docs": "./scripts/update-gh-pages.sh",
    "serve-docs": "./node_modules/.bin/gitbook serve",
    "test": "cross-env NODE_ENV=test BABEL_DISABLE_CACHE=1 electron-mocha --renderer --retries 2 --require babel-register --recursive test/",
    "test-debug": "cross-env NODE_ENV=test BABEL_DISABLE_CACHE=1 electron-mocha --interactive --retries 2 --require babel-register --recursive test/",
    "test-all": "npm run lint && npm run test && npm run build",
    "lint": "eslint --cache --format=node_modules/eslint-formatter-pretty .",
    "lint-fix": "npm run lint -- --fix",
    "hot-server": "cross-env NODE_ENV=development node --max_old_space_size=2096 -r babel-register server.js",
    "build-main": "yarn build-main-quiet --progress --profile --colors",
    "build-main-quiet": "cross-env NODE_ENV=production node -r babel-register ./node_modules/webpack/bin/webpack --config webpack.config.electron.js",
    "build-renderer": "yarn build-renderer-quiet --progress --profile --colors",
    "build-renderer-quiet": "cross-env NODE_ENV=production node -r babel-register ./node_modules/webpack/bin/webpack --config webpack.config.production.js",
    "build": "npm run build-main && npm run build-renderer",
    "build-quiet": "npm run build-main-quiet && npm run build-renderer-quiet",
    "start": "cross-env NODE_ENV=production electron ./app/",
    "start-hot": "cross-env HOT=1 NODE_ENV=development electron -r babel-register -r babel-polyfill ./app/main.development",
    "postinstall": "concurrently \"electron-builder install-app-deps\" \"node node_modules/fbjs-scripts/node/check-dev-engines.js package.json\"",
    "dev": "npm run hot-server -- --start-hot",
    "prepare-qa-build": "node -r babel-register scripts/prepare-qa-build.js",
    "package": "npm run build-quiet && electron-builder -p always",
    "package-win": "npm run build && electron-builder --win --x64",
    "package-mac": "npm run build && electron-builder --mac",
    "package-linux": "npm run build && electron-builder --linux",
    "package-all": "npm run build && electron-builder -mwl"
  },
  "dependencies": {
    "@material-ui/core": "3.9.3",
    "@material-ui/icons": "3.0.2",
    "async": "2.6.1",
    "babyparse": "0.4.6",
    "bows": "1.7.0",
    "chrome-launcher": "0.10.2",
    "classnames": "2.2.6",
    "commander": "2.20.0",
    "cp2102": "0.0.2",
    "decompress": "4.2.0",
    "electron-debug": "2.2.0",
    "electron-is-dev": "1.1.0",
    "es6-error": "4.1.1",
    "history": "4.7.2",
    "iconv-lite": "0.4.24",
    "immutability-helper": "2.9.0",
    "is-electron": "2.2.0",
    "lodash": "4.17.11",
    "lzo-decompress": "0.1.2",
    "pl2303": "0.0.4",
    "plist": "3.0.1",
    "prop-types": "15.7.0",
    "react": "16.4.0",
    "react-dom": "16.4.0",
    "react-redux": "5.0.7",
    "react-router-dom": "4.3.1",
    "react-router-redux": "5.0.0-alpha.9",
    "react-select": "1.2.1",
    "redux": "3.7.2",
    "redux-form": "7.4.0",
    "redux-thunk": "2.3.0",
    "rollbar": "2.7.1",
    "rollbar-sourcemap-webpack-plugin": "2.5.1",
    "semver": "6.1.1",
    "source-map-support": "0.5.12",
    "stack-trace": "0.0.10",
    "sudo-prompt": "9.0.0",
    "sundial": "1.6.0",
    "tidepool-platform-client": "0.41.0",
    "usb-cdc-acm": "0.1.1",
    "uuid": "3.3.2"
  },
  "browserslist": "electron 3.1",
  "build": {
    "productName": "Tidepool Uploader",
    "appId": "org.tidepool.TidepoolUploader",
    "directories": {
      "buildResources": "resources",
      "output": "release"
    },
    "dmg": {
      "contents": [
        {
          "x": 381,
          "y": 190,
          "type": "link",
          "path": "/Applications"
        },
        {
          "x": 159,
          "y": 190,
          "type": "file"
        }
      ],
      "background": "resources/background.tiff"
    },
    "nsis": {
      "oneClick": false,
      "perMachine": true,
      "allowElevation": true
    },
    "files": [
      "dist/",
      "node_modules/",
      "app.html",
      "main.js",
      "main.js.map",
      "package.json"
    ],
    "extraResources": [
      {
        "from": "resources/${os}",
        "to": "driver/",
        "filter": [
          "**/*",
          "!*.md"
        ]
      },
      "sounds/"
    ],
    "win": {
      "target": [
        {
          "target": "nsis",
          "arch": [
            "ia32",
            "x64"
          ]
        },
        {
          "target": "zip",
          "arch": [
            "ia32",
            "x64"
          ]
        }
      ],
      "publisherName": ["Tidepool Project"],
      "rfc3161TimeStampServer": "http://sha256timestamp.ws.symantec.com/sha256/timestamp",
      "timeStampServer": "http://timestamp.digicert.com"
    },
    "mac": {
      "category": "public.app-category.tools",
      "target": [
        {
          "target": "zip",
          "arch": [
            "x64"
          ]
        },
        {
          "target": "dmg",
          "arch": [
            "x64"
          ]
        },
        "dir"
      ]
    }
  },
  "bin": {
    "electron": "./node_modules/.bin/electron"
  },
  "devDependencies": {
    "@ronomon/direct-io": "2.4.3",
    "aws-sdk": "2.472.0",
    "babel-core": "6.26.3",
    "babel-eslint": "10.0.1",
    "babel-loader": "7.1.5",
    "babel-plugin-add-module-exports": "1.0.0",
    "babel-plugin-dev-expression": "0.2.1",
    "babel-plugin-module-resolver": "3.2.0",
    "babel-plugin-rewire": "1.2.0",
    "babel-plugin-transform-class-properties": "6.24.1",
    "babel-plugin-transform-define": "1.3.1",
    "babel-plugin-transform-es2015-classes": "6.24.1",
    "babel-plugin-webpack-loaders": "0.9.0",
    "babel-polyfill": "6.26.0",
    "babel-preset-env": "1.7.0",
    "babel-preset-react": "6.24.1",
    "babel-preset-react-hmre": "1.1.1",
    "babel-preset-react-optimize": "1.0.1",
    "babel-preset-stage-0": "6.24.1",
    "babel-register": "6.26.0",
    "babel-runtime": "6.26.0",
    "babili-webpack-plugin": "0.1.2",
    "chai": "4.1.2",
    "concurrently": "4.1.0",
    "cross-env": "5.2.0",
    "css-loader": "0.28.11",
    "devtron": "1.4.0",
    "difflet": "1.0.1",
    "drivelist": "6.4.3",
    "electron": "3.1.1",
    "electron-builder": "20.43.0",
    "electron-devtools-installer": "2.2.4",
    "electron-mocha": "8.0.2",
    "electron-updater": "4.0.6",
    "enzyme": "3.10.0",
    "eslint": "5.16.0",
    "eslint-config-airbnb": "16.1.0",
    "eslint-formatter-pretty": "2.1.0",
    "eslint-import-resolver-webpack": "0.11.1",
    "eslint-plugin-import": "2.17.3",
    "eslint-plugin-jsx-a11y": "6.1.2",
    "eslint-plugin-lodash": "5.1.0",
    "eslint-plugin-mocha": "5.3.0",
    "eslint-plugin-promise": "4.1.1",
    "eslint-plugin-react": "7.13.0",
    "express": "4.17.1",
    "extract-text-webpack-plugin": "3.0.2",
    "fbjs-scripts": "1.2.0",
    "file-loader": "1.1.11",
    "flux-standard-action": "2.0.3",
    "ftp": "0.3.10",
    "gitbook-cli": "2.3.2",
    "html-webpack-plugin": "3.2.0",
    "json-loader": "0.5.7",
    "less": "3.9.0",
    "less-loader": "4.1.0",
    "minimist": "1.2.0",
    "mocha": "6.1.4",
    "node-hid": "0.7.6",
    "object-invariant-test-helper": "0.1.1",
    "open": "0.0.5",
    "react-hot-loader": "4.3.2",
    "redux-mock-store": "1.5.1",
    "salinity": "0.0.8",
    "serialport": "6.2.2",
    "sinon": "7.3.2",
    "sinon-chai": "3.2.0",
<<<<<<< HEAD
    "spectron": "6.0.0",
=======
    "spectron": "7.0.0",
>>>>>>> 5932afbd
    "style-loader": "0.23.1",
    "url-loader": "2.0.0",
    "webpack": "3.8.1",
    "webpack-dev-middleware": "2.0.6",
    "webpack-dev-server": "2.9.4",
    "webpack-hot-middleware": "2.22.2",
    "webpack-merge": "4.1.2",
    "xmlbuilder": "11.0.0"
  },
  "devEngines": {
    "node": ">=7.9.x",
    "npm": ">=3.x"
  },
  "resolutions": {
    "charm": "1.0.2"
  }
}<|MERGE_RESOLUTION|>--- conflicted
+++ resolved
@@ -236,11 +236,7 @@
     "serialport": "6.2.2",
     "sinon": "7.3.2",
     "sinon-chai": "3.2.0",
-<<<<<<< HEAD
-    "spectron": "6.0.0",
-=======
     "spectron": "7.0.0",
->>>>>>> 5932afbd
     "style-loader": "0.23.1",
     "url-loader": "2.0.0",
     "webpack": "3.8.1",

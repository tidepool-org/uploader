--- conflicted
+++ resolved
@@ -1,10 +1,6 @@
 {
   "name": "tidepool-uploader",
-<<<<<<< HEAD
   "version": "2.46.0-electron-v16.15",
-=======
-  "version": "2.45.1-relion-prime.3",
->>>>>>> 5fe5b85f
   "description": "Tidepool Project Universal Uploader",
   "private": true,
   "main": "main.prod.js",
@@ -52,24 +48,14 @@
     "chrome-launcher": "0.15.1",
     "classnames": "2.3.1",
     "commander": "4.1.1",
-<<<<<<< HEAD
     "connected-react-router": "6.9.2",
     "core-js": "2.6.12",
-    "cp2102": "0.0.5",
+    "cp2102": "0.0.7",
     "drivelist": "11.0.0",
     "electron-debug": "3.2.0",
     "electron-is-dev": "2.0.0",
     "electron-log": "4.4.8",
     "electron-updater": "5.0.5",
-=======
-    "connected-react-router": "6.8.0",
-    "core-js": "2.6.11",
-    "cp2102": "0.0.6",
-    "electron-debug": "3.1.0",
-    "electron-is-dev": "1.2.0",
-    "electron-log": "4.3.0",
-    "electron-updater": "4.3.4",
->>>>>>> 5fe5b85f
     "es6-error": "4.1.1",
     "ftdi-js": "0.3.0",
     "history": "4.10.1",

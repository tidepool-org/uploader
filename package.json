--- conflicted
+++ resolved
@@ -1,10 +1,6 @@
 {
   "name": "tidepool-uploader",
-<<<<<<< HEAD
-  "version": "2.5.9-ultra-fix.1",
-=======
-  "version": "2.5.11",
->>>>>>> 75f0b649
+  "version": "2.5.11-ultra-fix.2",
   "description": "Tidepool Project Universal Uploader",
   "private": true,
   "main": "main.js",

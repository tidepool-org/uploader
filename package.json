{
  "name": "tidepool-uploader",
<<<<<<< HEAD
  "version": "2.7.4-rollbar-email-fix.4",
=======
  "version": "2.7.5",
>>>>>>> eb6dcb0a
  "description": "Tidepool Project Universal Uploader",
  "private": true,
  "main": "main.js",
  "author": "Kent Quirk",
  "license": "BSD-2-Clause",
  "repository": "tidepool-org/chrome-uploader",
  "scripts": {
    "av-whitelist": "node ./scripts/av-submit.js",
    "build-docs": "./scripts/update-gh-pages.sh",
    "serve-docs": "./node_modules/.bin/gitbook serve",
    "test": "cross-env NODE_ENV=test BABEL_DISABLE_CACHE=1 electron-mocha --renderer --retries 2 --require babel-register --recursive test/",
    "test-debug": "cross-env NODE_ENV=test BABEL_DISABLE_CACHE=1 electron-mocha --interactive --retries 2 --require babel-register --recursive test/",
    "test-all": "npm run lint && npm run test && npm run build",
    "lint": "eslint --cache --format=node_modules/eslint-formatter-pretty .",
    "lint-fix": "npm run lint -- --fix",
    "hot-server": "cross-env NODE_ENV=development node --max_old_space_size=2096 -r babel-register server.js",
    "build-main": "yarn build-main-quiet --progress --profile --colors",
    "build-main-quiet": "cross-env NODE_ENV=production node -r babel-register ./node_modules/webpack/bin/webpack --config webpack.config.electron.js",
    "build-renderer": "yarn build-renderer-quiet --progress --profile --colors",
    "build-renderer-quiet": "cross-env NODE_ENV=production node -r babel-register ./node_modules/webpack/bin/webpack --config webpack.config.production.js",
    "build": "npm run build-main && npm run build-renderer",
    "build-quiet": "npm run build-main-quiet && npm run build-renderer-quiet",
    "start": "cross-env NODE_ENV=production electron ./app/",
    "start-hot": "cross-env HOT=1 NODE_ENV=development electron -r babel-register -r babel-polyfill ./app/main.development",
    "postinstall": "concurrently \"electron-builder install-app-deps\" \"node node_modules/fbjs-scripts/node/check-dev-engines.js package.json\"",
    "dev": "npm run hot-server -- --start-hot",
    "prepare-qa-build": "node -r babel-register scripts/prepare-qa-build.js",
    "package": "npm run build-quiet && electron-builder -p always",
    "package-win": "npm run build && electron-builder --win --x64",
    "package-mac": "npm run build && electron-builder --mac",
    "package-linux": "npm run build && electron-builder --linux",
    "package-all": "npm run build && electron-builder -mwl"
  },
  "dependencies": {
    "async": "2.6.1",
    "babyparse": "0.4.6",
    "blueimp-md5": "2.10.0",
    "bows": "1.7.0",
    "chrome-launcher": "0.10.2",
    "classnames": "2.2.6",
    "commander": "2.15.1",
    "decompress": "4.2.0",
    "electron-debug": "2.0.0",
    "electron-is-dev": "0.3.0",
    "es6-error": "4.1.1",
    "eslint-plugin-lodash": "2.5.0",
    "history": "4.7.2",
    "iconv-lite": "0.4.19",
    "immutability-helper": "2.7.0",
    "is-electron": "2.1.0",
    "lodash": "4.17.10",
    "plist": "3.0.1",
    "prop-types": "15.6.1",
    "react": "16.4.0",
    "react-dom": "16.4.0",
    "react-redux": "5.0.7",
    "react-router-dom": "4.3.1",
    "react-router-redux": "5.0.0-alpha.9",
    "react-select": "1.2.1",
    "redux": "3.7.2",
    "redux-form": "7.4.0",
    "redux-thunk": "2.3.0",
    "rollbar": "2.4.5",
    "rollbar-sourcemap-webpack-plugin": "2.3.0",
    "semver": "5.5.0",
    "source-map-support": "0.5.6",
    "stack-trace": "0.0.10",
    "sudo-prompt": "8.2.0",
    "sundial": "1.6.0",
    "tidepool-platform-client": "0.38.0",
    "uuid": "3.2.1"
  },
  "browserslist": "electron 1.6",
  "build": {
    "productName": "Tidepool Uploader",
    "appId": "org.tidepool.TidepoolUploader",
    "directories": {
      "buildResources": "resources",
      "output": "release"
    },
    "dmg": {
      "contents": [
        {
          "x": 372,
          "y": 190,
          "type": "link",
          "path": "/Applications"
        },
        {
          "x": 150,
          "y": 190,
          "type": "file"
        }
      ],
      "background": "resources/background.tiff"
    },
    "nsis": {
      "oneClick": false,
      "perMachine": true,
      "allowElevation": true
    },
    "files": [
      "dist/",
      "node_modules/",
      "app.html",
      "main.js",
      "main.js.map",
      "package.json"
    ],
    "extraResources": [
      {
        "from": "resources/${os}",
        "to": "driver/",
        "filter": [
          "**/*",
          "!*.md"
        ]
      },
      "sounds/"
    ],
    "win": {
      "target": [
        {
          "target": "nsis",
          "arch": [
            "ia32",
            "x64"
          ]
        },
        {
          "target": "zip",
          "arch": [
            "ia32",
            "x64"
          ]
        }
      ]
    },
    "mac": {
      "category": "public.app-category.tools",
      "target": [
        {
          "target": "zip",
          "arch": [
            "x64"
          ]
        },
        {
          "target": "dmg",
          "arch": [
            "x64"
          ]
        },
        "dir"
      ]
    }
  },
  "bin": {
    "electron": "./node_modules/.bin/electron"
  },
  "devDependencies": {
    "babel-core": "6.26.3",
    "babel-eslint": "8.2.3",
    "babel-loader": "7.1.4",
    "babel-plugin-add-module-exports": "0.2.1",
    "babel-plugin-dev-expression": "0.2.1",
    "babel-plugin-module-resolver": "3.1.1",
    "babel-plugin-rewire": "1.1.0",
    "babel-plugin-transform-class-properties": "6.24.1",
    "babel-plugin-transform-define": "1.3.0",
    "babel-plugin-transform-es2015-classes": "6.24.1",
    "babel-plugin-webpack-loaders": "0.9.0",
    "babel-polyfill": "6.26.0",
    "babel-preset-env": "1.7.0",
    "babel-preset-react": "6.24.1",
    "babel-preset-react-hmre": "1.1.1",
    "babel-preset-react-optimize": "1.0.1",
    "babel-preset-stage-0": "6.24.1",
    "babel-register": "6.26.0",
    "babel-runtime": "6.26.0",
    "babili-webpack-plugin": "0.1.2",
    "chai": "4.1.2",
    "concurrently": "3.5.1",
    "cross-env": "5.1.6",
    "css-loader": "0.28.11",
    "devtron": "1.4.0",
    "difflet": "1.0.1",
    "drivelist": "6.2.2",
    "electron": "1.8.4",
    "electron-builder": "20.26.0",
    "electron-devtools-installer": "2.2.4",
    "electron-mocha": "6.0.4",
    "electron-updater": "2.21.10",
    "enzyme": "3.3.0",
    "eslint": "4.19.1",
    "eslint-config-airbnb": "16.1.0",
    "eslint-formatter-pretty": "1.3.0",
    "eslint-import-resolver-webpack": "0.10.0",
    "eslint-plugin-import": "2.12.0",
    "eslint-plugin-jsx-a11y": "6.0.3",
    "eslint-plugin-lodash": "2.7.0",
    "eslint-plugin-mocha": "5.0.0",
    "eslint-plugin-promise": "3.8.0",
    "eslint-plugin-react": "7.9.1",
    "express": "4.16.3",
    "extract-text-webpack-plugin": "3.0.2",
    "fbjs-scripts": "0.8.3",
    "file-loader": "1.1.11",
    "flux-standard-action": "2.0.3",
    "ftp": "0.3.10",
    "git-describe": "4.0.2",
    "gitbook-cli": "2.3.2",
    "html-webpack-plugin": "3.2.0",
    "json-loader": "0.5.7",
    "less": "3.0.4",
    "less-loader": "4.1.0",
    "minimist": "1.2.0",
    "mocha": "5.2.0",
    "node-hid": "0.7.2",
    "nodegit": "0.22.1",
    "object-invariant-test-helper": "0.1.1",
    "open": "0.0.5",
    "react-hot-loader": "4.3.2",
    "redux-mock-store": "1.5.1",
    "salinity": "0.0.8",
    "serialport": "6.2.0",
    "shelljs": "0.8.2",
    "sinon": "6.0.0",
    "sinon-chai": "3.2.0",
    "spectron": "3.8.0",
    "style-loader": "0.21.0",
    "url-loader": "1.0.1",
    "usb": "1.3.2",
    "webpack": "3.8.1",
    "webpack-dev-middleware": "2.0.6",
    "webpack-dev-server": "2.9.4",
    "webpack-hot-middleware": "2.22.2",
    "webpack-merge": "4.1.2",
    "xmlbuilder": "10.0.0"
  },
  "devEngines": {
    "node": ">=7.9.x",
    "npm": ">=3.x"
  },
  "resolutions": {
    "charm": "1.0.2"
  }
}<|MERGE_RESOLUTION|>--- conflicted
+++ resolved
@@ -1,10 +1,6 @@
 {
   "name": "tidepool-uploader",
-<<<<<<< HEAD
-  "version": "2.7.4-rollbar-email-fix.4",
-=======
-  "version": "2.7.5",
->>>>>>> eb6dcb0a
+  "version": "2.7.5-rollbar-email-fix.5",
   "description": "Tidepool Project Universal Uploader",
   "private": true,
   "main": "main.js",

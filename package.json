{
  "name": "tidepool-uploader",
  "version": "0.100.0",
  "description": "Tidepool Project Universal Uploader",
  "private": true,
  "main": "main.js",
  "author": "Kent Quirk",
  "license": "BSD2",
  "scripts": {
    "test": "mocha test",
    "start": "bash ./scripts/config.sh && webpack -d --progress --colors --watch",
    "build": "bash ./scripts/build.sh",
    "jshint": "gulp jshint",
    "jshint-watch": "gulp jshint-watch",
    "web": "bash ./scripts/config.sh && webpack --watch --devtool eval-source-map --cache --colors --progress",
    "server": "http-server"
  },
  "dependencies": {
    "async": "0.9.0",
    "babyparse": "0.2.1",
    "commander": "2.5.0",
    "common": "0.2.5",
    "lodash": "2.4.1",
    "moment-timezone": "0.2.4",
    "react": "0.12.0",
<<<<<<< HEAD
    "sundial": "1.0.0",
    "tidepool-platform-client": "git://github.com/tidepool-org/platform-client.git#ian/uploadGroup"
=======
    "sundial": "1.1.1",
    "tidepool-platform-client": "0.15.0"
>>>>>>> 6bb26d93
  },
  "devDependencies": {
    "css-loader": "0.7.1",
    "gulp": "3.8.10",
    "gulp-jshint": "1.9.0",
    "gulp-react": "2.0.0",
    "http-server": "0.7.3",
    "jshint-stylish": "1.0.0",
    "json-loader": "0.5.1",
    "jsx-loader": "0.12.1",
    "less": "1.7.5",
    "less-loader": "0.7.7",
    "merge-stream": "0.1.6",
    "mocha": "1.21.4",
    "proxyquire": "1.1.0",
    "salinity": "0.0.5",
    "style-loader": "0.7.0",
    "webpack": "1.3.7"
  }
}<|MERGE_RESOLUTION|>--- conflicted
+++ resolved
@@ -23,13 +23,8 @@
     "lodash": "2.4.1",
     "moment-timezone": "0.2.4",
     "react": "0.12.0",
-<<<<<<< HEAD
-    "sundial": "1.0.0",
+    "sundial": "1.1.1",
     "tidepool-platform-client": "git://github.com/tidepool-org/platform-client.git#ian/uploadGroup"
-=======
-    "sundial": "1.1.1",
-    "tidepool-platform-client": "0.15.0"
->>>>>>> 6bb26d93
   },
   "devDependencies": {
     "css-loader": "0.7.1",

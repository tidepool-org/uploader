{
  "name": "tidepool-uploader",
  "version": "0.310.0-alpha.13",
  "description": "Tidepool Project Universal Uploader",
  "private": true,
  "main": "main.js",
  "author": "Kent Quirk",
  "license": "BSD-2-Clause",
  "repository": "tidepool-org/chrome-uploader",
  "scripts": {
    "build-docs": "./scripts/update-gh-pages.sh",
    "serve-docs": "./node_modules/.bin/gitbook serve",
    "test": "cross-env NODE_ENV=test BABEL_DISABLE_CACHE=1 electron-mocha --renderer --retries 2 --compilers js:babel-register --recursive test/",
    "test-debug": "cross-env NODE_ENV=test BABEL_DISABLE_CACHE=1 mocha --retries 2 --compilers js:babel-register --recursive --require ./test/setup.js test/**/*.js --inspect --debug-brk",
    "test-all": "npm run lint && npm run test && npm run build",
    "test-e2e": "cross-env NODE_ENV=test BABEL_DISABLE_CACHE=1 mocha --retries 2 --compilers js:babel-register --require ./test/setup.js ./test/e2e.js",
    "lint": "eslint --cache --format=node_modules/eslint-formatter-pretty .",
    "lint-fix": "npm run lint -- --fix",
    "hot-server": "cross-env NODE_ENV=development node --max_old_space_size=2096 -r babel-register server.js",
    "build-main": "cross-env NODE_ENV=production node -r babel-register ./node_modules/webpack/bin/webpack --config webpack.config.electron.js --progress --profile --colors",
    "build-renderer": "cross-env NODE_ENV=production node -r babel-register ./node_modules/webpack/bin/webpack --config webpack.config.production.js --progress --profile --colors",
    "build-main-dev": "cross-env BUILD=dev NODE_ENV=production node -r babel-register ./node_modules/webpack/bin/webpack --config webpack.config.electron.js --progress --profile --colors",
    "build-renderer-dev": "cross-env BUILD=dev NODE_ENV=production node -r babel-register ./node_modules/webpack/bin/webpack --config webpack.config.production.js --progress --profile --colors",
    "build": "npm run build-main && npm run build-renderer",
    "build-dev": "npm run build-main-dev && npm run build-renderer-dev",
    "start": "cross-env NODE_ENV=production electron ./app/",
    "start-hot": "cross-env HOT=1 NODE_ENV=development electron -r babel-register -r babel-polyfill ./app/main.development",
    "postinstall": "concurrently \"install-app-deps\" \"node node_modules/fbjs-scripts/node/check-dev-engines.js package.json\" && electron-rebuild --force --module-dir app",
    "dev": "npm run hot-server -- --start-hot",
    "package": "npm run build && build -p onTagOrDraft",
    "package-dev": "npm run build-dev && build -p onTagOrDraft --config.artifactName='${productName}-${version}-dev.${ext}' --config.nsis.artifactName='${productName}-Setup-${version}-dev.${ext}' --extraMetadata.name='tidepool-uploader-dev'",
    "package-win": "npm run build && build --win --x64",
    "package-mac": "npm run build && build --mac",
    "package-linux": "npm run build && build --linux",
    "package-all": "npm run build && build -mwl"
  },
  "dependencies": {
    "async": "1.5.2",
    "babyparse": "0.4.6",
    "blueimp-md5": "2.7.0",
    "bows": "1.6.0",
    "chrome-launcher": "0.0.1",
    "classnames": "2.2.5",
    "commander": "2.9.0",
    "electron-debug": "1.1.0",
    "font-awesome": "4.7.0",
    "is-electron": "2.0.0",
    "lighthouse": "2.0.0",
    "lodash": "3.10.1",
    "node-uuid": "1.4.8",
    "raven": "2.1.0",
<<<<<<< HEAD
=======
    "raven-js": "3.17.0",
>>>>>>> 26f0dabe
    "react": "15.4.2",
    "react-addons-update": "15.4.2",
    "react-dom": "15.4.2",
    "react-redux": "5.0.4",
    "react-router": "3.0.2",
    "react-router-redux": "4.0.7",
    "react-select": "1.0.0-rc.3",
    "redux": "3.6.0",
    "redux-form": "5.3.4",
    "redux-thunk": "2.2.0",
    "semver": "5.3.0",
    "source-map-support": "0.4.14",
    "stack-trace": "0.0.9",
    "sundial": "1.6.0",
    "tidepool-platform-client": "0.32.0",
    "trackjs": "2.8.2"
  },
  "browserslist": "electron 1.6",
  "build": {
    "productName": "Tidepool Uploader",
    "appId": "org.tidepool.TidepoolUploader",
    "directories": {
      "buildResources": "resources",
      "output": "release"
    },
    "dmg": {
      "contents": [
        {
          "x": 410,
          "y": 150,
          "type": "link",
          "path": "/Applications"
        },
        {
          "x": 130,
          "y": 150,
          "type": "file"
        }
      ]
    },
    "nsis": {
      "oneClick": false,
      "perMachine": true,
      "allowElevation": true
    },
    "files": [
      "dist/",
      "node_modules/",
      "app.html",
      "main.js",
      "main.js.map",
      "package.json"
    ],
    "extraResources": [
      {
           "from": "resources/${os}",
           "to": "driver/",
           "filter": ["**/*", "!*.md"]
      },
      "sounds/"
    ],
    "win": {
      "target": [
        {
          "target": "nsis",
          "arch": [
            "x64",
            "ia32"
          ]
        },
        {
          "target": "zip",
          "arch": [
            "x64",
            "ia32"
          ]
        }
      ]
    },
    "mac": {
      "category": "public.app-category.tools",
      "target": [
        {
          "target": "zip",
          "arch": [
            "x64"
          ]
        },
        {
          "target": "pkg",
          "arch": [
            "x64"
          ]
        },
        "dir"
      ]
    }
  },
  "bin": {
    "electron": "./node_modules/.bin/electron"
  },
  "devDependencies": {
    "asar": "0.13.0",
    "babel-core": "6.24.1",
    "babel-eslint": "7.2.2",
    "babel-loader": "6.4.1",
    "babel-plugin-add-module-exports": "0.2.1",
    "babel-plugin-dev-expression": "0.2.1",
    "babel-plugin-resolver": "1.1.0",
    "babel-plugin-rewire": "1.1.0",
    "babel-plugin-transform-class-properties": "6.24.1",
    "babel-plugin-transform-define": "1.2.0",
    "babel-plugin-transform-es2015-classes": "6.24.1",
    "babel-plugin-webpack-loaders": "0.9.0",
    "babel-polyfill": "6.23.0",
    "babel-preset-env": "1.4.0",
    "babel-preset-react": "6.24.1",
    "babel-preset-react-hmre": "1.1.1",
    "babel-preset-react-optimize": "1.0.1",
    "babel-preset-stage-0": "6.24.1",
    "babel-register": "6.24.1",
    "babel-runtime": "6.23.0",
    "babili-webpack-plugin": "0.0.11",
    "chai": "3.5.0",
    "concurrently": "3.4.0",
    "cross-env": "4.0.0",
    "css-loader": "0.28.0",
    "d3": "3.5.16",
    "devtron": "1.4.0",
    "difflet": "1.0.1",
    "electron": "1.6.2",
    "electron-builder": "18.3.5",
    "electron-devtools-installer": "2.2.0",
    "electron-mocha": "3.4.0",
    "electron-rebuild": "1.5.7",
    "electron-updater": "1.14.2",
    "enzyme": "2.8.2",
    "eslint": "3.19.0",
    "eslint-config-airbnb": "14.1.0",
    "eslint-formatter-pretty": "1.1.0",
    "eslint-import-resolver-webpack": "0.8.1",
    "eslint-plugin-compat": "1.0.2",
    "eslint-plugin-import": "2.2.0",
    "eslint-plugin-jsx-a11y": "4.0.0",
    "eslint-plugin-mocha": "4.9.0",
    "eslint-plugin-promise": "3.5.0",
    "eslint-plugin-react": "6.10.3",
    "exports-loader": "0.6.4",
    "express": "4.15.2",
    "extract-text-webpack-plugin": "1.0.1",
    "fbjs-scripts": "0.7.1",
    "file-loader": "0.11.1",
    "flux-standard-action": "1.2.0",
    "gitbook-cli": "2.3.0",
    "html-webpack-plugin": "2.28.0",
    "jsdom": "9.12.0",
    "json-loader": "0.5.4",
    "less": "2.7.2",
    "less-loader": "2.2.3",
    "minimist": "1.2.0",
    "mocha": "3.2.0",
    "object-invariant-test-helper": "0.1.1",
    "open": "0.0.5",
    "proxyquire": "1.7.11",
    "react-addons-test-utils": "15.5.1",
    "react-hot-loader": "1.3.1",
    "redux-logger": "3.0.1",
    "redux-mock-store": "1.2.3",
    "salinity": "0.0.8",
    "sinon": "2.1.0",
    "sinon-chai": "2.9.0",
    "spectron": "3.4.1",
    "style-loader": "0.16.1",
    "url-loader": "0.5.8",
    "webpack": "1.14.0",
    "webpack-dev-middleware": "1.10.1",
    "webpack-dev-server": "1.14.1",
    "webpack-hot-middleware": "2.18.0",
    "webpack-merge": "4.1.0",
    "webpack-validator": "2.3.0"
  },
  "devEngines": {
    "node": ">=7.4.x",
    "npm": ">=3.x"
  },
  "resolutions": {
    "charm": "1.0.1"
  }
}<|MERGE_RESOLUTION|>--- conflicted
+++ resolved
@@ -49,10 +49,7 @@
     "lodash": "3.10.1",
     "node-uuid": "1.4.8",
     "raven": "2.1.0",
-<<<<<<< HEAD
-=======
     "raven-js": "3.17.0",
->>>>>>> 26f0dabe
     "react": "15.4.2",
     "react-addons-update": "15.4.2",
     "react-dom": "15.4.2",

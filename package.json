--- conflicted
+++ resolved
@@ -1,10 +1,6 @@
 {
   "name": "tidepool-uploader",
-<<<<<<< HEAD
-  "version": "0.106.0",
-=======
   "version": "0.107.0",
->>>>>>> d2b449c3
   "description": "Tidepool Project Universal Uploader",
   "private": true,
   "main": "main.js",

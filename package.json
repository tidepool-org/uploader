{
  "name": "tidepool-uploader",
<<<<<<< HEAD
  "version": "2.22.0-webpack-update",
=======
  "version": "2.22.2",
>>>>>>> 47e6873d
  "description": "Tidepool Project Universal Uploader",
  "private": true,
  "main": "main.prod.js",
  "author": "Kent Quirk",
  "license": "BSD-2-Clause",
  "repository": "tidepool-org/uploader",
  "scripts": {
    "av-whitelist": "node ./scripts/whitelisting/av-submit.js",
    "build-docs": "./scripts/update-gh-pages.sh",
    "serve-docs": "./node_modules/.bin/gitbook serve",
    "test": "cross-env NODE_ENV=test BABEL_DISABLE_CACHE=1 jest",
    "test-all": "npm run lint && npm run test && npm run build",
    "lint": "eslint --cache --format=node_modules/eslint-formatter-pretty .",
    "lint-fix": "npm run lint -- --fix",
    "build-main": "yarn build-main-quiet --progress --profile --colors",
    "build-main-quiet": "cross-env NODE_ENV=production webpack --config webpack.config.main.prod.babel.js",
    "build-renderer": "yarn build-renderer-quiet --progress --profile --colors",
    "build-renderer-quiet": "cross-env NODE_ENV=production webpack --config webpack.config.renderer.prod.babel.js",
    "build": "concurrently \"yarn build-main\" \"yarn build-renderer\"",
    "build-quiet": "concurrently \"yarn build-main-quiet\" \"yarn build-renderer-quiet\"",
    "start": "cross-env NODE_ENV=production electron ./app/main.prod.js",
    "postinstall": "concurrently \"electron-builder install-app-deps\" \"node node_modules/fbjs-scripts/node/check-dev-engines.js package.json\"",
    "dev": "cross-env START_HOT=1 yarn start-renderer-dev",
    "start-renderer-dev": "cross-env NODE_ENV=development webpack-dev-server --config webpack.config.renderer.dev.babel.js",
    "start-main-dev": "cross-env HOT=1 NODE_ENV=development electron -r @babel/register ./app/main.dev.js",
    "prepare-qa-build": "node -r @babel/register scripts/prepare-qa-build.js",
    "package": "npm run build-quiet && electron-builder -p always",
    "package-win": "npm run build && electron-builder --win --x64",
    "package-mac": "npm run build && electron-builder --mac",
    "package-linux": "npm run build && electron-builder --linux",
    "package-all": "npm run build && electron-builder -mwl"
  },
  "dependencies": {
    "@hot-loader/react-dom": "16.11.0",
    "@material-ui/core": "3.9.3",
    "@material-ui/icons": "3.0.2",
    "async": "2.6.1",
    "babyparse": "0.4.6",
<<<<<<< HEAD
    "bows": "1.7.2",
    "chrome-launcher": "0.12.0",
    "classnames": "2.2.6",
    "commander": "4.0.1",
    "core-js": "2.6.10",
=======
    "ble-glucose": "0.2.2",
    "bows": "1.7.0",
    "chrome-launcher": "0.12.0",
    "classnames": "2.2.6",
    "commander": "4.0.1",
>>>>>>> 47e6873d
    "cp2102": "0.0.3",
    "decompress": "4.2.0",
    "electron-debug": "3.0.1",
    "electron-is-dev": "1.1.0",
    "electron-log": "3.0.9",
    "electron-updater": "4.2.0",
    "es6-error": "4.1.1",
    "history": "4.10.1",
    "iconv-lite": "0.5.0",
    "identity-obj-proxy": "3.0.0",
    "immutability-helper": "3.0.1",
    "is-electron": "2.2.0",
    "lodash": "4.17.15",
    "lzo-decompress": "0.1.2",
    "pl2303": "0.0.5",
    "plist": "3.0.1",
    "prop-types": "15.7.2",
    "react": "16.4.0",
    "react-dom": "16.4.0",
    "react-hot-loader": "4.12.17",
    "react-redux": "5.0.7",
    "react-router-dom": "4.3.1",
    "react-router-redux": "5.0.0-alpha.9",
    "react-select": "1.2.1",
    "redux": "3.7.2",
    "redux-form": "7.4.0",
    "redux-thunk": "2.3.0",
    "rollbar": "2.14.3",
    "rollbar-sourcemap-webpack-plugin": "2.5.1",
    "semver": "6.3.0",
    "source-map-support": "0.5.16",
    "stack-trace": "0.0.10",
    "sudo-prompt": "9.0.0",
    "sundial": "1.6.0",
    "tidepool-platform-client": "0.41.0",
    "usb-cdc-acm": "0.1.1",
    "uuid": "3.3.3"
  },
  "browserslist": "electron 3.1",
  "build": {
    "productName": "Tidepool Uploader",
    "appId": "org.tidepool.TidepoolUploader",
    "directories": {
      "buildResources": "resources",
      "output": "release"
    },
    "afterSign": "scripts/notarize.js",
    "dmg": {
      "contents": [
        {
          "x": 381,
          "y": 190,
          "type": "link",
          "path": "/Applications"
        },
        {
          "x": 159,
          "y": 190,
          "type": "file"
        }
      ],
      "background": "resources/background.tiff"
    },
    "nsis": {
      "oneClick": false,
      "perMachine": true,
      "allowElevation": true
    },
    "files": [
      "dist/",
      "node_modules/",
      "app.html",
      "main.prod.js",
      "main.prod.js.map",
      "package.json"
    ],
    "extraResources": [
      {
        "from": "resources/${os}",
        "to": "driver/",
        "filter": [
          "**/*",
          "!*.md"
        ]
      },
      "sounds/"
    ],
    "win": {
      "target": [
        {
          "target": "nsis",
          "arch": [
            "ia32",
            "x64"
          ]
        },
        {
          "target": "zip",
          "arch": [
            "ia32",
            "x64"
          ]
        }
      ],
      "publisherName": [
        "Tidepool Project"
      ]
    },
    "mac": {
      "category": "public.app-category.tools",
      "entitlements": "resources/mac/entitlements.mac.plist",
      "entitlementsInherit": "resources/mac/entitlements.mac.plist",
      "target": [
        {
          "target": "zip",
          "arch": [
            "x64"
          ]
        },
        {
          "target": "dmg",
          "arch": [
            "x64"
          ]
        },
        "dir"
      ]
    }
  },
  "bin": {
    "electron": "./node_modules/.bin/electron"
  },
  "devDependencies": {
    "@babel/core": "7.7.2",
    "@babel/plugin-proposal-class-properties": "7.7.0",
    "@babel/plugin-proposal-decorators": "7.7.0",
    "@babel/plugin-proposal-do-expressions": "7.6.0",
    "@babel/plugin-proposal-export-default-from": "7.5.2",
    "@babel/plugin-proposal-export-namespace-from": "7.5.2",
    "@babel/plugin-proposal-function-bind": "7.2.0",
    "@babel/plugin-proposal-function-sent": "7.7.0",
    "@babel/plugin-proposal-json-strings": "7.2.0",
    "@babel/plugin-proposal-logical-assignment-operators": "7.2.0",
    "@babel/plugin-proposal-nullish-coalescing-operator": "7.4.4",
    "@babel/plugin-proposal-numeric-separator": "7.2.0",
    "@babel/plugin-proposal-optional-chaining": "7.6.0",
    "@babel/plugin-proposal-pipeline-operator": "7.5.0",
    "@babel/plugin-proposal-throw-expressions": "7.2.0",
    "@babel/plugin-syntax-dynamic-import": "7.2.0",
    "@babel/plugin-syntax-import-meta": "7.2.0",
    "@babel/plugin-transform-classes": "7.7.0",
    "@babel/plugin-transform-react-constant-elements": "7.6.3",
    "@babel/plugin-transform-react-inline-elements": "7.2.0",
    "@babel/polyfill": "7.7.0",
    "@babel/preset-env": "7.7.1",
    "@babel/preset-react": "7.7.0",
    "@babel/register": "7.7.0",
    "@babel/runtime-corejs2": "7.7.2",
    "@jest-runner/electron": "2.0.2",
    "@ronomon/direct-io": "2.4.3",
    "aws-sdk": "2.472.0",
    "babel-core": "7.0.0-bridge.0",
    "babel-eslint": "10.0.3",
    "babel-jest": "24.9.0",
    "babel-loader": "8.0.6",
    "babel-plugin-add-module-exports": "1.0.2",
    "babel-plugin-dev-expression": "0.2.2",
    "babel-plugin-module-resolver": "3.2.0",
    "babel-plugin-rewire": "1.2.0",
    "babel-plugin-transform-define": "2.0.0",
    "babel-plugin-transform-react-remove-prop-types": "0.4.24",
    "babili-webpack-plugin": "0.1.2",
    "chai": "4.2.0",
    "concurrently": "5.0.0",
    "cross-env": "6.0.3",
    "css-loader": "3.2.0",
    "devtron": "1.4.0",
    "difflet": "1.0.1",
    "drivelist": "6.4.3",
    "electron": "3.1.1",
    "electron-builder": "22.1.0",
    "electron-devtools-installer": "2.2.4",
    "electron-notarize": "0.2.0",
    "enzyme": "3.10.0",
    "eslint": "6.6.0",
    "eslint-config-airbnb": "18.0.1",
    "eslint-formatter-pretty": "2.1.1",
    "eslint-import-resolver-webpack": "0.11.1",
    "eslint-plugin-import": "2.18.2",
    "eslint-plugin-jest": "23.0.3",
    "eslint-plugin-jsx-a11y": "6.2.3",
    "eslint-plugin-lodash": "6.0.0",
    "eslint-plugin-promise": "4.2.1",
    "eslint-plugin-react": "7.16.0",
    "express": "4.17.1",
    "fbjs-scripts": "1.2.0",
    "file-loader": "4.2.0",
    "flux-standard-action": "2.1.1",
    "ftp": "0.3.10",
    "gitbook-cli": "2.3.2",
    "html-webpack-plugin": "3.2.0",
    "jest": "24.9.0",
    "json-loader": "0.5.7",
    "less": "3.10.3",
    "less-loader": "5.0.0",
    "mini-css-extract-plugin": "0.8.0",
    "minimist": "1.2.0",
    "node-hid": "0.7.9",
    "object-invariant-test-helper": "0.1.1",
    "open": "7.0.0",
    "optimize-css-assets-webpack-plugin": "5.0.3",
    "redux-mock-store": "1.5.3",
    "salinity": "0.0.8",
    "serialport": "6.2.2",
    "sinon": "7.5.0",
    "sinon-chai": "3.3.0",
    "spectron": "9.0.0",
    "style-loader": "1.0.0",
    "terser-webpack-plugin": "2.2.1",
    "url-loader": "2.2.0",
    "webpack": "4.41.2",
    "webpack-bundle-analyzer": "3.6.0",
    "webpack-cli": "3.3.10",
    "webpack-dev-middleware": "3.7.2",
    "webpack-dev-server": "3.9.0",
    "webpack-hot-middleware": "2.25.0",
    "webpack-merge": "4.2.2",
    "xmlbuilder": "13.0.2"
  },
  "devEngines": {
    "node": ">=7.9.x",
    "npm": ">=3.x"
  },
  "resolutions": {
    "charm": "1.0.2"
  },
  "jest": {
    "moduleNameMapper": {
      "\\.(jpg|jpeg|png|gif|eot|otf|webp|svg|ttf|woff|woff2|mp4|webm|wav|mp3|m4a|aac|oga)$": "<rootDir>/__mocks__/fileMock.js",
      "\\.(css|less)$": "identity-obj-proxy"
    },
    "moduleFileExtensions": [
      "js",
      "jsx",
      "json"
    ],
    "transform": {
      "^.+\\.js$": "babel-jest"
    },
    "verbose": true,
    "testMatch": [
      "**/test/(app|lib)/**/*.js"
    ],
    "transformIgnorePatterns": [
      "<rootDir>/node_modules/"
    ],
    "moduleDirectories": [
      "node_modules",
      "app"
    ],
    "runner": "@jest-runner/electron",
    "testEnvironment": "@jest-runner/electron/environment"
  }
}<|MERGE_RESOLUTION|>--- conflicted
+++ resolved
@@ -1,10 +1,6 @@
 {
   "name": "tidepool-uploader",
-<<<<<<< HEAD
-  "version": "2.22.0-webpack-update",
-=======
-  "version": "2.22.2",
->>>>>>> 47e6873d
+  "version": "2.22.3-webpack-update",
   "description": "Tidepool Project Universal Uploader",
   "private": true,
   "main": "main.prod.js",
@@ -43,19 +39,12 @@
     "@material-ui/icons": "3.0.2",
     "async": "2.6.1",
     "babyparse": "0.4.6",
-<<<<<<< HEAD
+    "ble-glucose": "0.2.2",
     "bows": "1.7.2",
     "chrome-launcher": "0.12.0",
     "classnames": "2.2.6",
     "commander": "4.0.1",
     "core-js": "2.6.10",
-=======
-    "ble-glucose": "0.2.2",
-    "bows": "1.7.0",
-    "chrome-launcher": "0.12.0",
-    "classnames": "2.2.6",
-    "commander": "4.0.1",
->>>>>>> 47e6873d
     "cp2102": "0.0.3",
     "decompress": "4.2.0",
     "electron-debug": "3.0.1",

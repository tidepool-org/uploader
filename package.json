--- conflicted
+++ resolved
@@ -1,10 +1,6 @@
 {
   "name": "tidepool-uploader",
-<<<<<<< HEAD
-  "version": "2.36.3-bump-xcode-circleci.1",
-=======
-  "version": "2.37.1",
->>>>>>> 96805967
+  "version": "2.37.1-bump-xcode-circleci.1",
   "description": "Tidepool Project Universal Uploader",
   "private": true,
   "main": "main.prod.js",

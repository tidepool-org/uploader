--- conflicted
+++ resolved
@@ -1,10 +1,6 @@
 {
   "name": "tidepool-uploader",
-<<<<<<< HEAD
-  "version": "2.55.1-fora-fix.1",
-=======
-  "version": "2.55.1-mrn-validation.2",
->>>>>>> 7412409b
+  "version": "2.55.1-fora-fix.2",
   "description": "Tidepool Project Universal Uploader",
   "private": true,
   "main": "main.prod.js",

{
  "name": "tidepool-uploader",
  "version": "0.259.0",
  "description": "Tidepool Project Universal Uploader",
  "private": true,
  "main": "main.js",
  "author": "Kent Quirk",
  "license": "BSD-2-Clause",
  "scripts": {
    "test": "mocha test/node/ && mocha test/node/**/*.js && ./node_modules/karma/bin/karma start",
    "browser-tests": "./node_modules/karma/bin/karma start --browsers PhantomJS,Chrome",
    "node-tests": "mocha test/node/ && mocha test/node/**/*.js",
    "karma-watch": "./node_modules/karma/bin/karma start --no-single-run",
    "start": "bash ./scripts/config.sh && webpack -d --progress --colors --watch",
    "start-hot": "bash ./scripts/config.sh && webpack-dev-server --hot --inline --progress --colors",
    "build": "bash ./scripts/build.sh",
    "lint": "./node_modules/.bin/eslint lib test"
  },
  "dependencies": {
    "async": "1.5.2",
    "babyparse": "0.4.5",
    "blueimp-md5": "2.3.0",
    "classnames": "2.2.3",
    "commander": "2.9.0",
    "lodash": "3.10.1",
    "node-uuid": "1.4.7",
    "react": "0.14.7",
    "react-addons-update": "0.14.7",
    "react-dom": "0.14.7",
    "react-redux": "4.4.1",
    "react-select": "1.0.0-beta11",
    "redux": "3.3.1",
    "redux-thunk": "2.0.1",
    "semver": "5.1.0",
    "stack-trace": "0.0.9",
    "sundial": "1.5.1",
<<<<<<< HEAD
    "tidepool-platform-client": "tidepool-org/platform-client#gniezen/data-services"
=======
    "tidepool-platform-client": "0.23.0"
>>>>>>> f75290e3
  },
  "devDependencies": {
    "babel-core": "5.8.38",
    "babel-eslint": "5.0.1",
    "babel-loader": "5.3.3",
    "babel-plugin-rewire": "0.1.22",
    "babel-runtime": "5.8.38",
    "chai": "3.5.0",
    "css-loader": "0.23.1",
    "d3": "3.5.16",
    "eslint": "1.10.3",
<<<<<<< HEAD
    "eslint-plugin-react": "3.16.1",
    "express": "4.13.4",
    "flux-standard-action": "0.6.0",
=======
    "eslint-plugin-react": "4.2.3",
    "flux-standard-action": "0.6.1",
>>>>>>> f75290e3
    "json-loader": "0.5.4",
    "karma": "0.13.22",
    "karma-chai": "0.1.0",
    "karma-chrome-launcher": "0.2.3",
    "karma-mocha": "0.2.2",
    "karma-mocha-reporter": "2.0.0",
    "karma-phantomjs-launcher": "1.0.0",
    "karma-webpack": "1.7.0",
    "less": "2.6.1",
    "less-loader": "2.2.3",
    "merge-stream": "1.0.0",
    "mocha": "2.4.5",
    "object-invariant-test-helper": "0.1.1",
    "phantomjs-prebuilt": "2.1.7",
    "proxyquire": "1.7.4",
    "react-addons-test-utils": "0.14.7",
    "react-hot-loader": "1.3.0",
    "redux-devtools": "3.1.1",
    "redux-devtools-dock-monitor": "1.1.0",
    "redux-devtools-log-monitor": "1.0.5",
    "redux-logger": "2.6.1",
    "redux-mock-store": "0.0.6",
    "salinity": "0.0.8",
    "style-loader": "0.13.1",
    "webpack": "1.12.14",
    "webpack-dev-server": "1.14.1",
    "write-file-webpack-plugin": "3.1.8"
  }
}<|MERGE_RESOLUTION|>--- conflicted
+++ resolved
@@ -34,11 +34,7 @@
     "semver": "5.1.0",
     "stack-trace": "0.0.9",
     "sundial": "1.5.1",
-<<<<<<< HEAD
-    "tidepool-platform-client": "tidepool-org/platform-client#gniezen/data-services"
-=======
     "tidepool-platform-client": "0.23.0"
->>>>>>> f75290e3
   },
   "devDependencies": {
     "babel-core": "5.8.38",
@@ -50,14 +46,9 @@
     "css-loader": "0.23.1",
     "d3": "3.5.16",
     "eslint": "1.10.3",
-<<<<<<< HEAD
-    "eslint-plugin-react": "3.16.1",
     "express": "4.13.4",
-    "flux-standard-action": "0.6.0",
-=======
     "eslint-plugin-react": "4.2.3",
     "flux-standard-action": "0.6.1",
->>>>>>> f75290e3
     "json-loader": "0.5.4",
     "karma": "0.13.22",
     "karma-chai": "0.1.0",

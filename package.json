--- conflicted
+++ resolved
@@ -1,10 +1,6 @@
 {
   "name": "tidepool-uploader",
-<<<<<<< HEAD
-  "version": "2.38.0-verio-hanging.1",
-=======
   "version": "2.38.1",
->>>>>>> f731573a
   "description": "Tidepool Project Universal Uploader",
   "private": true,
   "main": "main.prod.js",

--- conflicted
+++ resolved
@@ -48,11 +48,7 @@
     "electron-debug": "2.2.0",
     "electron-is-dev": "1.1.0",
     "es6-error": "4.1.1",
-<<<<<<< HEAD
-    "history": "4.10.0",
-=======
     "history": "4.10.1",
->>>>>>> ea4329da
     "iconv-lite": "0.5.0",
     "immutability-helper": "3.0.1",
     "is-electron": "2.2.0",

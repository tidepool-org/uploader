{
  "name": "tidepool-uploader",
<<<<<<< HEAD
  "version": "0.310.0-alpha.16",
=======
  "version": "0.310.0-alpha.17",
>>>>>>> 76056140
  "description": "Tidepool Project Universal Uploader",
  "private": true,
  "main": "main.js",
  "author": "Kent Quirk",
  "license": "BSD-2-Clause",
  "repository": "tidepool-org/chrome-uploader",
  "scripts": {
    "build-docs": "./scripts/update-gh-pages.sh",
    "serve-docs": "./node_modules/.bin/gitbook serve",
    "test": "cross-env NODE_ENV=test BABEL_DISABLE_CACHE=1 electron-mocha --renderer --retries 2 --compilers js:babel-register --recursive test/",
    "test-debug": "cross-env NODE_ENV=test BABEL_DISABLE_CACHE=1 mocha --retries 2 --compilers js:babel-register --recursive --require ./test/setup.js test/**/*.js --inspect --debug-brk",
    "test-all": "npm run lint && npm run test && npm run build",
    "test-e2e": "cross-env NODE_ENV=test BABEL_DISABLE_CACHE=1 mocha --retries 2 --compilers js:babel-register --require ./test/setup.js ./test/e2e.js",
    "lint": "eslint --cache --format=node_modules/eslint-formatter-pretty .",
    "lint-fix": "npm run lint -- --fix",
    "hot-server": "cross-env NODE_ENV=development node --max_old_space_size=2096 -r babel-register server.js",
    "build-main": "cross-env NODE_ENV=production node -r babel-register ./node_modules/webpack/bin/webpack --config webpack.config.electron.js --progress --profile --colors",
    "build-renderer": "cross-env NODE_ENV=production node -r babel-register ./node_modules/webpack/bin/webpack --config webpack.config.production.js --progress --profile --colors",
    "build-main-dev": "cross-env BUILD=dev NODE_ENV=production node -r babel-register ./node_modules/webpack/bin/webpack --config webpack.config.electron.js --progress --profile --colors",
    "build-renderer-dev": "cross-env BUILD=dev NODE_ENV=production node -r babel-register ./node_modules/webpack/bin/webpack --config webpack.config.production.js --progress --profile --colors",
    "build": "npm run build-main && npm run build-renderer",
    "build-dev": "npm run build-main-dev && npm run build-renderer-dev",
    "start": "cross-env NODE_ENV=production electron ./app/",
    "start-hot": "cross-env HOT=1 NODE_ENV=development electron -r babel-register -r babel-polyfill ./app/main.development",
    "postinstall": "concurrently \"install-app-deps\" \"node node_modules/fbjs-scripts/node/check-dev-engines.js package.json\" && electron-rebuild --force --module-dir app",
    "dev": "npm run hot-server -- --start-hot",
    "package": "npm run build && build -p onTagOrDraft",
    "package-dev": "npm run build-dev && build -p onTagOrDraft --config.artifactName='${productName}-${version}-dev.${ext}' --config.nsis.artifactName='${productName}-Setup-${version}-dev.${ext}' --extraMetadata.name='tidepool-uploader-dev'",
    "package-win": "npm run build && build --win --x64",
    "package-mac": "npm run build && build --mac",
    "package-linux": "npm run build && build --linux",
    "package-all": "npm run build && build -mwl"
  },
  "dependencies": {
    "async": "1.5.2",
    "babyparse": "0.4.6",
    "blueimp-md5": "2.7.0",
    "bows": "1.6.0",
    "chrome-launcher": "0.0.1",
    "classnames": "2.2.5",
    "commander": "2.9.0",
    "electron-debug": "1.1.0",
    "font-awesome": "4.7.0",
    "is-electron": "2.0.0",
    "lighthouse": "2.0.0",
    "lodash": "3.10.1",
    "raven": "2.1.0",
    "raven-js": "3.17.0",
    "react": "15.4.2",
    "react-addons-update": "15.4.2",
    "react-dom": "15.4.2",
    "react-redux": "5.0.4",
    "react-router": "3.0.2",
    "react-router-redux": "4.0.7",
    "react-select": "1.0.0-rc.3",
    "redux": "3.6.0",
    "redux-form": "5.3.4",
    "redux-thunk": "2.2.0",
    "semver": "5.3.0",
    "source-map-support": "0.4.14",
    "stack-trace": "0.0.9",
    "sundial": "1.6.0",
    "tidepool-platform-client": "0.33.0",
    "trackjs": "2.8.2",
    "uuid": "3.1.0"
  },
  "browserslist": "electron 1.6",
  "build": {
    "productName": "Tidepool Uploader",
    "appId": "org.tidepool.TidepoolUploader",
    "directories": {
      "buildResources": "resources",
      "output": "release"
    },
    "dmg": {
      "contents": [
        {
          "x": 410,
          "y": 150,
          "type": "link",
          "path": "/Applications"
        },
        {
          "x": 130,
          "y": 150,
          "type": "file"
        }
      ]
    },
    "nsis": {
      "oneClick": false,
      "perMachine": true,
      "allowElevation": true
    },
    "files": [
      "dist/",
      "node_modules/",
      "app.html",
      "main.js",
      "main.js.map",
      "package.json"
    ],
    "extraResources": [
      {
           "from": "resources/${os}",
           "to": "driver/",
           "filter": ["**/*", "!*.md"]
      },
      "sounds/"
    ],
    "win": {
      "target": [
        {
          "target": "nsis",
          "arch": [
            "x64",
            "ia32"
          ]
        },
        {
          "target": "zip",
          "arch": [
            "x64",
            "ia32"
          ]
        }
      ]
    },
    "mac": {
      "category": "public.app-category.tools",
      "target": [
        {
          "target": "zip",
          "arch": [
            "x64"
          ]
        },
        {
          "target": "pkg",
          "arch": [
            "x64"
          ]
        },
        "dir"
      ]
    }
  },
  "bin": {
    "electron": "./node_modules/.bin/electron"
  },
  "devDependencies": {
    "asar": "0.13.0",
    "babel-core": "6.24.1",
    "babel-eslint": "7.2.2",
    "babel-loader": "6.4.1",
    "babel-plugin-add-module-exports": "0.2.1",
    "babel-plugin-dev-expression": "0.2.1",
    "babel-plugin-resolver": "1.1.0",
    "babel-plugin-rewire": "1.1.0",
    "babel-plugin-transform-class-properties": "6.24.1",
    "babel-plugin-transform-define": "1.2.0",
    "babel-plugin-transform-es2015-classes": "6.24.1",
    "babel-plugin-webpack-loaders": "0.9.0",
    "babel-polyfill": "6.23.0",
    "babel-preset-env": "1.4.0",
    "babel-preset-react": "6.24.1",
    "babel-preset-react-hmre": "1.1.1",
    "babel-preset-react-optimize": "1.0.1",
    "babel-preset-stage-0": "6.24.1",
    "babel-register": "6.24.1",
    "babel-runtime": "6.23.0",
    "babili-webpack-plugin": "0.0.11",
    "chai": "3.5.0",
    "concurrently": "3.4.0",
    "cross-env": "4.0.0",
    "css-loader": "0.28.0",
    "d3": "3.5.16",
    "devtron": "1.4.0",
    "difflet": "1.0.1",
    "electron": "1.6.2",
    "electron-builder": "18.3.5",
    "electron-devtools-installer": "2.2.0",
    "electron-mocha": "3.4.0",
    "electron-rebuild": "1.5.7",
    "electron-updater": "1.14.2",
    "enzyme": "2.8.2",
    "eslint": "3.19.0",
    "eslint-config-airbnb": "14.1.0",
    "eslint-formatter-pretty": "1.1.0",
    "eslint-import-resolver-webpack": "0.8.1",
    "eslint-plugin-compat": "1.0.2",
    "eslint-plugin-import": "2.2.0",
    "eslint-plugin-jsx-a11y": "4.0.0",
    "eslint-plugin-mocha": "4.9.0",
    "eslint-plugin-promise": "3.5.0",
    "eslint-plugin-react": "6.10.3",
    "exports-loader": "0.6.4",
    "express": "4.15.2",
    "extract-text-webpack-plugin": "1.0.1",
    "fbjs-scripts": "0.7.1",
    "file-loader": "0.11.1",
    "flux-standard-action": "1.2.0",
    "gitbook-cli": "2.3.0",
    "html-webpack-plugin": "2.28.0",
    "jsdom": "9.12.0",
    "json-loader": "0.5.4",
    "less": "2.7.2",
    "less-loader": "2.2.3",
    "minimist": "1.2.0",
    "mocha": "3.2.0",
    "object-invariant-test-helper": "0.1.1",
    "open": "0.0.5",
    "proxyquire": "1.7.11",
    "react-addons-test-utils": "15.5.1",
    "react-hot-loader": "1.3.1",
    "redux-logger": "3.0.1",
    "redux-mock-store": "1.2.3",
    "salinity": "0.0.8",
    "sinon": "2.1.0",
    "sinon-chai": "2.9.0",
    "spectron": "3.4.1",
    "style-loader": "0.16.1",
    "url-loader": "0.5.8",
    "webpack": "1.14.0",
    "webpack-dev-middleware": "1.10.1",
    "webpack-dev-server": "1.14.1",
    "webpack-hot-middleware": "2.18.0",
    "webpack-merge": "4.1.0",
    "webpack-validator": "2.3.0"
  },
  "devEngines": {
    "node": ">=7.4.x",
    "npm": ">=3.x"
  },
  "resolutions": {
    "charm": "1.0.1"
  }
}<|MERGE_RESOLUTION|>--- conflicted
+++ resolved
@@ -1,10 +1,6 @@
 {
   "name": "tidepool-uploader",
-<<<<<<< HEAD
-  "version": "0.310.0-alpha.16",
-=======
   "version": "0.310.0-alpha.17",
->>>>>>> 76056140
   "description": "Tidepool Project Universal Uploader",
   "private": true,
   "main": "main.js",

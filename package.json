{
  "name": "tidepool-uploader",
  "version": "2.9.1",
  "description": "Tidepool Project Universal Uploader",
  "private": true,
  "main": "main.js",
  "author": "Kent Quirk",
  "license": "BSD-2-Clause",
  "repository": "tidepool-org/chrome-uploader",
  "scripts": {
    "av-whitelist": "node ./scripts/av-submit.js",
    "build-docs": "./scripts/update-gh-pages.sh",
    "serve-docs": "./node_modules/.bin/gitbook serve",
    "test": "cross-env NODE_ENV=test BABEL_DISABLE_CACHE=1 electron-mocha --renderer --retries 2 --require babel-register --recursive test/",
    "test-debug": "cross-env NODE_ENV=test BABEL_DISABLE_CACHE=1 electron-mocha --interactive --retries 2 --require babel-register --recursive test/",
    "test-all": "npm run lint && npm run test && npm run build",
    "lint": "eslint --cache --format=node_modules/eslint-formatter-pretty .",
    "lint-fix": "npm run lint -- --fix",
    "hot-server": "cross-env NODE_ENV=development node --max_old_space_size=2096 -r babel-register server.js",
    "build-main": "yarn build-main-quiet --progress --profile --colors",
    "build-main-quiet": "cross-env NODE_ENV=production node -r babel-register ./node_modules/webpack/bin/webpack --config webpack.config.electron.js",
    "build-renderer": "yarn build-renderer-quiet --progress --profile --colors",
    "build-renderer-quiet": "cross-env NODE_ENV=production node -r babel-register ./node_modules/webpack/bin/webpack --config webpack.config.production.js",
    "build": "npm run build-main && npm run build-renderer",
    "build-quiet": "npm run build-main-quiet && npm run build-renderer-quiet",
    "start": "cross-env NODE_ENV=production electron ./app/",
    "start-hot": "cross-env HOT=1 NODE_ENV=development electron -r babel-register -r babel-polyfill ./app/main.development",
    "postinstall": "concurrently \"electron-builder install-app-deps\" \"node node_modules/fbjs-scripts/node/check-dev-engines.js package.json\"",
    "dev": "npm run hot-server -- --start-hot",
    "prepare-qa-build": "node -r babel-register scripts/prepare-qa-build.js",
    "package": "npm run build-quiet && electron-builder -p always",
    "package-win": "npm run build && electron-builder --win --x64",
    "package-mac": "npm run build && electron-builder --mac",
    "package-linux": "npm run build && electron-builder --linux",
    "package-all": "npm run build && electron-builder -mwl"
  },
  "dependencies": {
    "async": "2.6.1",
    "babyparse": "0.4.6",
    "blueimp-md5": "2.10.0",
    "bows": "1.7.0",
    "chrome-launcher": "0.10.2",
    "classnames": "2.2.6",
<<<<<<< HEAD
    "commander": "2.15.1",
=======
    "commander": "2.19.0",
>>>>>>> 5c319591
    "cp2102": "0.0.2",
    "decompress": "4.2.0",
    "electron-debug": "2.0.0",
    "electron-is-dev": "1.0.1",
    "es6-error": "4.1.1",
    "history": "4.7.2",
    "iconv-lite": "0.4.24",
    "immutability-helper": "2.9.0",
    "is-electron": "2.2.0",
    "lodash": "4.17.11",
    "plist": "3.0.1",
    "pl2303": "0.0.4",
    "prop-types": "15.6.2",
    "react": "16.4.0",
    "react-dom": "16.4.0",
    "react-redux": "5.0.7",
    "react-router-dom": "4.3.1",
    "react-router-redux": "5.0.0-alpha.9",
    "react-select": "1.2.1",
    "redux": "3.7.2",
    "redux-form": "7.4.0",
    "redux-thunk": "2.3.0",
    "rollbar": "2.5.1",
    "rollbar-sourcemap-webpack-plugin": "2.5.0",
    "semver": "5.6.0",
    "source-map-support": "0.5.6",
    "stack-trace": "0.0.10",
    "sudo-prompt": "8.2.5",
    "sundial": "1.6.0",
    "tidepool-platform-client": "0.38.0",
    "usb-cdc-acm": "0.1.1",
    "uuid": "3.3.2"
  },
  "browserslist": "electron 4.0.1",
  "build": {
    "productName": "Tidepool Uploader",
    "appId": "org.tidepool.TidepoolUploader",
    "directories": {
      "buildResources": "resources",
      "output": "release"
    },
    "dmg": {
      "contents": [
        {
          "x": 372,
          "y": 190,
          "type": "link",
          "path": "/Applications"
        },
        {
          "x": 150,
          "y": 190,
          "type": "file"
        }
      ],
      "background": "resources/background.tiff"
    },
    "nsis": {
      "oneClick": false,
      "perMachine": true,
      "allowElevation": true
    },
    "files": [
      "dist/",
      "node_modules/",
      "app.html",
      "main.js",
      "main.js.map",
      "package.json"
    ],
    "extraResources": [
      {
        "from": "resources/${os}",
        "to": "driver/",
        "filter": [
          "**/*",
          "!*.md"
        ]
      },
      "sounds/"
    ],
    "win": {
      "target": [
        {
          "target": "nsis",
          "arch": [
            "ia32",
            "x64"
          ]
        },
        {
          "target": "zip",
          "arch": [
            "ia32",
            "x64"
          ]
        }
      ]
    },
    "mac": {
      "category": "public.app-category.tools",
      "target": [
        {
          "target": "zip",
          "arch": [
            "x64"
          ]
        },
        {
          "target": "dmg",
          "arch": [
            "x64"
          ]
        },
        "dir"
      ]
    }
  },
  "bin": {
    "electron": "./node_modules/.bin/electron"
  },
  "devDependencies": {
    "babel-core": "6.26.3",
    "babel-eslint": "10.0.1",
    "babel-loader": "7.1.5",
    "babel-plugin-add-module-exports": "1.0.0",
    "babel-plugin-dev-expression": "0.2.1",
    "babel-plugin-module-resolver": "3.1.1",
    "babel-plugin-rewire": "1.2.0",
    "babel-plugin-transform-class-properties": "6.24.1",
    "babel-plugin-transform-define": "1.3.1",
    "babel-plugin-transform-es2015-classes": "6.24.1",
    "babel-plugin-webpack-loaders": "0.9.0",
    "babel-polyfill": "6.26.0",
    "babel-preset-env": "1.7.0",
    "babel-preset-react": "6.24.1",
    "babel-preset-react-hmre": "1.1.1",
    "babel-preset-react-optimize": "1.0.1",
    "babel-preset-stage-0": "6.24.1",
    "babel-register": "6.26.0",
    "babel-runtime": "6.26.0",
    "babili-webpack-plugin": "0.1.2",
    "chai": "4.1.2",
    "concurrently": "4.1.0",
    "cross-env": "5.2.0",
    "css-loader": "0.28.11",
    "devtron": "1.4.0",
    "difflet": "1.0.1",
    "electron": "4.0.1",
    "electron-builder": "20.38.4",
    "electron-devtools-installer": "2.2.4",
    "electron-mocha": "6.0.4",
    "electron-updater": "4.0.6",
    "enzyme": "3.8.0",
    "eslint": "5.0.1",
    "eslint-config-airbnb": "16.1.0",
    "eslint-formatter-pretty": "2.0.0",
    "eslint-import-resolver-webpack": "0.10.1",
    "eslint-plugin-import": "2.14.0",
    "eslint-plugin-jsx-a11y": "6.1.2",
    "eslint-plugin-lodash": "5.1.0",
    "eslint-plugin-mocha": "5.2.0",
    "eslint-plugin-promise": "4.0.1",
    "eslint-plugin-react": "7.12.2",
    "express": "4.16.3",
    "extract-text-webpack-plugin": "3.0.2",
    "fbjs-scripts": "1.0.1",
    "file-loader": "1.1.11",
    "flux-standard-action": "2.0.3",
    "ftp": "0.3.10",
    "gitbook-cli": "2.3.2",
    "html-webpack-plugin": "3.2.0",
    "json-loader": "0.5.7",
    "less": "3.9.0",
    "less-loader": "4.1.0",
    "minimist": "1.2.0",
    "mocha": "5.2.0",
    "object-invariant-test-helper": "0.1.1",
    "open": "0.0.5",
    "react-hot-loader": "4.3.2",
    "redux-mock-store": "1.5.1",
    "salinity": "0.0.8",
    "sinon": "6.2.0",
    "sinon-chai": "3.2.0",
    "spectron": "5.0.0",
    "style-loader": "0.23.1",
    "url-loader": "1.1.2",
    "webpack": "3.8.1",
    "webpack-dev-middleware": "2.0.6",
    "webpack-dev-server": "2.9.4",
    "webpack-hot-middleware": "2.22.2",
    "webpack-merge": "4.1.2",
    "xmlbuilder": "10.1.1"
  },
  "devEngines": {
    "node": ">=7.9.x",
    "npm": ">=3.x"
  },
  "resolutions": {
    "charm": "1.0.2"
  }
}<|MERGE_RESOLUTION|>--- conflicted
+++ resolved
@@ -41,11 +41,7 @@
     "bows": "1.7.0",
     "chrome-launcher": "0.10.2",
     "classnames": "2.2.6",
-<<<<<<< HEAD
-    "commander": "2.15.1",
-=======
     "commander": "2.19.0",
->>>>>>> 5c319591
     "cp2102": "0.0.2",
     "decompress": "4.2.0",
     "electron-debug": "2.0.0",

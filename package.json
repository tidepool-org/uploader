--- conflicted
+++ resolved
@@ -1,10 +1,6 @@
 {
   "name": "tidepool-uploader",
-<<<<<<< HEAD
-  "version": "0.260.1",
-=======
   "version": "0.266.0",
->>>>>>> fd3603b3
   "description": "Tidepool Project Universal Uploader",
   "private": true,
   "main": "main.js",

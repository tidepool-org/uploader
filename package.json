--- conflicted
+++ resolved
@@ -1,10 +1,6 @@
 {
   "name": "tidepool-uploader",
-<<<<<<< HEAD
-  "version": "2.21.0-catalina-changes.1",
-=======
-  "version": "2.22.2",
->>>>>>> 47e6873d
+  "version": "2.22.2-catalina-changes.1",
   "description": "Tidepool Project Universal Uploader",
   "private": true,
   "main": "main.js",

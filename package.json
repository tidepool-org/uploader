{
  "name": "tidepool-uploader",
  "version": "2.17.0",
  "description": "Tidepool Project Universal Uploader",
  "private": true,
  "main": "main.js",
  "author": "Kent Quirk",
  "license": "BSD-2-Clause",
  "repository": "tidepool-org/chrome-uploader",
  "scripts": {
    "av-whitelist": "node ./scripts/whitelisting/av-submit.js",
    "build-docs": "./scripts/update-gh-pages.sh",
    "serve-docs": "./node_modules/.bin/gitbook serve",
    "test": "cross-env NODE_ENV=test BABEL_DISABLE_CACHE=1 electron-mocha --renderer --retries 2 --require babel-register --recursive test/",
    "test-debug": "cross-env NODE_ENV=test BABEL_DISABLE_CACHE=1 electron-mocha --interactive --retries 2 --require babel-register --recursive test/",
    "test-all": "npm run lint && npm run test && npm run build",
    "lint": "eslint --cache --format=node_modules/eslint-formatter-pretty .",
    "lint-fix": "npm run lint -- --fix",
    "hot-server": "cross-env NODE_ENV=development node --max_old_space_size=2096 -r babel-register server.js",
    "build-main": "yarn build-main-quiet --progress --profile --colors",
    "build-main-quiet": "cross-env NODE_ENV=production node -r babel-register ./node_modules/webpack/bin/webpack --config webpack.config.electron.js",
    "build-renderer": "yarn build-renderer-quiet --progress --profile --colors",
    "build-renderer-quiet": "cross-env NODE_ENV=production node -r babel-register ./node_modules/webpack/bin/webpack --config webpack.config.production.js",
    "build": "npm run build-main && npm run build-renderer",
    "build-quiet": "npm run build-main-quiet && npm run build-renderer-quiet",
    "start": "cross-env NODE_ENV=production electron ./app/",
    "start-hot": "cross-env HOT=1 NODE_ENV=development electron -r babel-register -r babel-polyfill ./app/main.development",
    "postinstall": "concurrently \"electron-builder install-app-deps\" \"node node_modules/fbjs-scripts/node/check-dev-engines.js package.json\"",
    "dev": "npm run hot-server -- --start-hot",
    "prepare-qa-build": "node -r babel-register scripts/prepare-qa-build.js",
    "package": "npm run build-quiet && electron-builder -p always",
    "package-win": "npm run build && electron-builder --win --x64",
    "package-mac": "npm run build && electron-builder --mac",
    "package-linux": "npm run build && electron-builder --linux",
    "package-all": "npm run build && electron-builder -mwl"
  },
  "dependencies": {
    "@material-ui/core": "3.9.3",
    "@material-ui/icons": "3.0.2",
    "async": "2.6.1",
    "babyparse": "0.4.6",
    "bows": "1.7.0",
    "chrome-launcher": "0.10.2",
    "classnames": "2.2.6",
    "commander": "2.20.0",
    "cp2102": "0.0.2",
    "decompress": "4.2.0",
    "electron-debug": "2.2.0",
    "electron-is-dev": "1.1.0",
    "es6-error": "4.1.1",
    "history": "4.7.2",
    "iconv-lite": "0.5.0",
    "immutability-helper": "2.9.0",
    "is-electron": "2.2.0",
    "lodash": "4.17.11",
    "lzo-decompress": "0.1.2",
    "pl2303": "0.0.4",
    "plist": "3.0.1",
    "prop-types": "15.7.0",
    "react": "16.4.0",
    "react-dom": "16.4.0",
    "react-redux": "5.0.7",
    "react-router-dom": "4.3.1",
    "react-router-redux": "5.0.0-alpha.9",
    "react-select": "1.2.1",
    "redux": "3.7.2",
    "redux-form": "7.4.0",
    "redux-thunk": "2.3.0",
    "rollbar": "2.7.1",
    "rollbar-sourcemap-webpack-plugin": "2.5.1",
    "semver": "6.2.0",
    "source-map-support": "0.5.12",
    "stack-trace": "0.0.10",
    "sudo-prompt": "9.0.0",
    "sundial": "1.6.0",
    "tidepool-platform-client": "0.41.0",
    "usb-cdc-acm": "0.1.1",
    "uuid": "3.3.2"
  },
  "browserslist": "electron 3.1",
  "build": {
    "productName": "Tidepool Uploader",
    "appId": "org.tidepool.TidepoolUploader",
    "directories": {
      "buildResources": "resources",
      "output": "release"
    },
    "dmg": {
      "contents": [
        {
          "x": 381,
          "y": 190,
          "type": "link",
          "path": "/Applications"
        },
        {
          "x": 159,
          "y": 190,
          "type": "file"
        }
      ],
      "background": "resources/background.tiff"
    },
    "nsis": {
      "oneClick": false,
      "perMachine": true,
      "allowElevation": true
    },
    "files": [
      "dist/",
      "node_modules/",
      "app.html",
      "main.js",
      "main.js.map",
      "package.json"
    ],
    "extraResources": [
      {
        "from": "resources/${os}",
        "to": "driver/",
        "filter": [
          "**/*",
          "!*.md"
        ]
      },
      "sounds/"
    ],
    "win": {
      "target": [
        {
          "target": "nsis",
          "arch": [
            "ia32",
            "x64"
          ]
        },
        {
          "target": "zip",
          "arch": [
            "ia32",
            "x64"
          ]
        }
      ],
      "publisherName": ["Tidepool Project"],
      "rfc3161TimeStampServer": "http://sha256timestamp.ws.symantec.com/sha256/timestamp",
      "timeStampServer": "http://timestamp.digicert.com"
    },
    "mac": {
      "category": "public.app-category.tools",
      "target": [
        {
          "target": "zip",
          "arch": [
            "x64"
          ]
        },
        {
          "target": "dmg",
          "arch": [
            "x64"
          ]
        },
        "dir"
      ]
    }
  },
  "bin": {
    "electron": "./node_modules/.bin/electron"
  },
  "devDependencies": {
    "@ronomon/direct-io": "2.4.3",
    "aws-sdk": "2.472.0",
    "babel-core": "6.26.3",
    "babel-eslint": "10.0.1",
    "babel-loader": "7.1.5",
    "babel-plugin-add-module-exports": "1.0.0",
    "babel-plugin-dev-expression": "0.2.1",
    "babel-plugin-module-resolver": "3.2.0",
    "babel-plugin-rewire": "1.2.0",
    "babel-plugin-transform-class-properties": "6.24.1",
    "babel-plugin-transform-define": "1.3.1",
    "babel-plugin-transform-es2015-classes": "6.24.1",
    "babel-plugin-webpack-loaders": "0.9.0",
    "babel-polyfill": "6.26.0",
    "babel-preset-env": "1.7.0",
    "babel-preset-react": "6.24.1",
    "babel-preset-react-hmre": "1.1.1",
    "babel-preset-react-optimize": "1.0.1",
    "babel-preset-stage-0": "6.24.1",
    "babel-register": "6.26.0",
    "babel-runtime": "6.26.0",
    "babili-webpack-plugin": "0.1.2",
    "chai": "4.1.2",
    "concurrently": "4.1.1",
    "cross-env": "5.2.0",
    "css-loader": "0.28.11",
    "devtron": "1.4.0",
    "difflet": "1.0.1",
    "drivelist": "6.4.3",
    "electron": "3.1.1",
    "electron-builder": "20.43.0",
    "electron-devtools-installer": "2.2.4",
    "electron-mocha": "8.0.2",
    "electron-updater": "4.0.6",
    "enzyme": "3.10.0",
    "eslint": "5.16.0",
    "eslint-config-airbnb": "16.1.0",
    "eslint-formatter-pretty": "2.1.0",
    "eslint-import-resolver-webpack": "0.11.1",
    "eslint-plugin-import": "2.18.0",
    "eslint-plugin-jsx-a11y": "6.2.3",
    "eslint-plugin-lodash": "5.1.0",
    "eslint-plugin-mocha": "5.3.0",
<<<<<<< HEAD
    "eslint-plugin-promise": "4.1.1",
    "eslint-plugin-react": "7.14.2",
=======
    "eslint-plugin-promise": "4.2.1",
    "eslint-plugin-react": "7.13.0",
>>>>>>> 35638c95
    "express": "4.17.1",
    "extract-text-webpack-plugin": "3.0.2",
    "fbjs-scripts": "1.2.0",
    "file-loader": "1.1.11",
    "flux-standard-action": "2.0.3",
    "ftp": "0.3.10",
    "gitbook-cli": "2.3.2",
    "html-webpack-plugin": "3.2.0",
    "json-loader": "0.5.7",
    "less": "3.9.0",
    "less-loader": "4.1.0",
    "minimist": "1.2.0",
    "mocha": "6.1.4",
    "node-hid": "0.7.6",
    "object-invariant-test-helper": "0.1.1",
    "open": "0.0.5",
    "react-hot-loader": "4.3.2",
    "redux-mock-store": "1.5.1",
    "salinity": "0.0.8",
    "serialport": "6.2.2",
    "sinon": "7.3.2",
    "sinon-chai": "3.2.0",
    "spectron": "5.0.0",
    "style-loader": "0.23.1",
    "url-loader": "2.0.1",
    "webpack": "3.8.1",
    "webpack-dev-middleware": "2.0.6",
    "webpack-dev-server": "2.9.4",
    "webpack-hot-middleware": "2.22.2",
    "webpack-merge": "4.1.2",
    "xmlbuilder": "11.0.0"
  },
  "devEngines": {
    "node": ">=7.9.x",
    "npm": ">=3.x"
  },
  "resolutions": {
    "charm": "1.0.2"
  }
}<|MERGE_RESOLUTION|>--- conflicted
+++ resolved
@@ -212,13 +212,8 @@
     "eslint-plugin-jsx-a11y": "6.2.3",
     "eslint-plugin-lodash": "5.1.0",
     "eslint-plugin-mocha": "5.3.0",
-<<<<<<< HEAD
-    "eslint-plugin-promise": "4.1.1",
     "eslint-plugin-react": "7.14.2",
-=======
     "eslint-plugin-promise": "4.2.1",
-    "eslint-plugin-react": "7.13.0",
->>>>>>> 35638c95
     "express": "4.17.1",
     "extract-text-webpack-plugin": "3.0.2",
     "fbjs-scripts": "1.2.0",

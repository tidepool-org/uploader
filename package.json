{
  "name": "tidepool-uploader",
  "version": "2.5.5",
  "description": "Tidepool Project Universal Uploader",
  "private": true,
  "main": "main.js",
  "author": "Kent Quirk",
  "license": "BSD-2-Clause",
  "repository": "tidepool-org/chrome-uploader",
  "scripts": {
    "av-whitelist": "node ./scripts/av-submit.js",
    "build-docs": "./scripts/update-gh-pages.sh",
    "serve-docs": "./node_modules/.bin/gitbook serve",
    "test": "cross-env NODE_ENV=test BABEL_DISABLE_CACHE=1 electron-mocha --renderer --retries 2 --require babel-register --recursive test/",
    "test-debug": "cross-env NODE_ENV=test BABEL_DISABLE_CACHE=1 electron-mocha --interactive --retries 2 --require babel-register --recursive test/",
    "test-all": "npm run lint && npm run test && npm run build",
    "lint": "eslint --cache --format=node_modules/eslint-formatter-pretty .",
    "lint-fix": "npm run lint -- --fix",
    "hot-server": "cross-env NODE_ENV=development node --max_old_space_size=2096 -r babel-register server.js",
    "build-main": "yarn build-main-quiet --progress --profile --colors",
    "build-main-quiet": "cross-env NODE_ENV=production node -r babel-register ./node_modules/webpack/bin/webpack --config webpack.config.electron.js",
    "build-renderer": "yarn build-renderer-quiet --progress --profile --colors",
    "build-renderer-quiet": "cross-env NODE_ENV=production node -r babel-register ./node_modules/webpack/bin/webpack --config webpack.config.production.js",
    "build": "npm run build-main && npm run build-renderer",
    "build-quiet": "npm run build-main-quiet && npm run build-renderer-quiet",
    "start": "cross-env NODE_ENV=production electron ./app/",
    "start-hot": "cross-env HOT=1 NODE_ENV=development electron -r babel-register -r babel-polyfill ./app/main.development",
    "postinstall": "concurrently \"electron-builder install-app-deps\" \"node node_modules/fbjs-scripts/node/check-dev-engines.js package.json\"",
    "dev": "npm run hot-server -- --start-hot",
    "prepare-qa-build": "node -r babel-register scripts/prepare-qa-build.js",
    "package": "npm run build-quiet && electron-builder -p always",
    "package-win": "npm run build && electron-builder --win --x64",
    "package-mac": "npm run build && electron-builder --mac",
    "package-linux": "npm run build && electron-builder --linux",
    "package-all": "npm run build && electron-builder -mwl"
  },
  "dependencies": {
    "async": "2.6.0",
    "babyparse": "0.4.6",
    "blueimp-md5": "2.10.0",
    "bows": "1.7.0",
    "chrome-launcher": "0.8.1",
    "classnames": "2.2.5",
    "commander": "2.11.0",
    "decompress": "4.2.0",
    "electron-debug": "1.4.0",
    "electron-is-dev": "0.3.0",
    "eslint-plugin-lodash": "2.5.0",
    "history": "4.7.2",
    "immutability-helper": "2.5.0",
    "is-electron": "2.1.0",
    "lodash": "4.17.4",
    "plist": "2.1.0",
    "prop-types": "15.6.0",
    "react": "16.1.1",
    "react-dom": "16.1.1",
    "react-redux": "5.0.6",
    "react-router-dom": "4.2.2",
    "react-router-redux": "5.0.0-alpha.8",
    "react-select": "1.0.0-rc.10",
    "redux": "3.7.2",
    "redux-form": "7.1.2",
    "redux-thunk": "2.2.0",
    "rollbar": "2.3.9",
    "rollbar-sourcemap-webpack-plugin": "2.2.0",
    "semver": "5.4.1",
    "source-map-support": "0.5.0",
    "stack-trace": "0.0.10",
    "sudo-prompt": "8.0.0",
    "sundial": "1.6.0",
<<<<<<< HEAD
    "tidepool-platform-client": "0.35.0",
    "util-promisify": "2.1.0",
=======
    "tidepool-platform-client": "0.36.0",
>>>>>>> 3db231e0
    "uuid": "3.1.0"
  },
  "browserslist": "electron 1.6",
  "build": {
    "productName": "Tidepool Uploader",
    "appId": "org.tidepool.TidepoolUploader",
    "directories": {
      "buildResources": "resources",
      "output": "release"
    },
    "dmg": {
      "contents": [
        {
          "x": 372,
          "y": 190,
          "type": "link",
          "path": "/Applications"
        },
        {
          "x": 150,
          "y": 190,
          "type": "file"
        }
      ],
      "background": "resources/background.tiff"
    },
    "nsis": {
      "oneClick": false,
      "perMachine": true,
      "allowElevation": true
    },
    "files": [
      "dist/",
      "node_modules/",
      "app.html",
      "main.js",
      "main.js.map",
      "package.json"
    ],
    "extraResources": [
      {
        "from": "resources/${os}",
        "to": "driver/",
        "filter": [
          "**/*",
          "!*.md"
        ]
      },
      "sounds/"
    ],
    "win": {
      "target": [
        {
          "target": "nsis",
          "arch": [
            "ia32",
            "x64"
          ]
        },
        {
          "target": "zip",
          "arch": [
            "ia32",
            "x64"
          ]
        }
      ]
    },
    "mac": {
      "category": "public.app-category.tools",
      "target": [
        {
          "target": "zip",
          "arch": [
            "x64"
          ]
        },
        {
          "target": "dmg",
          "arch": [
            "x64"
          ]
        },
        "dir"
      ]
    }
  },
  "bin": {
    "electron": "./node_modules/.bin/electron"
  },
  "devDependencies": {
    "babel-core": "6.26.0",
    "babel-eslint": "8.0.2",
    "babel-loader": "7.1.2",
    "babel-plugin-add-module-exports": "0.2.1",
    "babel-plugin-dev-expression": "0.2.1",
    "babel-plugin-module-resolver": "3.0.0",
    "babel-plugin-rewire": "1.1.0",
    "babel-plugin-transform-class-properties": "6.24.1",
    "babel-plugin-transform-define": "1.3.0",
    "babel-plugin-transform-es2015-classes": "6.24.1",
    "babel-plugin-webpack-loaders": "0.9.0",
    "babel-polyfill": "6.26.0",
    "babel-preset-env": "1.6.1",
    "babel-preset-react": "6.24.1",
    "babel-preset-react-hmre": "1.1.1",
    "babel-preset-react-optimize": "1.0.1",
    "babel-preset-stage-0": "6.24.1",
    "babel-register": "6.26.0",
    "babel-runtime": "6.26.0",
    "babili-webpack-plugin": "0.1.2",
    "chai": "4.1.2",
    "concurrently": "3.5.0",
    "cross-env": "5.1.1",
    "css-loader": "0.28.7",
    "devtron": "1.4.0",
    "difflet": "1.0.1",
    "drivelist": "5.1.8",
    "electron": "1.7.9",
    "electron-builder": "19.49.0",
    "electron-devtools-installer": "2.2.1",
    "electron-mocha": "5.0.0",
    "electron-updater": "2.16.1",
    "enzyme": "3.2.0",
    "eslint": "4.11.0",
    "eslint-config-airbnb": "16.1.0",
    "eslint-formatter-pretty": "1.3.0",
    "eslint-import-resolver-webpack": "0.8.3",
    "eslint-plugin-import": "2.8.0",
    "eslint-plugin-jsx-a11y": "6.0.2",
    "eslint-plugin-lodash": "2.5.0",
    "eslint-plugin-mocha": "4.11.0",
    "eslint-plugin-promise": "3.6.0",
    "eslint-plugin-react": "7.4.0",
    "express": "4.16.2",
    "extract-text-webpack-plugin": "3.0.2",
    "fbjs-scripts": "0.8.1",
    "file-loader": "1.1.5",
    "flux-standard-action": "2.0.0",
    "ftp": "0.3.10",
    "git-describe": "4.0.2",
    "gitbook-cli": "2.3.2",
    "html-webpack-plugin": "2.30.1",
    "json-loader": "0.5.7",
    "less": "2.7.3",
    "less-loader": "4.0.5",
    "minimist": "1.2.0",
    "mocha": "3.2.0",
    "node-hid": "0.5.7",
    "nodegit": "0.20.3",
    "object-invariant-test-helper": "0.1.1",
    "open": "0.0.5",
    "react-hot-loader": "3.1.3",
    "redux-mock-store": "1.3.0",
    "salinity": "0.0.8",
    "serialport": "5.0.0",
    "shelljs": "0.7.8",
    "sinon": "4.1.2",
    "sinon-chai": "2.14.0",
    "spectron": "3.7.2",
    "style-loader": "0.19.0",
    "url-loader": "0.6.2",
    "usb": "1.3.1",
    "webpack": "3.8.1",
    "webpack-dev-middleware": "1.12.0",
    "webpack-dev-server": "2.9.4",
    "webpack-hot-middleware": "2.20.0",
    "webpack-merge": "4.1.1",
    "xmlbuilder": "9.0.4"
  },
  "devEngines": {
    "node": ">=7.9.x",
    "npm": ">=3.x"
  },
  "resolutions": {
    "charm": "1.0.2"
  }
}<|MERGE_RESOLUTION|>--- conflicted
+++ resolved
@@ -68,12 +68,8 @@
     "stack-trace": "0.0.10",
     "sudo-prompt": "8.0.0",
     "sundial": "1.6.0",
-<<<<<<< HEAD
-    "tidepool-platform-client": "0.35.0",
+    "tidepool-platform-client": "0.36.0",
     "util-promisify": "2.1.0",
-=======
-    "tidepool-platform-client": "0.36.0",
->>>>>>> 3db231e0
     "uuid": "3.1.0"
   },
   "browserslist": "electron 1.6",

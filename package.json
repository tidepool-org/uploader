--- conflicted
+++ resolved
@@ -1,10 +1,6 @@
 {
   "name": "tidepool-uploader",
-<<<<<<< HEAD
-  "version": "0.263.5",
-=======
   "version": "0.269.0",
->>>>>>> 891dd102
   "description": "Tidepool Project Universal Uploader",
   "private": true,
   "main": "main.js",

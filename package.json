{
  "name": "tidepool-uploader",
  "version": "2.17.0",
  "description": "Tidepool Project Universal Uploader",
  "private": true,
  "main": "main.js",
  "author": "Kent Quirk",
  "license": "BSD-2-Clause",
  "repository": "tidepool-org/chrome-uploader",
  "scripts": {
    "av-whitelist": "node ./scripts/whitelisting/av-submit.js",
    "build-docs": "./scripts/update-gh-pages.sh",
    "serve-docs": "./node_modules/.bin/gitbook serve",
    "test": "cross-env NODE_ENV=test BABEL_DISABLE_CACHE=1 electron-mocha --renderer --retries 2 --require babel-register --recursive test/",
    "test-debug": "cross-env NODE_ENV=test BABEL_DISABLE_CACHE=1 electron-mocha --interactive --retries 2 --require babel-register --recursive test/",
    "test-all": "npm run lint && npm run test && npm run build",
    "lint": "eslint --cache --format=node_modules/eslint-formatter-pretty .",
    "lint-fix": "npm run lint -- --fix",
    "hot-server": "cross-env NODE_ENV=development node --max_old_space_size=2096 -r babel-register server.js",
    "build-main": "yarn build-main-quiet --progress --profile --colors",
    "build-main-quiet": "cross-env NODE_ENV=production node -r babel-register ./node_modules/webpack/bin/webpack --config webpack.config.electron.js",
    "build-renderer": "yarn build-renderer-quiet --progress --profile --colors",
    "build-renderer-quiet": "cross-env NODE_ENV=production node -r babel-register ./node_modules/webpack/bin/webpack --config webpack.config.production.js",
    "build": "npm run build-main && npm run build-renderer",
    "build-quiet": "npm run build-main-quiet && npm run build-renderer-quiet",
    "start": "cross-env NODE_ENV=production electron ./app/",
    "start-hot": "cross-env HOT=1 NODE_ENV=development electron -r babel-register -r babel-polyfill ./app/main.development",
    "postinstall": "concurrently \"electron-builder install-app-deps\" \"node node_modules/fbjs-scripts/node/check-dev-engines.js package.json\"",
    "dev": "npm run hot-server -- --start-hot",
    "prepare-qa-build": "node -r babel-register scripts/prepare-qa-build.js",
    "package": "npm run build-quiet && electron-builder -p always",
    "package-win": "npm run build && electron-builder --win --x64",
    "package-mac": "npm run build && electron-builder --mac",
    "package-linux": "npm run build && electron-builder --linux",
    "package-all": "npm run build && electron-builder -mwl"
  },
  "dependencies": {
    "@material-ui/core": "3.9.3",
    "@material-ui/icons": "3.0.2",
    "async": "2.6.1",
    "babyparse": "0.4.6",
    "bows": "1.7.0",
<<<<<<< HEAD
    "chrome-launcher": "0.11.0",
=======
    "chrome-launcher": "0.11.1",
>>>>>>> 840ed8bc
    "classnames": "2.2.6",
    "commander": "2.20.0",
    "cp2102": "0.0.3",
    "decompress": "4.2.0",
    "electron-debug": "2.2.0",
    "electron-is-dev": "1.1.0",
    "es6-error": "4.1.1",
    "history": "4.9.0",
    "iconv-lite": "0.5.0",
    "immutability-helper": "3.0.1",
    "is-electron": "2.2.0",
    "lodash": "4.17.11",
    "lzo-decompress": "0.1.2",
    "pl2303": "0.0.5",
    "plist": "3.0.1",
    "prop-types": "15.7.0",
    "react": "16.4.0",
    "react-dom": "16.4.0",
    "react-redux": "5.0.7",
    "react-router-dom": "4.3.1",
    "react-router-redux": "5.0.0-alpha.9",
    "react-select": "1.2.1",
    "redux": "3.7.2",
    "redux-form": "7.4.0",
    "redux-thunk": "2.3.0",
    "rollbar": "2.8.1",
    "rollbar-sourcemap-webpack-plugin": "2.5.1",
    "semver": "6.2.0",
    "source-map-support": "0.5.12",
    "stack-trace": "0.0.10",
    "sudo-prompt": "9.0.0",
    "sundial": "1.6.0",
    "tidepool-platform-client": "0.41.0",
    "usb-cdc-acm": "0.1.1",
    "uuid": "3.3.2"
  },
  "browserslist": "electron 3.1",
  "build": {
    "productName": "Tidepool Uploader",
    "appId": "org.tidepool.TidepoolUploader",
    "directories": {
      "buildResources": "resources",
      "output": "release"
    },
    "dmg": {
      "contents": [
        {
          "x": 381,
          "y": 190,
          "type": "link",
          "path": "/Applications"
        },
        {
          "x": 159,
          "y": 190,
          "type": "file"
        }
      ],
      "background": "resources/background.tiff"
    },
    "nsis": {
      "oneClick": false,
      "perMachine": true,
      "allowElevation": true
    },
    "files": [
      "dist/",
      "node_modules/",
      "app.html",
      "main.js",
      "main.js.map",
      "package.json"
    ],
    "extraResources": [
      {
        "from": "resources/${os}",
        "to": "driver/",
        "filter": [
          "**/*",
          "!*.md"
        ]
      },
      "sounds/"
    ],
    "win": {
      "target": [
        {
          "target": "nsis",
          "arch": [
            "ia32",
            "x64"
          ]
        },
        {
          "target": "zip",
          "arch": [
            "ia32",
            "x64"
          ]
        }
      ],
      "publisherName": ["Tidepool Project"],
      "rfc3161TimeStampServer": "http://sha256timestamp.ws.symantec.com/sha256/timestamp",
      "timeStampServer": "http://timestamp.digicert.com"
    },
    "mac": {
      "category": "public.app-category.tools",
      "target": [
        {
          "target": "zip",
          "arch": [
            "x64"
          ]
        },
        {
          "target": "dmg",
          "arch": [
            "x64"
          ]
        },
        "dir"
      ]
    }
  },
  "bin": {
    "electron": "./node_modules/.bin/electron"
  },
  "devDependencies": {
    "@ronomon/direct-io": "2.4.3",
    "aws-sdk": "2.472.0",
    "babel-core": "6.26.3",
    "babel-eslint": "10.0.2",
    "babel-loader": "7.1.5",
    "babel-plugin-add-module-exports": "1.0.0",
    "babel-plugin-dev-expression": "0.2.2",
    "babel-plugin-module-resolver": "3.2.0",
    "babel-plugin-rewire": "1.2.0",
    "babel-plugin-transform-class-properties": "6.24.1",
    "babel-plugin-transform-define": "1.3.1",
    "babel-plugin-transform-es2015-classes": "6.24.1",
    "babel-plugin-webpack-loaders": "0.9.0",
    "babel-polyfill": "6.26.0",
    "babel-preset-env": "1.7.0",
    "babel-preset-react": "6.24.1",
    "babel-preset-react-hmre": "1.1.1",
    "babel-preset-react-optimize": "1.0.1",
    "babel-preset-stage-0": "6.24.1",
    "babel-register": "6.26.0",
    "babel-runtime": "6.26.0",
    "babili-webpack-plugin": "0.1.2",
    "chai": "4.1.2",
    "concurrently": "4.1.1",
    "cross-env": "5.2.0",
    "css-loader": "0.28.11",
    "devtron": "1.4.0",
    "difflet": "1.0.1",
    "drivelist": "6.4.3",
    "electron": "3.1.1",
    "electron-builder": "20.44.4",
    "electron-devtools-installer": "2.2.4",
    "electron-mocha": "8.0.3",
    "electron-updater": "4.0.14",
    "enzyme": "3.10.0",
    "eslint": "5.16.0",
    "eslint-config-airbnb": "16.1.0",
    "eslint-formatter-pretty": "2.1.0",
    "eslint-import-resolver-webpack": "0.11.1",
    "eslint-plugin-import": "2.18.0",
    "eslint-plugin-jsx-a11y": "6.2.3",
    "eslint-plugin-lodash": "5.1.0",
    "eslint-plugin-mocha": "5.3.0",
    "eslint-plugin-react": "7.14.2",
    "eslint-plugin-promise": "4.2.1",
    "express": "4.17.1",
    "extract-text-webpack-plugin": "3.0.2",
    "fbjs-scripts": "1.2.0",
    "file-loader": "1.1.11",
    "flux-standard-action": "2.1.0",
    "ftp": "0.3.10",
    "gitbook-cli": "2.3.2",
    "html-webpack-plugin": "3.2.0",
    "json-loader": "0.5.7",
    "less": "3.9.0",
    "less-loader": "4.1.0",
    "minimist": "1.2.0",
    "mocha": "6.1.4",
    "node-hid": "0.7.9",
    "object-invariant-test-helper": "0.1.1",
    "open": "0.0.5",
    "react-hot-loader": "4.3.2",
    "redux-mock-store": "1.5.1",
    "salinity": "0.0.8",
    "serialport": "6.2.2",
    "sinon": "7.3.2",
    "sinon-chai": "3.2.0",
    "spectron": "7.0.0",
    "style-loader": "0.23.1",
    "url-loader": "2.0.1",
    "webpack": "3.8.1",
    "webpack-dev-middleware": "2.0.6",
    "webpack-dev-server": "2.9.4",
    "webpack-hot-middleware": "2.22.2",
    "webpack-merge": "4.1.2",
    "xmlbuilder": "13.0.2"
  },
  "devEngines": {
    "node": ">=7.9.x",
    "npm": ">=3.x"
  },
  "resolutions": {
    "charm": "1.0.2"
  }
}<|MERGE_RESOLUTION|>--- conflicted
+++ resolved
@@ -40,11 +40,7 @@
     "async": "2.6.1",
     "babyparse": "0.4.6",
     "bows": "1.7.0",
-<<<<<<< HEAD
-    "chrome-launcher": "0.11.0",
-=======
     "chrome-launcher": "0.11.1",
->>>>>>> 840ed8bc
     "classnames": "2.2.6",
     "commander": "2.20.0",
     "cp2102": "0.0.3",

--- conflicted
+++ resolved
@@ -201,13 +201,8 @@
     "electron": "3.1.1",
     "electron-builder": "21.1.0",
     "electron-devtools-installer": "2.2.4",
-<<<<<<< HEAD
+    "electron-mocha": "8.1.1",
     "electron-updater": "4.1.2",
-    "electron-mocha": "8.1.0",
-=======
-    "electron-mocha": "8.1.1",
-    "electron-updater": "4.0.14",
->>>>>>> db2cbcae
     "enzyme": "3.10.0",
     "eslint": "5.16.0",
     "eslint-config-airbnb": "16.1.0",

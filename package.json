--- conflicted
+++ resolved
@@ -1,14 +1,10 @@
 {
   "name": "tidepool-uploader",
-  "version": "2.61.0-tandem-fsl.5",
+  "version": "2.61.0-usb-warning-fixes.1",
   "engines": {
     "node": "20.14.0"
   },
   "packageManager": "yarn@3.6.4",
-<<<<<<< HEAD
-  "version": "2.61.0-usb-warning-fixes.1",
-=======
->>>>>>> 381186fe
   "description": "Tidepool Project Universal Uploader",
   "private": true,
   "main": "main.prod.js",

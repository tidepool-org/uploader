{
  "name": "tidepool-uploader",
<<<<<<< HEAD
  "version": "0.91.0",
=======
  "version": "0.92.0",
>>>>>>> 1d2e39af
  "description": "Tidepool Project Universal Uploader",
  "private": true,
  "main": "main.js",
  "author": "Kent Quirk",
  "license": "BSD2",
  "scripts": {
    "test": "mocha test",
    "start": "./scripts/config.sh && webpack -d --progress --colors --watch",
    "build": "./scripts/build.sh",
    "jshint": "gulp jshint",
    "jshint-watch": "gulp jshint-watch",
    "web": "./scripts/config.sh && webpack --watch --devtool eval-source-map --cache --colors --progress",
    "server": "http-server"
  },
  "dependencies": {
    "async": "0.9.0",
    "babyparse": "0.2.1",
    "commander": "2.5.0",
    "lodash": "2.4.1",
    "moment-timezone": "0.2.4",
    "react": "0.12.0",
    "sundial": "1.0.0",
    "tidepool-platform-client": "0.14.0"
  },
  "devDependencies": {
    "css-loader": "0.7.1",
    "gulp": "3.8.10",
    "gulp-jshint": "1.9.0",
    "gulp-react": "2.0.0",
    "http-server": "0.7.3",
    "jshint-stylish": "1.0.0",
    "json-loader": "0.5.1",
    "jsx-loader": "0.12.1",
    "less": "1.7.5",
    "less-loader": "0.7.7",
    "merge-stream": "0.1.6",
    "mocha": "1.21.4",
    "proxyquire": "1.1.0",
    "salinity": "0.0.5",
    "style-loader": "0.7.0",
    "webpack": "1.3.7"
  }
}<|MERGE_RESOLUTION|>--- conflicted
+++ resolved
@@ -1,10 +1,6 @@
 {
   "name": "tidepool-uploader",
-<<<<<<< HEAD
-  "version": "0.91.0",
-=======
   "version": "0.92.0",
->>>>>>> 1d2e39af
   "description": "Tidepool Project Universal Uploader",
   "private": true,
   "main": "main.js",

{
  "name": "tidepool-uploader",
  "version": "2.17.0",
  "description": "Tidepool Project Universal Uploader",
  "private": true,
  "main": "main.js",
  "author": "Kent Quirk",
  "license": "BSD-2-Clause",
  "repository": "tidepool-org/chrome-uploader",
  "scripts": {
    "av-whitelist": "node ./scripts/whitelisting/av-submit.js",
    "build-docs": "./scripts/update-gh-pages.sh",
    "serve-docs": "./node_modules/.bin/gitbook serve",
    "test": "cross-env NODE_ENV=test BABEL_DISABLE_CACHE=1 electron-mocha --renderer --retries 2 --require babel-register --recursive test/",
    "test-debug": "cross-env NODE_ENV=test BABEL_DISABLE_CACHE=1 electron-mocha --interactive --retries 2 --require babel-register --recursive test/",
    "test-all": "npm run lint && npm run test && npm run build",
    "lint": "eslint --cache --format=node_modules/eslint-formatter-pretty .",
    "lint-fix": "npm run lint -- --fix",
    "hot-server": "cross-env NODE_ENV=development node --max_old_space_size=2096 -r babel-register server.js",
    "build-main": "yarn build-main-quiet --progress --profile --colors",
    "build-main-quiet": "cross-env NODE_ENV=production node -r babel-register ./node_modules/webpack/bin/webpack --config webpack.config.electron.js",
    "build-renderer": "yarn build-renderer-quiet --progress --profile --colors",
    "build-renderer-quiet": "cross-env NODE_ENV=production node -r babel-register ./node_modules/webpack/bin/webpack --config webpack.config.production.js",
    "build": "npm run build-main && npm run build-renderer",
    "build-quiet": "npm run build-main-quiet && npm run build-renderer-quiet",
    "start": "cross-env NODE_ENV=production electron ./app/",
    "start-hot": "cross-env HOT=1 NODE_ENV=development electron -r babel-register -r babel-polyfill ./app/main.development",
    "postinstall": "concurrently \"electron-builder install-app-deps\" \"node node_modules/fbjs-scripts/node/check-dev-engines.js package.json\"",
    "dev": "npm run hot-server -- --start-hot",
    "prepare-qa-build": "node -r babel-register scripts/prepare-qa-build.js",
    "package": "npm run build-quiet && electron-builder -p always",
    "package-win": "npm run build && electron-builder --win --x64",
    "package-mac": "npm run build && electron-builder --mac",
    "package-linux": "npm run build && electron-builder --linux",
    "package-all": "npm run build && electron-builder -mwl"
  },
  "dependencies": {
    "@material-ui/core": "3.9.3",
    "@material-ui/icons": "3.0.2",
    "async": "2.6.1",
    "babyparse": "0.4.6",
    "bows": "1.7.0",
    "chrome-launcher": "0.10.2",
    "classnames": "2.2.6",
    "commander": "2.20.0",
    "cp2102": "0.0.3",
    "decompress": "4.2.0",
    "electron-debug": "2.2.0",
    "electron-is-dev": "1.1.0",
    "es6-error": "4.1.1",
    "history": "4.7.2",
    "iconv-lite": "0.5.0",
    "immutability-helper": "2.9.0",
    "is-electron": "2.2.0",
    "lodash": "4.17.11",
    "lzo-decompress": "0.1.2",
    "pl2303": "0.0.5",
    "plist": "3.0.1",
    "prop-types": "15.7.0",
    "react": "16.4.0",
    "react-dom": "16.4.0",
    "react-redux": "5.0.7",
    "react-router-dom": "4.3.1",
    "react-router-redux": "5.0.0-alpha.9",
    "react-select": "1.2.1",
    "redux": "3.7.2",
    "redux-form": "7.4.0",
    "redux-thunk": "2.3.0",
    "rollbar": "2.7.1",
    "rollbar-sourcemap-webpack-plugin": "2.5.1",
    "semver": "6.2.0",
    "source-map-support": "0.5.12",
    "stack-trace": "0.0.10",
    "sudo-prompt": "9.0.0",
    "sundial": "1.6.0",
    "tidepool-platform-client": "0.41.0",
    "usb-cdc-acm": "0.1.1",
    "uuid": "3.3.2"
  },
  "browserslist": "electron 3.1",
  "build": {
    "productName": "Tidepool Uploader",
    "appId": "org.tidepool.TidepoolUploader",
    "directories": {
      "buildResources": "resources",
      "output": "release"
    },
    "dmg": {
      "contents": [
        {
          "x": 381,
          "y": 190,
          "type": "link",
          "path": "/Applications"
        },
        {
          "x": 159,
          "y": 190,
          "type": "file"
        }
      ],
      "background": "resources/background.tiff"
    },
    "nsis": {
      "oneClick": false,
      "perMachine": true,
      "allowElevation": true
    },
    "files": [
      "dist/",
      "node_modules/",
      "app.html",
      "main.js",
      "main.js.map",
      "package.json"
    ],
    "extraResources": [
      {
        "from": "resources/${os}",
        "to": "driver/",
        "filter": [
          "**/*",
          "!*.md"
        ]
      },
      "sounds/"
    ],
    "win": {
      "target": [
        {
          "target": "nsis",
          "arch": [
            "ia32",
            "x64"
          ]
        },
        {
          "target": "zip",
          "arch": [
            "ia32",
            "x64"
          ]
        }
      ],
      "publisherName": ["Tidepool Project"],
      "rfc3161TimeStampServer": "http://sha256timestamp.ws.symantec.com/sha256/timestamp",
      "timeStampServer": "http://timestamp.digicert.com"
    },
    "mac": {
      "category": "public.app-category.tools",
      "target": [
        {
          "target": "zip",
          "arch": [
            "x64"
          ]
        },
        {
          "target": "dmg",
          "arch": [
            "x64"
          ]
        },
        "dir"
      ]
    }
  },
  "bin": {
    "electron": "./node_modules/.bin/electron"
  },
  "devDependencies": {
    "@ronomon/direct-io": "2.4.3",
    "aws-sdk": "2.472.0",
    "babel-core": "6.26.3",
    "babel-eslint": "10.0.1",
    "babel-loader": "7.1.5",
    "babel-plugin-add-module-exports": "1.0.0",
    "babel-plugin-dev-expression": "0.2.1",
    "babel-plugin-module-resolver": "3.2.0",
    "babel-plugin-rewire": "1.2.0",
    "babel-plugin-transform-class-properties": "6.24.1",
    "babel-plugin-transform-define": "1.3.1",
    "babel-plugin-transform-es2015-classes": "6.24.1",
    "babel-plugin-webpack-loaders": "0.9.0",
    "babel-polyfill": "6.26.0",
    "babel-preset-env": "1.7.0",
    "babel-preset-react": "6.24.1",
    "babel-preset-react-hmre": "1.1.1",
    "babel-preset-react-optimize": "1.0.1",
    "babel-preset-stage-0": "6.24.1",
    "babel-register": "6.26.0",
    "babel-runtime": "6.26.0",
    "babili-webpack-plugin": "0.1.2",
    "chai": "4.1.2",
    "concurrently": "4.1.1",
    "cross-env": "5.2.0",
    "css-loader": "0.28.11",
    "devtron": "1.4.0",
    "difflet": "1.0.1",
    "drivelist": "6.4.3",
    "electron": "3.1.1",
    "electron-builder": "20.44.4",
    "electron-devtools-installer": "2.2.4",
<<<<<<< HEAD
    "electron-mocha": "8.0.2",
    "electron-updater": "4.0.14",
=======
    "electron-mocha": "8.0.3",
    "electron-updater": "4.0.6",
>>>>>>> 75c024ec
    "enzyme": "3.10.0",
    "eslint": "5.16.0",
    "eslint-config-airbnb": "16.1.0",
    "eslint-formatter-pretty": "2.1.0",
    "eslint-import-resolver-webpack": "0.11.1",
    "eslint-plugin-import": "2.18.0",
    "eslint-plugin-jsx-a11y": "6.2.3",
    "eslint-plugin-lodash": "5.1.0",
    "eslint-plugin-mocha": "5.3.0",
    "eslint-plugin-react": "7.14.2",
    "eslint-plugin-promise": "4.2.1",
    "express": "4.17.1",
    "extract-text-webpack-plugin": "3.0.2",
    "fbjs-scripts": "1.2.0",
    "file-loader": "1.1.11",
    "flux-standard-action": "2.0.3",
    "ftp": "0.3.10",
    "gitbook-cli": "2.3.2",
    "html-webpack-plugin": "3.2.0",
    "json-loader": "0.5.7",
    "less": "3.9.0",
    "less-loader": "4.1.0",
    "minimist": "1.2.0",
    "mocha": "6.1.4",
    "node-hid": "0.7.6",
    "object-invariant-test-helper": "0.1.1",
    "open": "0.0.5",
    "react-hot-loader": "4.3.2",
    "redux-mock-store": "1.5.1",
    "salinity": "0.0.8",
    "serialport": "6.2.2",
    "sinon": "7.3.2",
    "sinon-chai": "3.2.0",
    "spectron": "7.0.0",
    "style-loader": "0.23.1",
    "url-loader": "2.0.1",
    "webpack": "3.8.1",
    "webpack-dev-middleware": "2.0.6",
    "webpack-dev-server": "2.9.4",
    "webpack-hot-middleware": "2.22.2",
    "webpack-merge": "4.1.2",
    "xmlbuilder": "11.0.0"
  },
  "devEngines": {
    "node": ">=7.9.x",
    "npm": ">=3.x"
  },
  "resolutions": {
    "charm": "1.0.2"
  }
}<|MERGE_RESOLUTION|>--- conflicted
+++ resolved
@@ -201,13 +201,8 @@
     "electron": "3.1.1",
     "electron-builder": "20.44.4",
     "electron-devtools-installer": "2.2.4",
-<<<<<<< HEAD
-    "electron-mocha": "8.0.2",
+    "electron-mocha": "8.0.3",
     "electron-updater": "4.0.14",
-=======
-    "electron-mocha": "8.0.3",
-    "electron-updater": "4.0.6",
->>>>>>> 75c024ec
     "enzyme": "3.10.0",
     "eslint": "5.16.0",
     "eslint-config-airbnb": "16.1.0",

--- conflicted
+++ resolved
@@ -1,10 +1,6 @@
 {
   "name": "tidepool-uploader",
-<<<<<<< HEAD
-  "version": "2.5.9-truemetrix.6",
-=======
-  "version": "2.5.11",
->>>>>>> 75f0b649
+  "version": "2.5.11-truemetrix.8",
   "description": "Tidepool Project Universal Uploader",
   "private": true,
   "main": "main.js",

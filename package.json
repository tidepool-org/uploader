{
  "name": "tidepool-uploader",
<<<<<<< HEAD
  "version": "2.61.0-embrace-pro.1",
=======
  "engines": {
    "node": "20.14.0"
  },
  "packageManager": "yarn@3.6.4",
  "version": "2.61.0-upload-1440-dep-updates.3",
>>>>>>> 2eccdb46
  "description": "Tidepool Project Universal Uploader",
  "private": true,
  "main": "main.prod.js",
  "contributors": [
    "Gerrit Niezen",
    "Chris McGee",
    "Jana Beck",
    "Kent Quirk"
  ],
  "license": "BSD-2-Clause",
  "repository": "tidepool-org/uploader",
  "scripts": {
    "av-whitelist": "node ./scripts/whitelisting/av-submit.js",
    "build-docs": "./scripts/update-gh-pages.sh",
    "serve-docs": "./node_modules/.bin/gitbook serve",
    "test": "cross-env NODE_ENV=test BABEL_DISABLE_CACHE=1 jest",
    "test-all": "npm run lint && npm run test && npm run build",
    "lint": "node ./node_modules/eslint/bin/eslint.js --cache --format=node_modules/eslint-formatter-pretty .",
    "lint-fix": "npm run lint -- --fix",
    "build-main": "yarn build-main-quiet --progress --profile",
    "build-main-quiet": "cross-env NODE_ENV=production webpack --config webpack.config.main.prod.babel.mjs",
    "build-renderer": "yarn build-renderer-quiet --progress --profile",
    "build-renderer-quiet": "cross-env NODE_ENV=production webpack --config webpack.config.renderer.prod.babel.mjs",
    "build": "concurrently \"yarn build-main\" \"yarn build-renderer\"",
    "build-quiet": "concurrently \"yarn build-main-quiet\" \"yarn build-renderer-quiet\"",
    "build-web": "cross-env NODE_ENV=production webpack --config webpack.config.web.dev.babel.mjs",
    "start": "cross-env NODE_ENV=production electron ./app/main.prod.js",
    "postinstall": "electron-builder install-app-deps",
    "dev": "cross-env START_HOT=1 yarn start-renderer-dev",
    "dev-web": "cross-env HOT=1 NODE_ENV=development webpack serve --config webpack.config.web.dev.babel.mjs",
    "start-renderer-dev": "cross-env NODE_ENV=development webpack-dev-server --config webpack.config.renderer.dev.babel.mjs",
    "start-main-dev": "cross-env HOT=1 NODE_ENV=development electron --no-sandbox -r @babel/register ./app/main.dev.js",
    "server": "node server",
    "prepare-qa-build": "node -r @babel/register scripts/prepare-qa-build.js",
    "package": "yarn build-quiet && electron-builder -p always -c electron-builder-publish.js"
  },
  "dependencies": {
    "@electron/remote": "2.1.2",
    "@emotion/react": "11.14.0",
    "@emotion/styled": "11.14.0",
    "@hot-loader/react-dom": "16.14.0",
    "@mui/icons-material": "5.16.7",
    "@mui/material": "5.16.7",
    "@react-keycloak/web": "3.4.0",
    "async": "2.6.4",
    "babyparse": "0.4.6",
    "ble-glucose": "0.7.0",
    "body-parser": "1.20.3",
    "bows": "1.7.2",
    "chrome-launcher": "0.15.2",
    "classnames": "2.5.1",
    "commander": "4.1.1",
    "connected-react-router": "6.9.3",
    "core-js": "2.6.12",
    "cp2102": "0.1.2",
    "cross-env": "7.0.3",
    "electron-is-dev": "2.0.0",
    "electron-log": "4.4.0",
    "electron-updater": "6.3.9",
    "es6-error": "4.1.1",
    "express": "4.21.2",
    "fast-safe-stringify": "2.1.1",
    "ftdi-js": "0.4.1",
    "helmet": "8.0.0",
    "history": "4.10.1",
    "i18n-iso-countries": "7.13.0",
    "i18next": "20.6.1",
    "i18next-fs-backend": "2.3.1",
    "iconv-lite": "0.6.3",
    "idb-keyval": "6.2.1",
    "identity-obj-proxy": "3.0.0",
    "immutability-helper": "3.1.1",
    "is-electron": "2.2.2",
    "keycloak-js": "22.0.5",
    "lodash": "4.17.21",
    "lzo-wasm": "0.0.4",
    "node-polyfill-webpack-plugin": "4.1.0",
    "oidc-client-ts": "3.1.0",
    "os-name": "4.0.1",
    "pako": "2.1.0",
    "pl2303": "0.1.0",
    "plist": "3.1.0",
    "prop-types": "15.8.1",
    "react": "16.14.0",
    "react-dom": "16.14.0",
    "react-hot-loader": "4.13.1",
    "react-i18next": "13.3.1",
    "react-oidc-context": "3.2.0",
    "react-redux": "7.2.6",
    "react-router-dom": "5.2.0",
    "react-select": "1.2.1",
    "redux": "3.7.2",
    "redux-cache": "0.3.0",
    "redux-form": "8.3.10",
    "redux-thunk": "2.4.2",
    "rollbar": "2.26.4",
    "rollbar-sourcemap-webpack-plugin": "3.3.0",
    "semver": "7.6.3",
    "source-map-support": "0.5.21",
    "stack-trace": "0.0.10",
    "sudo-prompt": "9.2.1",
    "sundial": "1.7.5",
    "tidepool-platform-client": "0.61.0",
    "uuid": "9.0.1",
    "webmtp": "0.3.3"
  },
  "browserslist": "last 2 electron major versions",
  "bin": {
    "electron": "./node_modules/.bin/electron"
  },
  "devDependencies": {
    "@babel/core": "7.26.0",
    "@babel/eslint-parser": "7.26.5",
    "@babel/eslint-plugin": "7.25.9",
    "@babel/plugin-proposal-class-properties": "7.18.6",
    "@babel/plugin-proposal-decorators": "7.25.9",
    "@babel/plugin-proposal-do-expressions": "7.25.9",
    "@babel/plugin-proposal-export-default-from": "7.25.9",
    "@babel/plugin-proposal-export-namespace-from": "7.18.9",
    "@babel/plugin-proposal-function-bind": "7.25.9",
    "@babel/plugin-proposal-function-sent": "7.25.9",
    "@babel/plugin-proposal-json-strings": "7.18.6",
    "@babel/plugin-proposal-logical-assignment-operators": "7.20.7",
    "@babel/plugin-proposal-nullish-coalescing-operator": "7.18.6",
    "@babel/plugin-proposal-numeric-separator": "7.18.6",
    "@babel/plugin-proposal-optional-chaining": "7.21.0",
    "@babel/plugin-proposal-pipeline-operator": "7.25.9",
    "@babel/plugin-proposal-throw-expressions": "7.25.9",
    "@babel/plugin-syntax-dynamic-import": "7.8.3",
    "@babel/plugin-syntax-import-meta": "7.10.4",
    "@babel/plugin-transform-classes": "7.25.9",
    "@babel/plugin-transform-react-constant-elements": "7.25.9",
    "@babel/plugin-transform-react-inline-elements": "7.25.9",
    "@babel/polyfill": "7.12.1",
    "@babel/preset-env": "7.26.0",
    "@babel/preset-react": "7.26.3",
    "@babel/register": "7.25.9",
    "@babel/runtime-corejs2": "7.26.0",
    "@electron/notarize": "2.5.0",
    "@kayahr/jest-electron-runner": "29.15.0",
    "@tidepool/direct-io": "3.0.2",
    "aws-sdk": "2.1692.0",
    "babel-jest": "29.7.0",
    "babel-loader": "8.2.5",
    "babel-plugin-add-module-exports": "1.0.4",
    "babel-plugin-dev-expression": "0.2.2",
    "babel-plugin-module-resolver": "5.0.2",
    "babel-plugin-rewire": "1.2.0",
    "babel-plugin-transform-define": "2.1.4",
    "babel-plugin-transform-react-remove-prop-types": "0.4.24",
    "chai": "4.4.1",
    "concurrently": "9.1.2",
    "copy-webpack-plugin": "12.0.2",
    "cross-env": "7.0.3",
    "css-loader": "7.1.2",
    "difflet": "1.0.1",
    "drivelist": "12.0.2",
    "electron": "31.1.0",
    "electron-builder": "25.1.8",
    "electron-devtools-installer": "3.2.0",
    "enzyme": "3.11.0",
    "eslint": "8.56.0",
    "eslint-config-airbnb": "18.2.1",
    "eslint-formatter-pretty": "5.0.0",
    "eslint-import-resolver-webpack": "0.13.10",
    "eslint-plugin-import": "2.31.0",
    "eslint-plugin-jest": "28.10.0",
    "eslint-plugin-jsx-a11y": "6.10.2",
    "eslint-plugin-lodash": "8.0.0",
    "eslint-plugin-promise": "7.2.1",
    "eslint-plugin-react": "7.37.4",
    "file-loader": "6.2.0",
    "flux-standard-action": "2.1.2",
    "ftp": "0.3.10",
    "html-webpack-plugin": "5.6.3",
    "jest": "29.7.0",
    "json-loader": "0.5.7",
    "less": "4.2.2",
    "less-loader": "12.2.0",
    "mini-css-extract-plugin": "2.9.2",
    "moment": "2.30.1",
    "node-loader": "2.1.0",
    "object-invariant-test-helper": "0.1.1",
    "optimize-css-assets-webpack-plugin": "6.0.1",
    "optional": "0.1.4",
    "redux-mock-store": "1.5.5",
    "salinity": "0.0.11",
    "sinon": "19.0.2",
    "sinon-chai": "4.0.0",
    "style-loader": "4.0.0",
    "terser-webpack-plugin": "5.3.11",
    "url-loader": "4.1.1",
    "webpack": "5.97.1",
    "webpack-bundle-analyzer": "4.10.2",
    "webpack-cli": "6.0.1",
    "webpack-dev-middleware": "7.4.2",
    "webpack-dev-server": "5.2.0",
    "webpack-merge": "6.0.1",
    "xmlbuilder": "15.1.1",
    "yup": "0.32.9"
  },
  "devEngines": {
    "node": ">=7.9.x",
    "npm": ">=3.x"
  },
  "resolutions": {
    "charm": "1.0.2",
    "node-gyp": "^8.4.0"
  },
  "jest": {
    "moduleNameMapper": {
      "\\.(jpg|jpeg|png|gif|eot|otf|webp|svg|ttf|woff|woff2|mp4|webm|wav|mp3|m4a|aac|oga)$": "<rootDir>/__mocks__/fileMock.js",
      "\\.(css|less)$": "identity-obj-proxy"
    },
    "moduleFileExtensions": [
      "js",
      "jsx",
      "json"
    ],
    "transform": {
      "^.+\\.js$": "babel-jest"
    },
    "verbose": true,
    "testMatch": [
      "**/test/(app|lib)/**/*.js"
    ],
    "transformIgnorePatterns": [
      "../node_modules/(?!(webmtp|uuid)/)",
      "platform-client"
    ],
    "modulePathIgnorePatterns": [
      "<rootDir>/app"
    ],
    "moduleDirectories": [
      "node_modules",
      "app"
    ],
    "runner": "@kayahr/jest-electron-runner",
    "testEnvironment": "@kayahr/jest-electron-runner/environment",
    "setupFiles": [
      "<rootDir>/jest.setup.js"
    ]
  }
}<|MERGE_RESOLUTION|>--- conflicted
+++ resolved
@@ -1,14 +1,10 @@
 {
   "name": "tidepool-uploader",
-<<<<<<< HEAD
   "version": "2.61.0-embrace-pro.1",
-=======
   "engines": {
     "node": "20.14.0"
   },
   "packageManager": "yarn@3.6.4",
-  "version": "2.61.0-upload-1440-dep-updates.3",
->>>>>>> 2eccdb46
   "description": "Tidepool Project Universal Uploader",
   "private": true,
   "main": "main.prod.js",

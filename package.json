{
  "name": "tidepool-uploader",
<<<<<<< HEAD
  "version": "2.5.8-consecutive-square.2",
=======
  "version": "2.5.9",
>>>>>>> 326b784b
  "description": "Tidepool Project Universal Uploader",
  "private": true,
  "main": "main.js",
  "author": "Kent Quirk",
  "license": "BSD-2-Clause",
  "repository": "tidepool-org/chrome-uploader",
  "scripts": {
    "av-whitelist": "node ./scripts/av-submit.js",
    "build-docs": "./scripts/update-gh-pages.sh",
    "serve-docs": "./node_modules/.bin/gitbook serve",
    "test": "cross-env NODE_ENV=test BABEL_DISABLE_CACHE=1 electron-mocha --renderer --retries 2 --require babel-register --recursive test/",
    "test-debug": "cross-env NODE_ENV=test BABEL_DISABLE_CACHE=1 electron-mocha --interactive --retries 2 --require babel-register --recursive test/",
    "test-all": "npm run lint && npm run test && npm run build",
    "lint": "eslint --cache --format=node_modules/eslint-formatter-pretty .",
    "lint-fix": "npm run lint -- --fix",
    "hot-server": "cross-env NODE_ENV=development node --max_old_space_size=2096 -r babel-register server.js",
    "build-main": "yarn build-main-quiet --progress --profile --colors",
    "build-main-quiet": "cross-env NODE_ENV=production node -r babel-register ./node_modules/webpack/bin/webpack --config webpack.config.electron.js",
    "build-renderer": "yarn build-renderer-quiet --progress --profile --colors",
    "build-renderer-quiet": "cross-env NODE_ENV=production node -r babel-register ./node_modules/webpack/bin/webpack --config webpack.config.production.js",
    "build": "npm run build-main && npm run build-renderer",
    "build-quiet": "npm run build-main-quiet && npm run build-renderer-quiet",
    "start": "cross-env NODE_ENV=production electron ./app/",
    "start-hot": "cross-env HOT=1 NODE_ENV=development electron -r babel-register -r babel-polyfill ./app/main.development",
    "postinstall": "concurrently \"electron-builder install-app-deps\" \"node node_modules/fbjs-scripts/node/check-dev-engines.js package.json\"",
    "dev": "npm run hot-server -- --start-hot",
    "prepare-qa-build": "node -r babel-register scripts/prepare-qa-build.js",
    "package": "npm run build-quiet && electron-builder -p always",
    "package-win": "npm run build && electron-builder --win --x64",
    "package-mac": "npm run build && electron-builder --mac",
    "package-linux": "npm run build && electron-builder --linux",
    "package-all": "npm run build && electron-builder -mwl"
  },
  "dependencies": {
    "async": "2.6.0",
    "babyparse": "0.4.6",
    "blueimp-md5": "2.10.0",
    "bows": "1.7.0",
    "chrome-launcher": "0.10.2",
    "classnames": "2.2.5",
    "commander": "2.15.1",
    "decompress": "4.2.0",
    "electron-debug": "1.5.0",
    "electron-is-dev": "0.3.0",
    "history": "4.7.2",
    "immutability-helper": "2.6.6",
    "is-electron": "2.1.0",
    "lodash": "4.17.5",
    "plist": "3.0.1",
    "prop-types": "15.6.1",
    "react": "16.2.0",
    "react-dom": "16.2.0",
    "react-redux": "5.0.7",
    "react-router-dom": "4.2.2",
    "react-router-redux": "5.0.0-alpha.9",
    "react-select": "1.2.1",
    "redux": "3.7.2",
    "redux-form": "7.3.0",
    "redux-thunk": "2.2.0",
    "rollbar": "2.3.9",
    "rollbar-sourcemap-webpack-plugin": "2.2.0",
    "semver": "5.5.0",
    "source-map-support": "0.5.4",
    "stack-trace": "0.0.10",
    "sudo-prompt": "8.2.0",
    "sundial": "1.6.0",
    "tidepool-platform-client": "0.37.0",
    "uuid": "3.2.1"
  },
  "browserslist": "electron 1.6",
  "build": {
    "productName": "Tidepool Uploader",
    "appId": "org.tidepool.TidepoolUploader",
    "directories": {
      "buildResources": "resources",
      "output": "release"
    },
    "dmg": {
      "contents": [
        {
          "x": 372,
          "y": 190,
          "type": "link",
          "path": "/Applications"
        },
        {
          "x": 150,
          "y": 190,
          "type": "file"
        }
      ],
      "background": "resources/background.tiff"
    },
    "nsis": {
      "oneClick": false,
      "perMachine": true,
      "allowElevation": true
    },
    "files": [
      "dist/",
      "node_modules/",
      "app.html",
      "main.js",
      "main.js.map",
      "package.json"
    ],
    "extraResources": [
      {
        "from": "resources/${os}",
        "to": "driver/",
        "filter": [
          "**/*",
          "!*.md"
        ]
      },
      "sounds/"
    ],
    "win": {
      "target": [
        {
          "target": "nsis",
          "arch": [
            "ia32",
            "x64"
          ]
        },
        {
          "target": "zip",
          "arch": [
            "ia32",
            "x64"
          ]
        }
      ]
    },
    "mac": {
      "category": "public.app-category.tools",
      "target": [
        {
          "target": "zip",
          "arch": [
            "x64"
          ]
        },
        {
          "target": "dmg",
          "arch": [
            "x64"
          ]
        },
        "dir"
      ]
    }
  },
  "bin": {
    "electron": "./node_modules/.bin/electron"
  },
  "devDependencies": {
    "babel-core": "6.26.0",
    "babel-eslint": "8.2.2",
    "babel-loader": "7.1.4",
    "babel-plugin-add-module-exports": "0.2.1",
    "babel-plugin-dev-expression": "0.2.1",
    "babel-plugin-module-resolver": "3.1.1",
    "babel-plugin-rewire": "1.1.0",
    "babel-plugin-transform-class-properties": "6.24.1",
    "babel-plugin-transform-define": "1.3.0",
    "babel-plugin-transform-es2015-classes": "6.24.1",
    "babel-plugin-webpack-loaders": "0.9.0",
    "babel-polyfill": "6.26.0",
    "babel-preset-env": "1.6.1",
    "babel-preset-react": "6.24.1",
    "babel-preset-react-hmre": "1.1.1",
    "babel-preset-react-optimize": "1.0.1",
    "babel-preset-stage-0": "6.24.1",
    "babel-register": "6.26.0",
    "babel-runtime": "6.26.0",
    "babili-webpack-plugin": "0.1.2",
    "chai": "4.1.2",
    "concurrently": "3.5.1",
    "cross-env": "5.1.4",
    "css-loader": "0.28.11",
    "devtron": "1.4.0",
    "difflet": "1.0.1",
    "drivelist": "6.1.7",
    "electron": "1.8.4",
    "electron-builder": "20.8.1",
    "electron-devtools-installer": "2.2.3",
    "electron-mocha": "6.0.1",
    "electron-updater": "2.21.4",
    "enzyme": "3.3.0",
    "eslint": "4.19.1",
    "eslint-config-airbnb": "16.1.0",
    "eslint-formatter-pretty": "1.3.0",
    "eslint-import-resolver-webpack": "0.8.4",
    "eslint-plugin-import": "2.9.0",
    "eslint-plugin-jsx-a11y": "6.0.3",
    "eslint-plugin-lodash": "2.7.0",
    "eslint-plugin-mocha": "5.0.0",
    "eslint-plugin-promise": "3.7.0",
    "eslint-plugin-react": "7.7.0",
    "express": "4.16.3",
    "extract-text-webpack-plugin": "3.0.2",
    "fbjs-scripts": "0.8.2",
    "file-loader": "1.1.11",
    "flux-standard-action": "2.0.1",
    "ftp": "0.3.10",
    "git-describe": "4.0.2",
    "gitbook-cli": "2.3.2",
    "html-webpack-plugin": "3.1.0",
    "json-loader": "0.5.7",
    "less": "3.0.1",
    "less-loader": "4.1.0",
    "minimist": "1.2.0",
    "mocha": "5.0.5",
    "node-hid": "0.7.2",
    "nodegit": "0.21.2",
    "object-invariant-test-helper": "0.1.1",
    "open": "0.0.5",
    "react-hot-loader": "4.0.0",
    "redux-mock-store": "1.5.1",
    "salinity": "0.0.8",
    "serialport": "5.0.0",
    "shelljs": "0.8.1",
    "sinon": "4.4.10",
    "sinon-chai": "3.0.0",
    "spectron": "3.8.0",
    "style-loader": "0.20.3",
    "url-loader": "1.0.1",
    "usb": "1.3.1",
    "webpack": "3.8.1",
    "webpack-dev-middleware": "2.0.6",
    "webpack-dev-server": "2.9.4",
    "webpack-hot-middleware": "2.21.2",
    "webpack-merge": "4.1.2",
    "xmlbuilder": "9.0.7"
  },
  "devEngines": {
    "node": ">=7.9.x",
    "npm": ">=3.x"
  },
  "resolutions": {
    "charm": "1.0.2"
  }
}<|MERGE_RESOLUTION|>--- conflicted
+++ resolved
@@ -1,10 +1,6 @@
 {
   "name": "tidepool-uploader",
-<<<<<<< HEAD
   "version": "2.5.8-consecutive-square.2",
-=======
-  "version": "2.5.9",
->>>>>>> 326b784b
   "description": "Tidepool Project Universal Uploader",
   "private": true,
   "main": "main.js",

{
  "name": "tidepool-uploader",
  "version": "0.99.2",
  "description": "Tidepool Project Universal Uploader",
  "private": true,
  "main": "main.js",
  "author": "Kent Quirk",
  "license": "BSD2",
  "scripts": {
    "test": "mocha test",
    "start": "bash ./scripts/config.sh && webpack -d --progress --colors --watch",
    "build": "bash ./scripts/build.sh",
    "jshint": "gulp jshint",
    "jshint-watch": "gulp jshint-watch",
    "web": "bash ./scripts/config.sh && webpack --watch --devtool eval-source-map --cache --colors --progress",
    "server": "http-server"
  },
  "dependencies": {
    "async": "0.9.0",
    "babyparse": "0.2.1",
    "commander": "2.5.0",
    "lodash": "2.4.1",
    "moment-timezone": "0.2.4",
    "react": "0.12.0",
    "sundial": "1.1.1",
<<<<<<< HEAD
    "tidepool-platform-client": "0.14.0"
=======
    "tidepool-platform-client": "0.15.0"
>>>>>>> 64468962
  },
  "devDependencies": {
    "css-loader": "0.7.1",
    "gulp": "3.8.10",
    "gulp-jshint": "1.9.0",
    "gulp-react": "2.0.0",
    "http-server": "0.7.3",
    "jshint-stylish": "1.0.0",
    "json-loader": "0.5.1",
    "jsx-loader": "0.12.1",
    "less": "1.7.5",
    "less-loader": "0.7.7",
    "merge-stream": "0.1.6",
    "mocha": "1.21.4",
    "proxyquire": "1.1.0",
    "salinity": "0.0.5",
    "style-loader": "0.7.0",
    "webpack": "1.3.7"
  }
}<|MERGE_RESOLUTION|>--- conflicted
+++ resolved
@@ -23,11 +23,7 @@
     "moment-timezone": "0.2.4",
     "react": "0.12.0",
     "sundial": "1.1.1",
-<<<<<<< HEAD
-    "tidepool-platform-client": "0.14.0"
-=======
     "tidepool-platform-client": "0.15.0"
->>>>>>> 64468962
   },
   "devDependencies": {
     "css-loader": "0.7.1",

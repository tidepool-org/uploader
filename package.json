--- conflicted
+++ resolved
@@ -69,11 +69,7 @@
     "rollbar": "2.13.0",
     "rollbar-sourcemap-webpack-plugin": "2.5.1",
     "semver": "6.3.0",
-<<<<<<< HEAD
-    "source-map-support": "0.5.14",
-=======
     "source-map-support": "0.5.15",
->>>>>>> cf561e4f
     "stack-trace": "0.0.10",
     "sudo-prompt": "9.0.0",
     "sundial": "1.6.0",

--- conflicted
+++ resolved
@@ -1,9 +1,5 @@
 app/dist/
 app/main.js
-<<<<<<< HEAD
-node_modules
-=======
 node_modules/
->>>>>>> 467c41d0
 dist/
 web/
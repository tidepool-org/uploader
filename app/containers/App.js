--- conflicted
+++ resolved
@@ -20,11 +20,6 @@
 import React, { Component } from 'react';
 import { connect } from 'react-redux';
 import { bindActionCreators } from 'redux';
-<<<<<<< HEAD
-import * as metrics from '../constants/metrics';
-=======
-import { remote } from 'electron';
->>>>>>> 04fb9d1b
 import { Route, Switch } from 'react-router-dom';
 import dns from 'dns';
 

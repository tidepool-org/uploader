/*
 * == BSD2 LICENSE ==
 * Copyright (c) 2014-2016, Tidepool Project
 *
 * This program is free software; you can redistribute it and/or modify it under
 * the terms of the associated License, which is identical to the BSD 2-Clause
 * License as published by the Open Source Initiative at opensource.org.
 *
 * This program is distributed in the hope that it will be useful, but WITHOUT
 * ANY WARRANTY; without even the implied warranty of MERCHANTABILITY or FITNESS
 * FOR A PARTICULAR PURPOSE. See the License for more details.
 *
 * You should have received a copy of the License along with this program; if
 * not, you can obtain one from Tidepool Project at tidepool.org.
 * == BSD2 LICENSE ==
 */

import _ from 'lodash';
import PropTypes from 'prop-types';
import React, { Component } from 'react';
import { connect } from 'react-redux';
import { bindActionCreators } from 'redux';
<<<<<<< HEAD
import * as metrics from '../constants/metrics';
import { Route, Switch } from 'react-router-dom';
import { hot } from 'react-hot-loader';
=======
import { ipcRenderer } from 'electron';
import { Route, Switch } from 'react-router-dom';
import dns from 'dns';
>>>>>>> c83f259e

import bows from 'bows';

import config from '../../lib/config.js';
<<<<<<< HEAD
import env from '../utils/env';

//import carelink from '../../lib/core/carelink.js';
let carelink = {init: (a,b)=>b(null)};
=======
import api from '../../lib/core/api';

>>>>>>> c83f259e
import device from '../../lib/core/device.js';
import localStore from '../../lib/core/localStore.js';

import actions from '../actions/';
const asyncActions = actions.async;
const syncActions = actions.sync;

<<<<<<< HEAD
import * as actionSources from '../constants/actionSources';
import { pages, urls, pagesMap } from '../constants/otherConstants';
=======
import { urls, pagesMap, paths } from '../constants/otherConstants';
import { checkVersion } from '../utils/drivers';
>>>>>>> c83f259e
import debugMode from '../utils/debugMode';

import MainPage from './MainPage';
import Login from '../components/Login';
import Loading from '../components/Loading';
import SettingsPage from './SettingsPage';
import ClinicUserSelectPage from './ClinicUserSelectPage';
import ClinicUserEditPage from './ClinicUserEditPage';
import NoUploadTargetsPage from './NoUploadTargetsPage';
import WorkspacePage from './WorkspacePage';
import UpdatePlease from '../components/UpdatePlease';
import VersionCheckError from '../components/VersionCheckError';
import Footer from '../components/Footer';
import Header from '../components/Header';
import UpdateModal from '../components/UpdateModal';
import UpdateDriverModal from '../components/UpdateDriverModal';
import DeviceTimeModal from '../components/DeviceTimeModal';
import AdHocModal from '../components/AdHocModal';

import styles from '../../styles/components/App.module.less';

<<<<<<< HEAD
let remote, dns, checkVersion;
if(env.electron_renderer){
  remote = require('@electron/remote');
  dns = require('dns');
  ({checkVersion} = require('../utils/drivers'));
}
=======
const remote = require('@electron/remote');
>>>>>>> c83f259e

const serverdata = {
  Local: {
    API_URL: 'http://localhost:8009',
    UPLOAD_URL: 'http://localhost:9122',
    DATA_URL: 'http://localhost:9220',
    BLIP_URL: 'http://localhost:3000'
  },
  Development: {
    API_URL: 'https://dev-api.tidepool.org',
    UPLOAD_URL: 'https://dev-uploads.tidepool.org',
    DATA_URL: 'https://dev-api.tidepool.org/dataservices',
    BLIP_URL: 'https://dev-app.tidepool.org'
  },
  Staging: {
    API_URL: 'https://stg-api.tidepool.org',
    UPLOAD_URL: 'https://stg-uploads.tidepool.org',
    DATA_URL: 'https://stg-api.tidepool.org/dataservices',
    BLIP_URL: 'https://stg-app.tidepool.org'
  },
  Integration: {
    API_URL: 'https://int-api.tidepool.org',
    UPLOAD_URL: 'https://int-uploads.tidepool.org',
    DATA_URL: 'https://int-api.tidepool.org/dataservices',
    BLIP_URL: 'https://int-app.tidepool.org'
  },
  Production: {
    API_URL: 'https://api.tidepool.org',
    UPLOAD_URL: 'https://uploads.tidepool.org',
    DATA_URL: 'https://api.tidepool.org/dataservices',
    BLIP_URL: 'https://app.tidepool.org'
  },
  QA2: {
    API_URL: 'https://qa2.development.tidepool.org',
    UPLOAD_URL: 'https://int-uploads.tidepool.org',
    DATA_URL: 'https://qa2.development.tidepool.org/dataservices',
    BLIP_URL: 'https://app-qa2.development.tidepool.org'
  }
};

export class App extends Component {
  static propTypes = {
    route: PropTypes.shape({
      api: PropTypes.func.isRequired
    }).isRequired
  };

  constructor(props) {
    super(props);
    this.log = bows('App');
    let initial_server = _.findKey(serverdata, (key) => key.BLIP_URL === config.BLIP_URL);
    const selectedEnv = localStore.getItem('selectedEnv');
    if (selectedEnv) {
      let parsedEnv = JSON.parse(selectedEnv);
      console.log('setting initial server from localstore:', parsedEnv.environment);
      api.setHosts(parsedEnv);
      initial_server = parsedEnv.environment;
    }
    this.state = {
      server: initial_server
    };

  }

  UNSAFE_componentWillMount(){
<<<<<<< HEAD
    if(env.electron){
      checkVersion(this.props.dispatch);
    }
    let {api} = this.props;
    this.props.async.doAppInit(
      _.assign({ environment: this.state.server }, config), {
      api: api,
      carelink,
      device,
      localStore,
      log: this.log
    });
=======
    checkVersion(this.props.dispatch);
    const selectedEnv = localStore.getItem('selectedEnv')
      ? JSON.parse(localStore.getItem('selectedEnv'))
      : null;
>>>>>>> c83f259e

    this.props.async.fetchInfo(() => {
      this.props.async.doAppInit(
        _.assign({ environment: this.state.server }, config, selectedEnv),
        {
          api: api,
          device,
          log: this.log,
        }
      );
    });



  if(env.electron_renderer){
    dns.resolveSrv('environments-srv.tidepool.org', (err, servers) => {
      if (err) {
        this.log(`DNS resolver error: ${err}. Retrying...`);
        dns.resolveSrv('environments-srv.tidepool.org', (err2, servers2) => {
          if (!err2) {
           this.addServers(servers2);
          }
        });
      } else {
        this.addServers(servers);
      }
    });
  } else {
    var servers = [
      { name: 'localhost', port: 3000, priority: 5, weight: 10 },
      { name: 'dev1.dev.tidepool.org', port: 443, priority: 5, weight: 10 },
      {
        name: 'external.integration.tidepool.org',
        port: 443,
        priority: 5,
        weight: 10,
      },
      {
        name: 'qa1.development.tidepool.org',
        port: 443,
        priority: 5,
        weight: 10,
      },
      {
        name: 'qa2.development.tidepool.org',
        port: 443,
        priority: 5,
        weight: 10,
      },
    ];
    addServers(servers);
    this.setServer({label:'qa2.development.tidepool.org'});
  }


    if(env.electron){
      window.addEventListener('contextmenu', this.handleContextMenu, false);
    }
  }

  componentWillUnmount(){
    window.removeEventListener('contextmenu', this.handleContextMenu, false);
  }

  addServers = (servers) => {
    if (servers && servers.length && servers.length > 0) {
      for (let server of servers) {
        const protocol = server.name === 'localhost' ? 'http://' : 'https://';
        const url = `${protocol}${server.name}:${server.port}`;
        serverdata[server.name] = {
          API_URL: url,
          UPLOAD_URL: url,
          DATA_URL: `${url}/dataservices`,
          BLIP_URL: url,
        };
      }
    } else {
      this.log('No servers found');
    }
  };

  setServer = info => {
    console.log('will use', info.label, 'server');
    this.setState({ server: info.label }, ()=> {
      const { sync, async } = this.props;
      var serverinfo = serverdata[info.label];
      serverinfo.environment = info.label;
      api.setHosts(serverinfo);
      localStore.setItem('selectedEnv', JSON.stringify(serverinfo));

      sync.setForgotPasswordUrl(api.makeBlipUrl(paths.FORGOT_PASSWORD));
      sync.setSignUpUrl(api.makeBlipUrl(paths.SIGNUP));
      sync.setNewPatientUrl(api.makeBlipUrl(paths.NEW_PATIENT));
      sync.setBlipUrl(api.makeBlipUrl('/'));
      async.fetchInfo((err, configInfo) => {
        if (err) {
          this.log(`Error getting server info: ${err}`);
        } else {
          if (_.get(configInfo, 'auth')) {
            ipcRenderer.send('keycloakInfo', configInfo.auth);
          }

          serverinfo.keycloakUrl = _.get(configInfo, 'auth.url', null);
          serverinfo.keycloakRealm = _.get(configInfo, 'auth.realm', null);
          localStore.setItem('selectedEnv', JSON.stringify(serverinfo));
        }
      });
    });
  };

  render() {
    return (
      <div className={styles.app} onClick={this.handleDismissDropdown}>
        <Header location={this.props.location} />
        <Switch>
          <Route exact strict path="/" component={Loading} />
          <Route path="/login" component={Login} />
          <Route path="/main" component={MainPage} />
          <Route path="/settings" component={SettingsPage} />
          <Route path="/clinic_user_select" component={ClinicUserSelectPage} />
          <Route path="/clinic_user_edit" component={ClinicUserEditPage} />
          <Route path="/no_upload_targets" component={NoUploadTargetsPage} />
          <Route path="/workspace_switch" component={WorkspacePage} />
        </Switch>
        <Footer version={config.version} environment={this.state.server} />
        {/* VersionCheck as overlay */}
        {this.renderVersionCheck()}
        <UpdateModal />
        <UpdateDriverModal />
        <DeviceTimeModal />
        <AdHocModal />
      </div>
    );
  }

  handleContextMenu = e => {
    e.preventDefault();
    const { clientX, clientY } = e;
    let template = [];
    if (process.env.NODE_ENV === 'development') {
      template.push({
        label: 'Inspect element',
        click() {
          remote.getCurrentWindow().inspectElement(clientX, clientY);
        }
      });
      template.push({
        type: 'separator'
      });
    }
    if (this.props.location.pathname === pagesMap.LOGIN) {
      const submenus = [];
      for (let server of _.keys(serverdata)) {
        submenus.push({
          label: server,
          click: this.setServer,
          type: 'radio',
          checked: this.state.server === server
        });
      }
      template.push({
        label: 'Change server',
        submenu: submenus,
      });
      template.push({
        label: 'Toggle Debug Mode',
        type: 'checkbox',
        checked: debugMode.isDebug,
        click() {
          debugMode.setDebug(!debugMode.isDebug);
        }
      });
    }
    const menu = remote.Menu.buildFromTemplate(template);
    menu.popup(remote.getCurrentWindow());
  };

  handleDismissDropdown = () => {
    const { dropdown } = this.props;
    // only toggle the dropdown by clicking elsewhere if it's open
    if (dropdown === true) {
      this.props.sync.toggleDropdown(dropdown);
    }
  };

  renderVersionCheck() {
    const { readyToRenderVersionCheckOverlay, unsupported } = this.props;
    if (readyToRenderVersionCheckOverlay === false || unsupported === false) {
      return null;
    }
    if (unsupported instanceof Error) {
      return (
        <VersionCheckError errorMessage={unsupported.message || 'Unknown error'}/>
      );
    }
    if (unsupported === true) {
      return (
        <UpdatePlease knowledgeBaseLink={urls.HOW_TO_UPDATE_KB_ARTICLE} />
      );
    }
  }
}

App.propTypes = {};

export default hot(module)(connect(
  (state, ownProps) => {
    return {
      // plain state
      dropdown: state.dropdown,
      unsupported: state.unsupported,
      // derived state
      readyToRenderVersionCheckOverlay: (
        !(state.working.initializingApp.inProgress || state.working.checkingVersion.inProgress)
      )
    };
  },
  (dispatch) => {
    return {
      async: bindActionCreators(asyncActions, dispatch),
      sync: bindActionCreators(syncActions, dispatch),
      dispatch: dispatch
    };
  }
)(App));<|MERGE_RESOLUTION|>--- conflicted
+++ resolved
@@ -20,28 +20,16 @@
 import React, { Component } from 'react';
 import { connect } from 'react-redux';
 import { bindActionCreators } from 'redux';
-<<<<<<< HEAD
 import * as metrics from '../constants/metrics';
 import { Route, Switch } from 'react-router-dom';
 import { hot } from 'react-hot-loader';
-=======
-import { ipcRenderer } from 'electron';
-import { Route, Switch } from 'react-router-dom';
-import dns from 'dns';
->>>>>>> c83f259e
 
 import bows from 'bows';
 
 import config from '../../lib/config.js';
-<<<<<<< HEAD
+import api from '../../lib/core/api';
 import env from '../utils/env';
 
-//import carelink from '../../lib/core/carelink.js';
-let carelink = {init: (a,b)=>b(null)};
-=======
-import api from '../../lib/core/api';
-
->>>>>>> c83f259e
 import device from '../../lib/core/device.js';
 import localStore from '../../lib/core/localStore.js';
 
@@ -49,13 +37,7 @@
 const asyncActions = actions.async;
 const syncActions = actions.sync;
 
-<<<<<<< HEAD
-import * as actionSources from '../constants/actionSources';
-import { pages, urls, pagesMap } from '../constants/otherConstants';
-=======
 import { urls, pagesMap, paths } from '../constants/otherConstants';
-import { checkVersion } from '../utils/drivers';
->>>>>>> c83f259e
 import debugMode from '../utils/debugMode';
 
 import MainPage from './MainPage';
@@ -77,16 +59,13 @@
 
 import styles from '../../styles/components/App.module.less';
 
-<<<<<<< HEAD
-let remote, dns, checkVersion;
+let remote, dns, checkVersion, ipcRenderer;
 if(env.electron_renderer){
   remote = require('@electron/remote');
+  ({ipcRenderer} = require('electron'));
   dns = require('dns');
   ({checkVersion} = require('../utils/drivers'));
 }
-=======
-const remote = require('@electron/remote');
->>>>>>> c83f259e
 
 const serverdata = {
   Local: {
@@ -152,25 +131,12 @@
   }
 
   UNSAFE_componentWillMount(){
-<<<<<<< HEAD
     if(env.electron){
       checkVersion(this.props.dispatch);
     }
-    let {api} = this.props;
-    this.props.async.doAppInit(
-      _.assign({ environment: this.state.server }, config), {
-      api: api,
-      carelink,
-      device,
-      localStore,
-      log: this.log
-    });
-=======
-    checkVersion(this.props.dispatch);
     const selectedEnv = localStore.getItem('selectedEnv')
       ? JSON.parse(localStore.getItem('selectedEnv'))
       : null;
->>>>>>> c83f259e
 
     this.props.async.fetchInfo(() => {
       this.props.async.doAppInit(
@@ -232,7 +198,9 @@
   }
 
   componentWillUnmount(){
-    window.removeEventListener('contextmenu', this.handleContextMenu, false);
+    if(env.electron){
+      window.removeEventListener('contextmenu', this.handleContextMenu, false);
+    }
   }
 
   addServers = (servers) => {

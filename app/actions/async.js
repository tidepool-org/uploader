/*
 * == BSD2 LICENSE ==
 * Copyright (c) 2015, Tidepool Project
 *
 * This program is free software; you can redistribute it and/or modify it under
 * the terms of the associated License, which is identical to the BSD 2-Clause
 * License as published by the Open Source Initiative at opensource.org.
 *
 * This program is distributed in the hope that it will be useful, but WITHOUT
 * ANY WARRANTY; without even the implied warranty of MERCHANTABILITY or FITNESS
 * FOR A PARTICULAR PURPOSE. See the License for more details.
 *
 * You should have received a copy of the License along with this program; if
 * not, you can obtain one from Tidepool Project at tidepool.org.
 * == BSD2 LICENSE ==
 */

import _ from 'lodash';
import semver from 'semver';
import os from 'os';
import { push } from 'connected-react-router';
import { checkCacheValid } from 'redux-cache';
import { ipcRenderer } from 'electron';

import * as actionTypes from '../constants/actionTypes';
import * as actionSources from '../constants/actionSources';
import { pages, pagesMap, paths, steps, urls } from '../constants/otherConstants';
import ErrorMessages from '../constants/errorMessages';
import * as metrics from '../constants/metrics';

import * as sync from './sync';
import * as actionUtils from './utils';
import personUtils from '../../lib/core/personUtils';
import driverManifests from '../../lib/core/driverManifests';
import api from '../../lib/core/api';
import localStore from '../../lib/core/localStore';

let services = { api };
let versionInfo = {};
let hostMap = {
  'darwin': 'mac',
  'win32' : 'win',
  'linux': 'linux',
};

function createActionError(usrErrMessage, apiError) {
  const err = new Error(usrErrMessage);
  if (apiError) {
    err.originalError = apiError;
    if (apiError.status){
      err.status = apiError.status;
    }
  }
  return err;
}

/**
 * cacheByIdOptions
 *
 * Sets the options used by redux-cache for a given id. This allows us to selectively cache parts of
 * a nested data store, such as our allUsersMap, which stores nested data by patient ID
 *
 * @param {String} id - The ID to use for the cache key
 * @returns {Object} The options object
 */
 function cacheByIdOptions(id) {
  return {
    accessStrategy: (state, reducerKey, cacheKey) => {
      return _.get(state, [reducerKey, cacheKey], null);
    },
    cacheKey: `${id}_cacheUntil`,
  };
};

/*
 * ASYNCHRONOUS ACTION CREATORS
 */

export function doAppInit(opts, servicesToInit) {
  return (dispatch, getState) => {
    // when we are developing with hot reload, we get into trouble if we try to initialize the app
    // when it's already been initialized, so we check the working.initializingApp flag first
    if (getState().working.initializingApp.inProgress === false) {
      console.log('App already initialized! Skipping initialization.');
      return;
    }
    services = servicesToInit;
    versionInfo.semver = opts.version;
    versionInfo.name = opts.namedVersion;
    const { api, device, log } = services;

    dispatch(sync.initializeAppRequest());
    dispatch(sync.hideUnavailableDevices(opts.os || hostMap[os.platform()]));

<<<<<<< HEAD
    ipcRenderer.on('bluetooth-pairing-request', async (event, details) => {
      const displayBluetoothModal = actionUtils.makeDisplayBluetoothModal(dispatch);
      displayBluetoothModal((response) => {
        ipcRenderer.send('bluetooth-pairing-response', response);
      }, details);
    });

    log('Initializing local store.');
    localStore.init(localStore.getInitialState(), function(localStoreResult){
      log('Initializing device');
      device.init({
        api,
        version: opts.namedVersion
      }, function(deviceError, deviceResult){
        if (deviceError) {
          return dispatch(sync.initializeAppFailure(deviceError));
=======
    log('Initializing device');
    device.init({
      api,
      version: opts.namedVersion
    }, function(deviceError, deviceResult){
      if (deviceError) {
        return dispatch(sync.initializeAppFailure(deviceError));
      }
      log('Initializing api');
      api.init(function(apiError, apiResult){
        if (apiError) {
          return dispatch(sync.initializeAppFailure(apiError));
        }
        log('Setting all api hosts');
        api.setHosts(_.pick(opts, ['API_URL', 'UPLOAD_URL', 'BLIP_URL', 'environment']));
        dispatch(sync.setForgotPasswordUrl(api.makeBlipUrl(paths.FORGOT_PASSWORD)));
        dispatch(sync.setSignUpUrl(api.makeBlipUrl(paths.SIGNUP)));
        dispatch(sync.setNewPatientUrl(api.makeBlipUrl(paths.NEW_PATIENT)));
        dispatch(sync.setBlipUrl(api.makeBlipUrl('/')));
        let session = apiResult;
        if (session === undefined) {
          dispatch(setPage(pages.LOGIN));
          dispatch(sync.initializeAppSuccess());
          return dispatch(doVersionCheck());
>>>>>>> 9d9e1d0b
        }

        api.user.initializationInfo((err, results) => {
          const [ user, profile, memberships, associatedAccounts, clinics ] = results;
          if (err) {
            return dispatch(sync.initializeAppFailure(err));
          }
          dispatch(sync.initializeAppSuccess());
          dispatch(doVersionCheck());
          dispatch(sync.setUserInfoFromToken({
            user: user,
            profile: profile,
            memberships: memberships
          }));
          dispatch(sync.getClinicsForClinicianSuccess(clinics, user.userid));
          const isClinic = personUtils.isClinic(user);
          if(!_.isEmpty(clinics)){
            if (clinics.length == 1) { // select clinic and go to clinic user select page
              let clinicId = _.get(clinics,'0.clinic.id',null);
              dispatch(fetchPatientsForClinic(clinicId));
              dispatch(sync.selectClinic(clinicId));
              return dispatch(
                setPage(pages.CLINIC_USER_SELECT, actionSources.USER, {
                  metric: { eventName: metrics.CLINIC_SEARCH_DISPLAYED },
                })
              );
            }
            if (clinics.length > 1) { // more than one clinic - go to workspace switch
              return dispatch(
                setPage(pages.WORKSPACE_SWITCH, actionSources.USER, {
                  metric: { eventName: metrics.WORKSPACE_SWITCH_DISPLAYED}
                })
              );
            }
          }
          if(isClinic){ // "old" style clinic account without new clinic
            return dispatch(
              setPage(pages.CLINIC_USER_SELECT, actionSources.USER, {
                metric: { eventName: metrics.CLINIC_SEARCH_DISPLAYED },
              })
            );
          }
          // detect if a DSA here and redirect to data storage screen
          const { targetUsersForUpload } = getState();
          if (_.isEmpty(targetUsersForUpload)) {
            return dispatch(setPage(pages.NO_UPLOAD_TARGETS));
          }

          const { uploadTargetUser } = getState();
          if (uploadTargetUser !== null) {
            dispatch(sync.setBlipViewDataUrl(
              api.makeBlipUrl(actionUtils.viewDataPathForUser(uploadTargetUser))
            ));
          }
          dispatch(retrieveTargetsFromStorage());
        });
      });
    });
  };
}

export function doLogin(creds, opts) {
  return (dispatch, getState) => {
    const { api } = services;
    if (getState().working.loggingIn.inProgress) {
      return;
    }
    dispatch(sync.loginRequest());
    api.user.loginExtended(creds, opts, (err, results) => {
      if (err) {
        return dispatch(sync.loginFailure(err.status));
      }
      const [{user}, profile, memberships] = results;
      dispatch(fetchAssociatedAccounts(api));

      const isClinic = personUtils.isClinic(user);

      // detect if a VCA here and redirect to clinic user select screen
      dispatch(getClinicsForClinician(api, user.userid, {}, (err, clinics) => {
        if(err) {
          return dispatch(sync.loginFailure(err));
        }
        dispatch(sync.loginSuccess({
          user,
          profile,
          memberships
        }));
        if(!_.isEmpty(clinics)){
          if (clinics.length === 1) { // select clinic and go to clinic user select page
            let clinicId = _.get(clinics,'0.clinic.id',null);
            dispatch(fetchPatientsForClinic(clinicId));
            dispatch(sync.selectClinic(clinicId));
            return dispatch(
              setPage(pages.CLINIC_USER_SELECT, actionSources.USER, {
                metric: { eventName: metrics.CLINIC_SEARCH_DISPLAYED },
              })
            );
          }
          if (clinics.length > 1) { // more than one clinic - go to workspace switch
            return dispatch(
              setPage(pages.WORKSPACE_SWITCH, actionSources.USER, {
                metric: { eventName: metrics.WORKSPACE_SWITCH_DISPLAYED}
              })
            );
          }
        }
        if(isClinic){ // "old" style clinic account without new clinic
          return dispatch(
            setPage(pages.CLINIC_USER_SELECT, actionSources.USER, {
              metric: { eventName: metrics.CLINIC_SEARCH_DISPLAYED },
            })
          );
        }
        // detect if a DSA here and redirect to data storage screen
        const { targetUsersForUpload } = getState();
        if (_.isEmpty(targetUsersForUpload)) {
          return dispatch(setPage(pages.NO_UPLOAD_TARGETS));
        }

        const { uploadTargetUser } = getState();
        if (uploadTargetUser !== null) {
          dispatch(sync.setBlipViewDataUrl(
            api.makeBlipUrl(actionUtils.viewDataPathForUser(uploadTargetUser))
          ));
        }
        dispatch(retrieveTargetsFromStorage());

      }));
    });
  };
}

export function doLogout() {
  return (dispatch) => {
    const { api } = services;
    dispatch(sync.logoutRequest());
    api.user.logout((err) => {
      if (err) {
        dispatch(sync.logoutFailure());
        dispatch(setPage(pages.LOGIN, actionSources.USER));
      }
      else {
        dispatch(sync.logoutSuccess());
        dispatch(setPage(pages.LOGIN, actionSources.USER));
      }
    });
  };
}

export function doDeviceUpload(driverId, opts = {}, utc) {
  return (dispatch, getState) => {
    const { device } = services;
    const version = versionInfo.semver;
    const { devices, os, targetTimezones, uploadTargetUser } = getState();
    const targetDevice = _.find(devices, {source: {driverId: driverId}});
    dispatch(sync.deviceDetectRequest());
    _.assign(opts, {
      targetId: uploadTargetUser,
      timezone: targetTimezones[uploadTargetUser],
      progress: actionUtils.makeProgressFn(dispatch),
      displayTimeModal: actionUtils.makeDisplayTimeModal(dispatch),
      displayAdHocModal: actionUtils.makeDisplayAdhocModal(dispatch),
      version: version
    });
    const { uploadsByUser } = getState();
    const currentUpload = _.get(
      uploadsByUser,
      [uploadTargetUser, targetDevice.key],
      {}
    );
    if (currentUpload.file) {
      opts.filedata = currentUpload.file.data;
      opts.filename = currentUpload.file.name;
    }

    device.detect(driverId, opts, (err, dev) => {
      if (err) {
        let displayErr = new Error(ErrorMessages.E_SERIAL_CONNECTION);
        let deviceDetectErrProps = {
          details: err.message,
          utc: actionUtils.getUtc(utc),
          code: 'E_SERIAL_CONNECTION',
          version: version
        };

        if (_.get(targetDevice, 'source.driverId', null) === 'Dexcom') {
          displayErr = new Error(ErrorMessages.E_DEXCOM_CONNECTION);
          deviceDetectErrProps.code = 'E_DEXCOM_CONNECTION';
        }

        if (err === 'E_LIBRE2_UNSUPPORTED') {
          displayErr = new Error(ErrorMessages.E_LIBRE2_UNSUPPORTED);
          deviceDetectErrProps.code = 'E_LIBRE2_UNSUPPORTED';
          displayErr.link = 'https://support.tidepool.org/hc/en-us/articles/4413124445972';
          displayErr.linkText = 'Please see this support article.';
        }

        displayErr.originalError = err;
        return dispatch(sync.uploadFailure(displayErr, deviceDetectErrProps, targetDevice));
      }

      if (!dev && opts.filename == null) {
        let displayErr = new Error(ErrorMessages.E_HID_CONNECTION);
        let disconnectedErrProps = {
          utc: actionUtils.getUtc(utc),
          code: 'E_HID_CONNECTION',
          version: version
        };

        if (targetDevice.powerOnlyWarning) {
          displayErr = new Error(ErrorMessages.E_USB_CABLE);
          disconnectedErrProps.code = 'E_USB_CABLE';
        }

        if (_.get(targetDevice, 'source.driverId', null) === 'Dexcom') {
          displayErr = new Error(ErrorMessages.E_DEXCOM_CONNECTION);
          disconnectedErrProps.code = 'E_DEXCOM_CONNECTION';
        }

        return dispatch(sync.uploadFailure(displayErr, disconnectedErrProps, targetDevice));
      }

      var errorMessage = 'E_DEVICE_UPLOAD';
      if (_.get(targetDevice, 'source.driverId', null) === 'Medtronic') {
        errorMessage = 'E_MEDTRONIC_UPLOAD';
      } else if (_.get(targetDevice, 'source.driverId', null) === 'BluetoothLE') {
        errorMessage = 'E_BLUETOOTH_PAIR';
      }
      device.upload(
        driverId,
        opts,
        actionUtils.makeUploadCb(dispatch, getState, errorMessage, utc)
      );
    });
  };
}

export function doUpload(deviceKey, opts, utc) {
  return async (dispatch, getState) => {

    const { devices, uploadTargetUser, working } = getState();

    const targetDevice = _.get(devices, deviceKey);
    const driverId = _.get(targetDevice, 'source.driverId');
    const driverManifest = _.get(driverManifests, driverId);

    if (driverManifest && driverManifest.mode === 'serial') {
      dispatch(sync.uploadRequest(uploadTargetUser, devices[deviceKey], utc));

      const filters = driverManifest.usb.map(({vendorId, productId}) => ({
        usbVendorId: vendorId,
        usbProductId: productId
      }));

      try {
        opts.port = await navigator.serial.requestPort({ filters: filters });
      } catch (err) {
        // not returning error, as we'll attempt user-space driver instead
        console.log('Error:', err);
      }
    }

    if (driverManifest && driverManifest.mode === 'HID') {
      dispatch(sync.uploadRequest(uploadTargetUser, devices[deviceKey], utc));

      const filters = driverManifest.usb.map(({vendorId, productId}) => ({
        vendorId,
        productId
      }));

      try {
        const existingPermissions = await navigator.hid.getDevices();

        for (let i = 0; i < existingPermissions.length; i++) {
          for (let j = 0; j < driverManifest.usb.length; j++) {
            if (driverManifest.usb[j].vendorId === existingPermissions[i].vendorId
              && driverManifest.usb[j].productId === existingPermissions[i].productId) {
                console.log('Device has already been granted permission');
                opts.hidDevice = existingPermissions[i];
            }
          }
        }

        if (opts.hidDevice == null) {
          [opts.hidDevice] = await navigator.hid.requestDevice({ filters: filters });
        }

        if (opts.hidDevice == null) {
          throw new Error('No device was selected.');
        }
      } catch (err) {
        console.log('Error:', err);

        let hidErr = new Error(ErrorMessages.E_HID_CONNECTION);
        let errProps = {
          details: err.message,
          utc: actionUtils.getUtc(utc),
          code: 'E_HID_CONNECTION',
        };

        return dispatch(sync.uploadFailure(hidErr, errProps, devices[deviceKey]));
      }
    }

    if (opts && opts.ble) {
      // we need to to scan for Bluetooth devices before the version check,
      // otherwise it doesn't count as a response to a user request anymore
      dispatch(sync.uploadRequest(uploadTargetUser, devices[deviceKey], utc));
      console.log('Scanning..');
      try {
        await opts.ble.scan();
      } catch (err) {
        console.log('Error:', err);

        let btErr = new Error(ErrorMessages.E_BLUETOOTH_OFF);
        let errProps = {
          details: err.message,
          utc: actionUtils.getUtc(utc),
          code: 'E_BLUETOOTH_OFF',
        };

        return dispatch(sync.uploadFailure(btErr, errProps, devices[deviceKey]));
      }
      console.log('Done.');
    }

    dispatch(sync.versionCheckRequest());
    const { api } = services;
    const version = versionInfo.semver;
    api.upload.getVersions((err, versions) => {
      if (err) {
        dispatch(sync.versionCheckFailure(err));
        return dispatch(sync.uploadAborted());
      }
      const { uploaderMinimum } = versions;
      // if either the version from the jellyfish response
      // or the local uploader version is somehow an invalid semver
      // we will catch the error and dispatch versionCheckFailure
      try {
        const upToDate = semver.gte(version, uploaderMinimum);
        if (!upToDate) {
          dispatch(sync.versionCheckFailure(null, version, uploaderMinimum));
          return dispatch(sync.uploadAborted());
        }
        else {
          dispatch(sync.versionCheckSuccess());
        }
      }
      catch(err) {
        dispatch(sync.versionCheckFailure(err));
        return dispatch(sync.uploadAborted());
      }

      if (working.uploading.inProgress === true) {
        return dispatch(sync.uploadAborted());
      }

      dispatch(sync.uploadRequest(uploadTargetUser, devices[deviceKey], utc));

      const targetDevice = devices[deviceKey];
      const deviceType = targetDevice.source.type;

      dispatch(doDeviceUpload(targetDevice.source.driverId, opts, utc));
    });
  };
}

export function readFile(userId, deviceKey, file, extension) {
  return (dispatch, getState) => {
    if (!file) {
      return;
    }
    dispatch(sync.choosingFile(userId, deviceKey));
    const version = versionInfo.semver;

    if (file.name.slice(-extension.length) !== extension) {
      let err = new Error(ErrorMessages.E_FILE_EXT + extension);
      let errProps = {
        code: 'E_FILE_EXT',
        version: version
      };
      return dispatch(sync.readFileAborted(err, errProps));
    }
    else {
      let reader = new FileReader();
      reader.onloadstart = () => {
        dispatch(sync.readFileRequest(userId, deviceKey, file.name));
      };

      reader.onerror = () => {
        let err = new Error(ErrorMessages.E_READ_FILE + file.name);
        let errProps = {
          code: 'E_READ_FILE',
          version: version
        };
        return dispatch(sync.readFileFailure(err, errProps));
      };

      reader.onloadend = ((theFile) => {
        return (e) => {
          dispatch(sync.readFileSuccess(userId, deviceKey, e.srcElement.result));
          dispatch(doUpload(deviceKey));
        };
      })(file);

      reader.readAsArrayBuffer(file);
    }
  };
}

export function doVersionCheck() {
  return (dispatch, getState) => {
    dispatch(sync.versionCheckRequest());
    const { api } = services;
    const version = versionInfo.semver;
    api.upload.getVersions((err, versions) => {
      if (err) {
        return dispatch(sync.versionCheckFailure(err));
      }
      const { uploaderMinimum } = versions;
      // if either the version from the jellyfish response
      // or the local uploader version is somehow an invalid semver
      // we will catch the error and dispatch versionCheckFailure
      try {
        const upToDate = semver.gte(version, uploaderMinimum);
        if (!upToDate) {
          return dispatch(sync.versionCheckFailure(null, version, uploaderMinimum));
        }
        else {
          return dispatch(sync.versionCheckSuccess());
        }
      }
      catch(err) {
        return dispatch(sync.versionCheckFailure(err));
      }
    });
  };
}

export function fetchInfo(cb = _.noop) {
  return (dispatch) => {
    dispatch(sync.fetchInfoRequest());
    const { api } = services;
    api.upload.getInfo((err, info) => {
      if (err) {
        dispatch(sync.fetchInfoFailure(
          createActionError(ErrorMessages.ERR_FETCHING_INFO, err), err
        ));
      } else {
        dispatch(sync.fetchInfoSuccess(info));
      }
      return cb(err, info);
    });
  };
}

export function setTargetTimezone(userId, timezoneName) {
  return (dispatch, getState) => {
    const { allUsers, loggedInUser } = getState();
    const isClinicAccount = personUtils.isClinicianAccount(allUsers[loggedInUser]);
    const { api } = services;
    dispatch(sync.updateProfileRequest());
    let updates = {
      patient: {
        targetTimezone: timezoneName
      }
    };
    api.user.updateProfile(userId, updates, (err, profile) => {
      // suppress unauthorized error until custodial vs normal permissions are ironed out
      // TODO: remove conditional when perms are finalized or accounts are converted
      if (err){
        if (_.get(err,'status') !== 401) {
          dispatch(sync.updateProfileFailure(err));
        } else {
          let newProfile = actionUtils.mergeProfileUpdates(_.get(allUsers[userId], 'profile', {}), updates);
          dispatch(sync.updateProfileSuccess(newProfile, userId));
        }
      } else {
        dispatch(sync.updateProfileSuccess(profile, userId));
      }
      if (isClinicAccount) {
        return dispatch(
          sync.setTargetTimezone(userId, timezoneName, {
            metric: { eventName: metrics.CLINIC_TIMEZONE_SELECT },
          })
        );
      }
      return dispatch(sync.setTargetTimezone(userId, timezoneName));
    });
  };
}

export function clickDeviceSelectionDone() {
  return (dispatch, getState) => {
    const {
      targetDevices,
      uploadTargetUser,
      allUsers,
      loggedInUser,
      selectedClinicId,
      clinics,
    } = getState();
    const isClinicAccount = personUtils.isClinicianAccount(allUsers[loggedInUser]);
    const { api } = services;
    const userTargetDevices = targetDevices[uploadTargetUser];
    if (selectedClinicId) {
      dispatch(sync.updateClinicPatientRequest());
      const patient = _.get(clinics,[selectedClinicId,'patients',uploadTargetUser]);
      if (!_.isEmpty(userTargetDevices)) {
        let updatedPatient = _.extend(patient, {targetDevices:userTargetDevices});
        api.clinics.updateClinicPatient(
          selectedClinicId,
          uploadTargetUser,
          updatedPatient,
          (err, patient) => {
            if(err){
              dispatch(sync.updateClinicPatientFailure(err));
            } else{
              dispatch(
                sync.updateClinicPatientSuccess(
                  selectedClinicId,
                  uploadTargetUser,
                  patient
                )
              );
              _.forEach(targetDevices[uploadTargetUser], function(device) {
                dispatch(sync.clinicAddDevice(device));
              });
              return dispatch(
                setPage(pages.MAIN, undefined, {
                  metric: { eventName: metrics.CLINIC_DEVICES_DONE },
                })
              );
            }
          }
        );
      }
    } else {
      dispatch(sync.updateProfileRequest());
      if (!_.isEmpty(userTargetDevices)) {
        let updates = {
          patient: {
            targetDevices: userTargetDevices
          }
        };
        api.user.updateProfile(uploadTargetUser, updates, (err, profile) => {
          // suppress unauthorized error until custodial vs normal permissions are ironed out
          // TODO: remove conditional when perms are finalized or accounts are converted
          if (err) {
            if (_.get(err,'status') !== 401) {
              dispatch(sync.updateProfileFailure(err));
            } else {
              let newProfile = actionUtils.mergeProfileUpdates(_.get(allUsers[uploadTargetUser], 'profile', {}), updates);
              dispatch(sync.updateProfileSuccess(newProfile, uploadTargetUser));
              if (isClinicAccount) {
                _.forEach(userTargetDevices, function(device){
                  dispatch(sync.clinicAddDevice(device));
                });
              }
            }
          } else {
            dispatch(sync.updateProfileSuccess(profile, uploadTargetUser));
            if (isClinicAccount) {
              _.forEach(userTargetDevices, function(device){
                dispatch(sync.clinicAddDevice(device));
              });
            }
          }
          if (isClinicAccount) {
            return dispatch(
              setPage(pages.MAIN, undefined, {
                metric: { eventName: metrics.CLINIC_DEVICES_DONE },
              })
            );
          }
          return dispatch(setPage(pages.MAIN));
        });
      }
    }
  };
}

export function clickEditUserNext(profile) {
  return (dispatch, getState) => {
    const { uploadTargetUser, allUsers } = getState();
    const { api } = services;
    const previousProfile = _.get(allUsers[uploadTargetUser], 'profile', {});
    const updates = profile;
    if (!_.isEmpty(profile)){
      dispatch(sync.updateProfileRequest());
      api.user.updateProfile(uploadTargetUser, profile, (err, profile) => {
        // suppress unauthorized error until custodial vs normal permissions are ironed out
        // TODO: remove conditional when perms are finalized or accounts are converted
        if (err) {
          if(_.get(err,'status') !== 401) {
            return dispatch(sync.updateProfileFailure(err));
          } else {
            const { allUsers } = getState();
            let newProfile = actionUtils.mergeProfileUpdates(_.get(allUsers[uploadTargetUser], 'profile', {}), updates);
            dispatch(sync.updateProfileSuccess(newProfile, uploadTargetUser));
            if (_.get(newProfile, 'patient.mrn', false) && !_.get(previousProfile, 'patient.mrn', false)) {
              dispatch(sync.clinicAddMrn());
            }
            if (_.get(newProfile, 'patient.email', false) && !_.get(previousProfile, 'patient.email', false)) {
              dispatch(sync.clinicAddEmail());
            }
          }
        } else {
          dispatch(sync.updateProfileSuccess(profile, uploadTargetUser));
          if (_.get(profile, 'patient.mrn', false) && !_.get(previousProfile, 'patient.mrn', false)) {
            dispatch(sync.clinicAddMrn());
          }
          if (_.get(profile, 'patient.email', false) && !_.get(previousProfile, 'patient.email', false)) {
            dispatch(sync.clinicAddEmail());
          }
        }
        const { targetDevices, devices} = getState();
        const targetedDevices = _.get(targetDevices, uploadTargetUser, []);
        const supportedDeviceKeys = _.keys(devices);
        const atLeastOneDeviceSupportedOnSystem = _.some(targetedDevices, (key) => {
          return _.includes(supportedDeviceKeys, key);
        });
        if (_.isEmpty(targetedDevices) || !atLeastOneDeviceSupportedOnSystem) {
          return dispatch(setPage(pages.SETTINGS));
        } else {
          return dispatch(setPage(pages.MAIN));
        }
      });
    }
  };
}

export function clickClinicEditUserNext(selectedClinicId, patientId, patient) {
  return (dispatch, getState) => {
    const { api } = services;
    const { clinics } = getState();
    const previousPatient = _.get(clinics, [selectedClinicId, 'patients', patientId]);
    if (!_.isEmpty(patient)){
      dispatch(sync.updateClinicPatientRequest());
      api.clinics.updateClinicPatient(selectedClinicId, patientId, patient, (err, patient) => {
        if (err) {
          return dispatch(sync.updateClinicPatientFailure(err));
        } else {
          dispatch(sync.updateClinicPatientSuccess(selectedClinicId, patientId, patient));
          if (_.get(patient, 'mrn', false) && !_.get(previousPatient, 'mrn', false)) {
            dispatch(sync.clinicAddMrn());
          }
          if (_.get(patient, 'email', false) && !_.get(previousPatient, 'email', false)) {
            dispatch(sync.clinicAddEmail());
          }
        }
        const { targetDevices, devices } = getState();
        const targetedDevices = _.get(targetDevices, patientId, []);
        const supportedDeviceKeys = _.keys(devices);
        const atLeastOneDeviceSupportedOnSystem = _.some(targetedDevices, (key) => {
          return _.includes(supportedDeviceKeys, key);
        });
        if (_.isEmpty(targetedDevices) || !atLeastOneDeviceSupportedOnSystem) {
          return dispatch(setPage(pages.SETTINGS));
        } else {
          return dispatch(setPage(pages.MAIN));
        }
      });
    }
  };
}

export function retrieveTargetsFromStorage() {
  return (dispatch, getState) => {
    const { devices, uploadTargetUser } = getState();
    const { api } = services;
    let fromLocalStore = false;

    dispatch(sync.retrieveUsersTargetsFromStorage());
    let targets = localStore.getItem('devices');
    if (targets !== null) {
      fromLocalStore = true;
      // wipe out the deprecated 'devices' localStore key
      localStore.removeItem('devices');
      const uploadsByUser = actionUtils.getDeviceTargetsByUser(targets);
      dispatch(sync.setUploads(uploadsByUser));
      dispatch(sync.setUsersTargets(targets));
    }

    const { targetDevices, targetTimezones, allUsers, loggedInUser } = getState();
    const isClinicAccount = personUtils.isClinicianAccount(allUsers[loggedInUser]);

    if (isClinicAccount) {
      return dispatch(
        setPage(
          pages.CLINIC_USER_SELECT,
          null /*{metric: {eventName: metrics.CLINIC_SEARCH_DISPLAYED}}*/
        )
      );
    }
    // redirect based on having a supported device if not clinic account
    if (!_.isEmpty(_.get(targetDevices, uploadTargetUser))) {
      let usersWithTargets = {};
      _.forOwn(targetDevices, (devicesArray, userId) => {
        usersWithTargets[userId] = _.map(devicesArray, (deviceKey) => {
          return {key: deviceKey};
        });
      });
      _.forOwn(targetTimezones, (timezoneName, userId) => {
        usersWithTargets[userId] = _.map(usersWithTargets[userId], (target) => {
          if (timezoneName != null) {
            target.timezone = timezoneName;
          }
          return target;
        });
      });
      const targetDeviceKeys = targetDevices[uploadTargetUser];
      const supportedDeviceKeys = _.keys(devices);
      const atLeastOneDeviceSupportedOnSystem = _.some(targetDeviceKeys, (key) => {
        return _.includes(supportedDeviceKeys, key);
      });

      if(!fromLocalStore){
        const uploadsByUser = actionUtils.getDeviceTargetsByUser(usersWithTargets);
        dispatch(sync.setUploads(uploadsByUser));
      } else {
        if (
          !_.isEmpty(targetDevices[uploadTargetUser]) &&
          !_.isEmpty(targetTimezones[uploadTargetUser])
        ) {
          dispatch(sync.updateProfileRequest());
          const updates = {
            patient: {
              targetDevices: targetDevices[uploadTargetUser],
              targetTimezone: targetTimezones[uploadTargetUser],
            },
          };
          api.user.updateProfile(uploadTargetUser, updates, (err, profile) => {
            // suppress unauthorized error until custodial vs normal permissions are ironed out
            // TODO: remove conditional when perms are finalized or accounts are converted
            if (err) {
              if (_.get(err, 'status') !== 401) {
                dispatch(sync.updateProfileFailure(err));
              } else {
                let newProfile = actionUtils.mergeProfileUpdates(
                  _.get(allUsers[uploadTargetUser], 'profile', {}),
                  updates
                );
                dispatch(
                  sync.updateProfileSuccess(newProfile, uploadTargetUser)
                );
              }
            } else {
              dispatch(sync.updateProfileSuccess(profile, uploadTargetUser));
            }
          });
        }
      }

      if (atLeastOneDeviceSupportedOnSystem) {
        return dispatch(setPage(pages.MAIN));
      } else {
        return dispatch(setPage(pages.SETTINGS));
      }
    } else {
      return dispatch(setPage(pages.SETTINGS));
    }
  };
}

export function goToPrivateWorkspace() {
  return (dispatch, getState) => {
    const { api } = services;
    const { loggedInUser, allUsers, selectedClinicId } = getState();
    const isClinicianAccount = personUtils.isClinicianAccount(allUsers[loggedInUser]);
    const metricProps = selectedClinicId ? { clinicId: selectedClinicId } : {};
    api.metrics.track(metrics.WORKSPACE_SWITCH_PRIVATE, metricProps);
    dispatch(sync.selectClinic(null));
    if (isClinicianAccount) {
      return dispatch(
        setPage(
          pages.CLINIC_USER_SELECT,
          actionSources[actionTypes.SET_PAGE]
        )
      );
    } else {
      return dispatch(
        setPage(pages.MAIN, actionSources[actionTypes.SET_PAGE])
      );
    }
  };
}

export function createCustodialAccount(profile) {
  return (dispatch, getState) => {
    const { api } = services;
    dispatch(sync.createCustodialAccountRequest());
    api.user.createCustodialAccount(profile, (err, account) => {
      if (err) {
        dispatch(sync.createCustodialAccountFailure(err));
      }
      else {
        dispatch(sync.createCustodialAccountSuccess(account));
        if (_.get(account, 'profile.patient.mrn', false)) {
          dispatch(sync.clinicAddMrn());
        }
        if (_.get(account, 'profile.patient.email', false)) {
          dispatch(sync.clinicAddEmail());
        }
        dispatch(sync.setUploadTargetUser(account.userid));
        dispatch(setPage(pages.SETTINGS));
      }
    });
  };
}

/*
 * COMPLEX ACTION CREATORS
 */

export function setUploadTargetUserAndMaybeRedirect(targetId) {
  return (dispatch, getState) => {
    const { devices, targetDevices } = getState();
    dispatch(sync.setUploadTargetUser(targetId));
    const { api } = services;
    dispatch(sync.setBlipViewDataUrl(
      api.makeBlipUrl(actionUtils.viewDataPathForUser(targetId))
    ));
    const targetedDevices = _.get(targetDevices, targetId, []);
    const supportedDeviceKeys = _.keys(devices);
    const atLeastOneDeviceSupportedOnSystem = _.some(targetedDevices, (key) => {
      return _.includes(supportedDeviceKeys, key);
    });
    if (_.isEmpty(targetedDevices) || !atLeastOneDeviceSupportedOnSystem) {
      return dispatch(setPage(pages.SETTINGS));
    }
  };
}

export function checkUploadTargetUserAndMaybeRedirect() {
  return (dispatch, getState) => {
    const { api } = services;
    const { devices, targetDevices, uploadTargetUser, clinics, selectedClinicId } = getState();
    if (!uploadTargetUser) {
      return;
    }
    let targetedDevices = _.get(targetDevices, uploadTargetUser, []);
    if(selectedClinicId){
      dispatch(fetchPatient(api, uploadTargetUser));
      targetedDevices = _.get(clinics, [selectedClinicId, 'patients', uploadTargetUser, 'targetDevices'], []);
    }
    const supportedDeviceKeys = _.keys(devices);
    const atLeastOneDeviceSupportedOnSystem = _.some(targetedDevices, (key) => {
      return _.includes(supportedDeviceKeys, key);
    });
    if (_.isEmpty(targetedDevices) || !atLeastOneDeviceSupportedOnSystem) {
      return dispatch(
        setPage(pages.SETTINGS, undefined, {
          metric: { eventName: metrics.CLINIC_NEXT },
        })
      );
    } else {
      return dispatch(
        setPage(pages.MAIN, undefined, {
          metric: { eventName: metrics.CLINIC_NEXT },
        })
      );
    }
  };
}

export function clickAddNewUser(){
  return (dispatch, getState) =>{
    dispatch(sync.setUploadTargetUser(null));
    dispatch(setPage(pages.CLINIC_USER_EDIT, undefined, {metric: {eventName: metrics.CLINIC_ADD}}));
  };
}

export function setPage(page, actionSource = actionSources[actionTypes.SET_PAGE], metric) {
  return (dispatch, getState) => {
    if(pagesMap[page]){
      const meta = { source: actionSource };
      _.assign(meta, metric);
      dispatch(push({pathname: pagesMap[page], state: { meta }}));
    }
  };
}

/**
 * Fetch Patient Action Creator
 *
 * @param  {Object} api an instance of the API wrapper
 * @param {String|Number} id
 */
 export function fetchPatient(api, id, cb = _.noop) {
  return (dispatch, getState) => {
    // If we have a valid cache of the patient in our redux store, return without dispatching the fetch
    if(checkCacheValid(getState, 'allUsers', cacheByIdOptions(id))) {
      const patient = _.get(getState(), ['allUsers', id]);
      // In cases where the patient was set via the results from getPatients, the settings will not
      // be present, and we need them for the data views, so we bypass the cache to ensure we get
      // the complete patient object
      if (_.get(patient, 'settings')) {
        dispatch(sync.fetchPatientSuccess(patient));

        // Invoke callback if provided
        cb(null, patient);
        return null;
      }
    }

    dispatch(sync.fetchPatientRequest());

    api.patient.get(id, (err, patient) => {
      if (err) {
        let errMsg = ErrorMessages.ERR_FETCHING_PATIENT;
        let link = null;
        let status = _.get(err, 'status', null);
        if (status === 404) {
          errMsg = ErrorMessages.ERR_YOUR_ACCOUNT_NOT_CONFIGURED;
        }
        dispatch(sync.fetchPatientFailure(
          createActionError(errMsg, err), err, link
        ));
      } else {
        dispatch(sync.fetchPatientSuccess(patient));
      }

      // Invoke callback if provided
      cb(err, patient);
    });
  };
}

/**
 * Fetch Associated Accounts Action Creator
 *
 * @param  {Object} api an instance of the API wrapper
 */
 export function fetchAssociatedAccounts(api) {
  return (dispatch) => {
    dispatch(sync.fetchAssociatedAccountsRequest());

    api.user.getAssociatedAccounts((err, accounts) => {
      if (err) {
        dispatch(sync.fetchAssociatedAccountsFailure(
          createActionError(ErrorMessages.ERR_FETCHING_ASSOCIATED_ACCOUNTS, err), err
        ));
      } else {
        dispatch(sync.fetchAssociatedAccountsSuccess(accounts));
      }
    });
  };
}

/**
 * Fetch Patients for Clinic Action Creator
 *
 * @param {String} clinicId - Id of the clinic
 * @param {Object} [options] - search options
 * @param {String} [options.search] - search query string
 * @param {Number} [options.offset] - search page offset
 * @param {Number} [options.limit] - results per page
 * @param {Number} [options.sort] - directionally prefixed field to sort by (e.g. +name or -name)
 */
 export function fetchPatientsForClinic(clinicId, options = {}) {
  const { api } = services;
  return (dispatch) => {
    dispatch(sync.fetchPatientsForClinicRequest());

    api.clinics.getPatientsForClinic(clinicId, options, (err, results) => {
      if (err) {
        dispatch(sync.fetchPatientsForClinicFailure(
          createActionError(ErrorMessages.ERR_FETCHING_PATIENTS_FOR_CLINIC, err), err
        ));
      } else {
        const { data, meta } = results;
        dispatch(sync.fetchPatientsForClinicSuccess(clinicId, data, meta.count));
      }
    });
  };
}

/**
 * Create custodial Patient for Clinic Action Creator
 *
 * @param {String} clinicId - Id of the clinic
 * @param {Object} patient
 * @param {String} patient.email - The email address of the patient
 * @param {String} patient.fullName - The full name of the patient
 * @param {String} patient.birthDate - YYYY-MM-DD
 * @param {String} [patient.mrn] - The medical record number of the patient
 * @param {String[]} [patient.targetDevices] - Array of string target devices
 */
 export function createClinicCustodialAccount(clinicId, patient) {
  const { api } = services;
  return (dispatch) => {
    dispatch(sync.createClinicCustodialAccountRequest());
    api.clinics.createClinicCustodialAccount(clinicId, patient, (err, result) => {
      if (err) {
        dispatch(sync.createClinicCustodialAccountFailure(
          createActionError(ErrorMessages.ERR_CREATING_CUSTODIAL_ACCOUNT, err), err
        ));
      } else {
        dispatch(sync.createClinicCustodialAccountSuccess(clinicId, result, result.id));
        if (_.get(patient, 'mrn', false)) {
          dispatch(sync.clinicAddMrn());
        }
        if (_.get(patient, 'email', false)) {
          dispatch(sync.clinicAddEmail());
        }
        dispatch(sync.setUploadTargetUser(result.id));
        dispatch(setPage(pages.SETTINGS));
      }
    });
  };
}

/**
 * Get Clinics for Clinician Action Creator
 *
 * @param {Object} api - an instance of the API wrapper
 * @param {String} clinicianId - Clinician User ID
 * @param {Object} [options]
 * @param {Number} [options.limit] - Query result limit
 * @param {Number} [options.offset] - Query offset
 * @param {Function} [cb] - optional callback
 */
 export function getClinicsForClinician(api, clinicianId, options = {}, cb = _.noop) {
  return (dispatch) => {
    dispatch(sync.getClinicsForClinicianRequest());

    api.clinics.getClinicsForClinician(clinicianId, options, (err, clinics) => {
      cb(err, clinics);
      if (err) {
        dispatch(sync.getClinicsForClinicianFailure(
          createActionError(ErrorMessages.ERR_FETCHING_CLINICS_FOR_CLINICIAN, err), err
        ));
      } else {
        dispatch(sync.getClinicsForClinicianSuccess(clinics, clinicianId, options));
      }
    });
  };
}<|MERGE_RESOLUTION|>--- conflicted
+++ resolved
@@ -92,7 +92,6 @@
     dispatch(sync.initializeAppRequest());
     dispatch(sync.hideUnavailableDevices(opts.os || hostMap[os.platform()]));
 
-<<<<<<< HEAD
     ipcRenderer.on('bluetooth-pairing-request', async (event, details) => {
       const displayBluetoothModal = actionUtils.makeDisplayBluetoothModal(dispatch);
       displayBluetoothModal((response) => {
@@ -100,16 +99,6 @@
       }, details);
     });
 
-    log('Initializing local store.');
-    localStore.init(localStore.getInitialState(), function(localStoreResult){
-      log('Initializing device');
-      device.init({
-        api,
-        version: opts.namedVersion
-      }, function(deviceError, deviceResult){
-        if (deviceError) {
-          return dispatch(sync.initializeAppFailure(deviceError));
-=======
     log('Initializing device');
     device.init({
       api,
@@ -134,7 +123,6 @@
           dispatch(setPage(pages.LOGIN));
           dispatch(sync.initializeAppSuccess());
           return dispatch(doVersionCheck());
->>>>>>> 9d9e1d0b
         }
 
         api.user.initializationInfo((err, results) => {

/*
 * == BSD2 LICENSE ==
 * Copyright (c) 2015, Tidepool Project
 *
 * This program is free software; you can redistribute it and/or modify it under
 * the terms of the associated License, which is identical to the BSD 2-Clause
 * License as published by the Open Source Initiative at opensource.org.
 *
 * This program is distributed in the hope that it will be useful, but WITHOUT
 * ANY WARRANTY; without even the implied warranty of MERCHANTABILITY or FITNESS
 * FOR A PARTICULAR PURPOSE. See the License for more details.
 *
 * You should have received a copy of the License along with this program; if
 * not, you can obtain one from Tidepool Project at tidepool.org.
 * == BSD2 LICENSE ==
 */

import _ from 'lodash';
import semver from 'semver';
import os from 'os';
import { push } from 'connected-react-router';
import { checkCacheValid } from 'redux-cache';

import * as actionTypes from '../constants/actionTypes';
import * as actionSources from '../constants/actionSources';
import { pages, pagesMap, paths, steps, urls } from '../constants/otherConstants';
import ErrorMessages from '../constants/errorMessages';
import * as metrics from '../constants/metrics';

import * as sync from './sync';
import * as actionUtils from './utils';
import personUtils from '../../lib/core/personUtils';
import driverManifests from '../../lib/core/driverManifests';

let services = {};
let versionInfo = {};
let hostMap = {
  'darwin': 'mac',
  'win32' : 'win',
  'linux': 'linux',
};

function createActionError(usrErrMessage, apiError) {
  const err = new Error(usrErrMessage);
  if (apiError) {
    err.originalError = apiError;
    if (apiError.status){
      err.status = apiError.status;
    }
  }
  return err;
}

/**
 * cacheByIdOptions
 *
 * Sets the options used by redux-cache for a given id. This allows us to selectively cache parts of
 * a nested data store, such as our allUsersMap, which stores nested data by patient ID
 *
 * @param {String} id - The ID to use for the cache key
 * @returns {Object} The options object
 */
 function cacheByIdOptions(id) {
  return {
    accessStrategy: (state, reducerKey, cacheKey) => {
      return _.get(state, [reducerKey, cacheKey], null);
    },
    cacheKey: `${id}_cacheUntil`,
  };
}

/*
 * ASYNCHRONOUS ACTION CREATORS
 */

export function doAppInit(opts, servicesToInit) {
  return (dispatch, getState) => {
    // when we are developing with hot reload, we get into trouble if we try to initialize the app
    // when it's already been initialized, so we check the working.initializingApp flag first
    if (getState().working.initializingApp.inProgress === false) {
      console.log('App already initialized! Skipping initialization.');
      return;
    }
    services = servicesToInit;
    versionInfo.semver = opts.version;
    versionInfo.name = opts.namedVersion;
    const { api, device, localStore, log } = services;

    dispatch(sync.initializeAppRequest());
    dispatch(sync.hideUnavailableDevices(opts.os || hostMap[os.platform()]));

    log('Initializing local store.');
    localStore.init(localStore.getInitialState(), function(localStoreResult){
      log('Initializing device');
      device.init({
        api,
        version: opts.namedVersion
      }, function(deviceError, deviceResult){
        if (deviceError) {
          return dispatch(sync.initializeAppFailure(deviceError));
        }
        log('Initializing api');
        api.init(function(apiError, apiResult){
          if (apiError) {
            return dispatch(sync.initializeAppFailure(apiError));
          }
          log('Setting all api hosts');
          api.setHosts(_.pick(opts, ['API_URL', 'UPLOAD_URL', 'BLIP_URL', 'environment']));
          dispatch(sync.setForgotPasswordUrl(api.makeBlipUrl(paths.FORGOT_PASSWORD)));
          dispatch(sync.setSignUpUrl(api.makeBlipUrl(paths.SIGNUP)));
          dispatch(sync.setNewPatientUrl(api.makeBlipUrl(paths.NEW_PATIENT)));
          dispatch(sync.setBlipUrl(api.makeBlipUrl('/')));
          let session = apiResult;
          if (session === undefined) {
            dispatch(setPage(pages.LOGIN));
            dispatch(sync.initializeAppSuccess());
            return dispatch(doVersionCheck());
          }

          api.user.initializationInfo((err, results) => {
            if (err) {
              return dispatch(sync.initializeAppFailure(err));
            }
            dispatch(sync.initializeAppSuccess());
            dispatch(doVersionCheck());
            dispatch(sync.setUserInfoFromToken({
              user: results[0],
              profile: results[1],
              memberships: results[2]
            }));
            const { uploadTargetUser } = getState();
            if (uploadTargetUser !== null) {
              dispatch(sync.setBlipViewDataUrl(
                api.makeBlipUrl(actionUtils.viewDataPathForUser(uploadTargetUser))
              ));
            }
            dispatch(retrieveTargetsFromStorage());
          });
        });
      });
    });
  };
}

export function doLogin(creds, opts) {
  return (dispatch, getState) => {
    const { api } = services;
    dispatch(sync.loginRequest());

    api.user.loginExtended(creds, opts, (err, results) => {
      if (err) {
        return dispatch(sync.loginFailure(err.status));
      }
      const [{user}, profile, memberships] = results;
      dispatch(fetchAssociatedAccounts(api));
      dispatch(sync.loginSuccess({
        user,
        profile,
        memberships
      }));

      const isClinic = personUtils.isClinic(user);

      // detect if a VCA here and redirect to clinic user select screen
      dispatch(getClinicsForClinician(api, user.userid, {}, (err, clinics) => {
        if(err) {
          return dispatch(sync.loginFailure(err));
        }
        if(!_.isEmpty(clinics)){
          if (clinics.length == 1) { // select clinic and go to clinic user select page
            let clinicId = _.get(clinics,'0.clinic.id',null);
            dispatch(fetchPatientsForClinic(clinicId));
            dispatch(sync.selectClinic(clinicId));
            return dispatch(
              setPage(pages.CLINIC_USER_SELECT, actionSources.USER, {
                metric: { eventName: metrics.CLINIC_SEARCH_DISPLAYED },
              })
            );
          }
          if (clinics.length > 1) { // more than one clinic - go to workspace switch
            return dispatch(
              setPage(pages.WORKSPACE_SWITCH, actionSources.USER, {
                metric: { eventName: metrics.WORKSPACE_SWITCH_DISPLAYED}
              })
            );
          }
        }
        if(isClinic){ // "old" style clinic account without new clinic
          return dispatch(
            setPage(pages.CLINIC_USER_SELECT, actionSources.USER, {
              metric: { eventName: metrics.CLINIC_SEARCH_DISPLAYED },
            })
          );
        }
        // detect if a DSA here and redirect to data storage screen
        const { targetUsersForUpload } = getState();
        if (_.isEmpty(targetUsersForUpload)) {
          return dispatch(setPage(pages.NO_UPLOAD_TARGETS));
        }

        const { uploadTargetUser } = getState();
        if (uploadTargetUser !== null) {
          dispatch(sync.setBlipViewDataUrl(
            api.makeBlipUrl(actionUtils.viewDataPathForUser(uploadTargetUser))
          ));
        }
        dispatch(retrieveTargetsFromStorage());

      }));
    });
  };
}

export function doLogout() {
  return (dispatch) => {
    const { api } = services;
    dispatch(sync.logoutRequest());
    api.user.logout((err) => {
      if (err) {
        dispatch(sync.logoutFailure());
        dispatch(setPage(pages.LOGIN, actionSources.USER));
      }
      else {
        dispatch(sync.logoutSuccess());
        dispatch(setPage(pages.LOGIN, actionSources.USER));
      }
    });
  };
}

export function doDeviceUpload(driverId, opts = {}, utc) {
  return (dispatch, getState) => {
    const { device } = services;
    const version = versionInfo.semver;
    const { devices, os, targetTimezones, uploadTargetUser } = getState();
    const targetDevice = _.find(devices, {source: {driverId: driverId}});
    dispatch(sync.deviceDetectRequest());
    _.assign(opts, {
      targetId: uploadTargetUser,
      timezone: targetTimezones[uploadTargetUser],
      progress: actionUtils.makeProgressFn(dispatch),
      displayTimeModal: actionUtils.makeDisplayTimeModal(dispatch),
      displayAdHocModal: actionUtils.makeDisplayAdhocModal(dispatch),
      version: version
    });
    const { uploadsByUser } = getState();
    const currentUpload = _.get(
      uploadsByUser,
      [uploadTargetUser, targetDevice.key],
      {}
    );
    if (currentUpload.file) {
      opts.filedata = currentUpload.file.data;
      opts.filename = currentUpload.file.name;
    }

    device.detect(driverId, opts, (err, dev) => {
      if (err) {
        let displayErr = new Error(ErrorMessages.E_SERIAL_CONNECTION);
        let deviceDetectErrProps = {
          details: err.message,
          utc: actionUtils.getUtc(utc),
          code: 'E_SERIAL_CONNECTION',
          version: version
        };

        if (_.get(targetDevice, 'source.driverId', null) === 'Dexcom') {
          displayErr = new Error(ErrorMessages.E_DEXCOM_CONNECTION);
          deviceDetectErrProps.code = 'E_DEXCOM_CONNECTION';
        }

<<<<<<< HEAD
=======
        if (err === 'E_LIBRE2_UNSUPPORTED') {
          displayErr = new Error(ErrorMessages.E_LIBRE2_UNSUPPORTED);
          deviceDetectErrProps.code = 'E_LIBRE2_UNSUPPORTED';
        }

>>>>>>> 04fb9d1b
        if (err.message === 'E_MULTIPLE_DEVICES') {
          displayErr = new Error(ErrorMessages.E_MULTIPLE_DEVICES);
          deviceDetectErrProps.code = 'E_MULTIPLE_DEVICES';
        }

        displayErr.originalError = err;
        return dispatch(sync.uploadFailure(displayErr, deviceDetectErrProps, targetDevice));
      }

      if (!dev && opts.filename == null) {
        let displayErr = new Error(ErrorMessages.E_HID_CONNECTION);
        let disconnectedErrProps = {
          utc: actionUtils.getUtc(utc),
          code: 'E_HID_CONNECTION',
          version: version
        };

        if (targetDevice.powerOnlyWarning) {
          displayErr = new Error(ErrorMessages.E_USB_CABLE);
          disconnectedErrProps.code = 'E_USB_CABLE';
        }

        if (_.get(targetDevice, 'source.driverId', null) === 'Dexcom') {
          displayErr = new Error(ErrorMessages.E_DEXCOM_CONNECTION);
          disconnectedErrProps.code = 'E_DEXCOM_CONNECTION';
        }

        return dispatch(sync.uploadFailure(displayErr, disconnectedErrProps, targetDevice));
      }

      var errorMessage = 'E_DEVICE_UPLOAD';
      if (_.get(targetDevice, 'source.driverId', null) === 'Medtronic') {
        errorMessage = 'E_MEDTRONIC_UPLOAD';
      } else if (_.get(targetDevice, 'source.driverId', null) === 'BluetoothLE') {
        errorMessage = 'E_BLUETOOTH_PAIR';
      }
      device.upload(
        driverId,
        opts,
        actionUtils.makeUploadCb(dispatch, getState, errorMessage, utc)
      );
    });
  };
}

export function doUpload (deviceKey, opts, utc) {
  return async (dispatch, getState) => {

    const { devices, uploadTargetUser, working } = getState();

    const targetDevice = _.get(devices, deviceKey);
    const driverId = _.get(targetDevice, 'source.driverId');
    const driverManifest = _.get(driverManifests, driverId);

    if (driverManifest && driverManifest.mode === 'serial') {
      dispatch(syncActions.uploadRequest(uploadTargetUser, devices[deviceKey], utc));

      const filters = driverManifest.usb.map(({vendorId, productId}) => ({
        usbVendorId: vendorId,
        usbProductId: productId
      }));

      try {
        opts.port = await navigator.serial.requestPort({ filters: filters });
      } catch (err) {
        // not returning error, as we'll attempt user-space driver instead
        console.log('Error:', err);
      }
    }

    if (driverManifest && driverManifest.mode === 'HID') {
      dispatch(syncActions.uploadRequest(uploadTargetUser, devices[deviceKey], utc));

      const filters = driverManifest.usb.map(({vendorId, productId}) => ({
        vendorId,
        productId
      }));

      try {
        const existingPermissions = await navigator.hid.getDevices();

        for (let i = 0; i < existingPermissions.length; i++) {
          for (let j = 0; j < driverManifest.usb.length; j++) {
            if (driverManifest.usb[j].vendorId === existingPermissions[i].vendorId
              && driverManifest.usb[j].productId === existingPermissions[i].productId) {
                console.log('Device has already been granted permission');
                opts.hidDevice = existingPermissions[i];
            }
          }
        }

        if (opts.hidDevice == null) {
          [opts.hidDevice] = await navigator.hid.requestDevice({ filters: filters });
        }

        if (opts.hidDevice == null) {
          throw new Error('No device was selected.');
        }

        if (opts.hidDevice.vendorId === 6753 && opts.hidDevice.productId === 14672) {
          // This is an attempt to upload a Libre 2, which is not yet supported

          let hidErr = new Error(errorText.E_LIBRE2_UNSUPPORTED);
          let errProps = {
            details: hidErr.message,
            utc: actionUtils.getUtc(utc),
            code: 'E_LIBRE2_UNSUPPORTED',
          };

          return dispatch(syncActions.uploadFailure(hidErr, errProps, devices[deviceKey]));
        }
      } catch (err) {
        console.log('Error:', err);

        let hidErr = new Error(errorText.E_HID_CONNECTION);
        let errProps = {
          details: err.message,
          utc: actionUtils.getUtc(utc),
          code: 'E_HID_CONNECTION',
        };

        return dispatch(syncActions.uploadFailure(hidErr, errProps, devices[deviceKey]));
      }
    }

    if (opts && opts.ble) {
      // we need to to scan for Bluetooth devices before the version check,
      // otherwise it doesn't count as a response to a user request anymore
      dispatch(sync.uploadRequest(uploadTargetUser, devices[deviceKey], utc));
      console.log('Scanning..');
      try {
        await opts.ble.scan();
      } catch (err) {
        console.log('Error:', err);

        let btErr = new Error(ErrorMessages.E_BLUETOOTH_OFF);
        let errProps = {
          details: err.message,
          utc: actionUtils.getUtc(utc),
          code: 'E_BLUETOOTH_OFF',
        };

        return dispatch(sync.uploadFailure(btErr, errProps, devices[deviceKey]));
      }
      console.log('Done.');
    }

    dispatch(sync.versionCheckRequest());
    const { api } = services;
    const version = versionInfo.semver;
    api.upload.getVersions((err, versions) => {
      if (err) {
        dispatch(sync.versionCheckFailure(err));
        return dispatch(sync.uploadAborted());
      }
      const { uploaderMinimum } = versions;
      // if either the version from the jellyfish response
      // or the local uploader version is somehow an invalid semver
      // we will catch the error and dispatch versionCheckFailure
      try {
        const upToDate = semver.gte(version, uploaderMinimum);
        if (!upToDate) {
          dispatch(sync.versionCheckFailure(null, version, uploaderMinimum));
          return dispatch(sync.uploadAborted());
        }
        else {
          dispatch(sync.versionCheckSuccess());
        }
      }
      catch(err) {
        dispatch(sync.versionCheckFailure(err));
        return dispatch(sync.uploadAborted());
      }

      if (working.uploading.inProgress === true) {
        return dispatch(sync.uploadAborted());
      }

      dispatch(sync.uploadRequest(uploadTargetUser, devices[deviceKey], utc));

      const targetDevice = devices[deviceKey];
      const deviceType = targetDevice.source.type;

      dispatch(doDeviceUpload(targetDevice.source.driverId, opts, utc));
    });
  };
}

export function readFile(userId, deviceKey, file, extension) {
  return (dispatch, getState) => {
    if (!file) {
      return;
    }
    dispatch(sync.choosingFile(userId, deviceKey));
    const version = versionInfo.semver;

    if (file.name.slice(-extension.length) !== extension) {
      let err = new Error(ErrorMessages.E_FILE_EXT + extension);
      let errProps = {
        code: 'E_FILE_EXT',
        version: version
      };
      return dispatch(sync.readFileAborted(err, errProps));
    }
    else {
      let reader = new FileReader();
      reader.onloadstart = () => {
        dispatch(sync.readFileRequest(userId, deviceKey, file.name));
      };

      reader.onerror = () => {
        let err = new Error(ErrorMessages.E_READ_FILE + file.name);
        let errProps = {
          code: 'E_READ_FILE',
          version: version
        };
        return dispatch(sync.readFileFailure(err, errProps));
      };

      reader.onloadend = ((theFile) => {
        return (e) => {
          dispatch(sync.readFileSuccess(userId, deviceKey, e.srcElement.result));
          dispatch(doUpload(deviceKey));
        };
      })(file);

      reader.readAsArrayBuffer(file);
    }
  };
}

export function doVersionCheck() {
  return (dispatch, getState) => {
    dispatch(sync.versionCheckRequest());
    const { api } = services;
    const version = versionInfo.semver;
    api.upload.getVersions((err, versions) => {
      if (err) {
        return dispatch(sync.versionCheckFailure(err));
      }
      const { uploaderMinimum } = versions;
      // if either the version from the jellyfish response
      // or the local uploader version is somehow an invalid semver
      // we will catch the error and dispatch versionCheckFailure
      try {
        const upToDate = semver.gte(version, uploaderMinimum);
        if (!upToDate) {
          return dispatch(sync.versionCheckFailure(null, version, uploaderMinimum));
        }
        else {
          return dispatch(sync.versionCheckSuccess());
        }
      }
      catch(err) {
        return dispatch(sync.versionCheckFailure(err));
      }
    });
  };
}

export function setTargetTimezone(userId, timezoneName) {
  return (dispatch, getState) => {
    const { allUsers, loggedInUser } = getState();
    const isClinicAccount = personUtils.isClinicianAccount(allUsers[loggedInUser]);
    const { api } = services;
    dispatch(sync.updateProfileRequest());
    let updates = {
      patient: {
        targetTimezone: timezoneName
      }
    };
    api.user.updateProfile(userId, updates, (err, profile) => {
      // suppress unauthorized error until custodial vs normal permissions are ironed out
      // TODO: remove conditional when perms are finalized or accounts are converted
      if (err){
        if (_.get(err,'status') !== 401) {
          dispatch(sync.updateProfileFailure(err));
        } else {
          let newProfile = actionUtils.mergeProfileUpdates(_.get(allUsers[userId], 'profile', {}), updates);
          dispatch(sync.updateProfileSuccess(newProfile, userId));
        }
      } else {
        dispatch(sync.updateProfileSuccess(profile, userId));
      }
      if (isClinicAccount) {
        return dispatch(
          sync.setTargetTimezone(userId, timezoneName, {
            metric: { eventName: metrics.CLINIC_TIMEZONE_SELECT },
          })
        );
      }
      return dispatch(sync.setTargetTimezone(userId, timezoneName));
    });
  };
}

export function clickDeviceSelectionDone() {
  return (dispatch, getState) => {
    const {
      targetDevices,
      uploadTargetUser,
      allUsers,
      loggedInUser,
      selectedClinicId,
      clinics,
    } = getState();
    const isClinicAccount = personUtils.isClinicianAccount(allUsers[loggedInUser]);
    const { api } = services;
    const userTargetDevices = targetDevices[uploadTargetUser];
    if (selectedClinicId) {
      dispatch(sync.updateClinicPatientRequest());
      const patient = _.get(clinics,[selectedClinicId,'patients',uploadTargetUser]);
      if (!_.isEmpty(userTargetDevices)) {
        let updatedPatient = _.extend(patient, {targetDevices:userTargetDevices});
        api.clinics.updateClinicPatient(
          selectedClinicId,
          uploadTargetUser,
          updatedPatient,
          (err, patient) => {
            if(err){
              dispatch(sync.updateClinicPatientFailure(err));
            } else{
              dispatch(
                sync.updateClinicPatientSuccess(
                  selectedClinicId,
                  uploadTargetUser,
                  patient
                )
              );
              _.forEach(targetDevices[uploadTargetUser], function(device) {
                dispatch(sync.clinicAddDevice(device));
              });
              return dispatch(
                setPage(pages.MAIN, undefined, {
                  metric: { eventName: metrics.CLINIC_DEVICES_DONE },
                })
              );
            }
          }
        );
      }
    } else {
      dispatch(sync.updateProfileRequest());
      if (!_.isEmpty(userTargetDevices)) {
        let updates = {
          patient: {
            targetDevices: userTargetDevices
          }
        };
        api.user.updateProfile(uploadTargetUser, updates, (err, profile) => {
          // suppress unauthorized error until custodial vs normal permissions are ironed out
          // TODO: remove conditional when perms are finalized or accounts are converted
          if (err) {
            if (_.get(err,'status') !== 401) {
              dispatch(sync.updateProfileFailure(err));
            } else {
              let newProfile = actionUtils.mergeProfileUpdates(_.get(allUsers[uploadTargetUser], 'profile', {}), updates);
              dispatch(sync.updateProfileSuccess(newProfile, uploadTargetUser));
              if (isClinicAccount) {
                _.forEach(userTargetDevices, function(device){
                  dispatch(sync.clinicAddDevice(device));
                });
              }
            }
          } else {
            dispatch(sync.updateProfileSuccess(profile, uploadTargetUser));
            if (isClinicAccount) {
              _.forEach(userTargetDevices, function(device){
                dispatch(sync.clinicAddDevice(device));
              });
            }
          }
          if (isClinicAccount) {
            return dispatch(
              setPage(pages.MAIN, undefined, {
                metric: { eventName: metrics.CLINIC_DEVICES_DONE },
              })
            );
          }
          return dispatch(setPage(pages.MAIN));
        });
      }
    }
  };
}

export function clickEditUserNext(profile) {
  return (dispatch, getState) => {
    const { uploadTargetUser, allUsers } = getState();
    const { api } = services;
    const previousProfile = _.get(allUsers[uploadTargetUser], 'profile', {});
    const updates = profile;
    if (!_.isEmpty(profile)){
      dispatch(sync.updateProfileRequest());
      api.user.updateProfile(uploadTargetUser, profile, (err, profile) => {
        // suppress unauthorized error until custodial vs normal permissions are ironed out
        // TODO: remove conditional when perms are finalized or accounts are converted
        if (err) {
          if(_.get(err,'status') !== 401) {
            return dispatch(sync.updateProfileFailure(err));
          } else {
            const { allUsers } = getState();
            let newProfile = actionUtils.mergeProfileUpdates(_.get(allUsers[uploadTargetUser], 'profile', {}), updates);
            dispatch(sync.updateProfileSuccess(newProfile, uploadTargetUser));
            if (_.get(newProfile, 'patient.mrn', false) && !_.get(previousProfile, 'patient.mrn', false)) {
              dispatch(sync.clinicAddMrn());
            }
            if (_.get(newProfile, 'patient.email', false) && !_.get(previousProfile, 'patient.email', false)) {
              dispatch(sync.clinicAddEmail());
            }
          }
        } else {
          dispatch(sync.updateProfileSuccess(profile, uploadTargetUser));
          if (_.get(profile, 'patient.mrn', false) && !_.get(previousProfile, 'patient.mrn', false)) {
            dispatch(sync.clinicAddMrn());
          }
          if (_.get(profile, 'patient.email', false) && !_.get(previousProfile, 'patient.email', false)) {
            dispatch(sync.clinicAddEmail());
          }
        }
        const { targetDevices, devices} = getState();
        const targetedDevices = _.get(targetDevices, uploadTargetUser, []);
        const supportedDeviceKeys = _.keys(devices);
        const atLeastOneDeviceSupportedOnSystem = _.some(targetedDevices, (key) => {
          return _.includes(supportedDeviceKeys, key);
        });
        if (_.isEmpty(targetedDevices) || !atLeastOneDeviceSupportedOnSystem) {
          return dispatch(setPage(pages.SETTINGS));
        } else {
          return dispatch(setPage(pages.MAIN));
        }
      });
    }
  };
}

export function clickClinicEditUserNext(selectedClinicId, patientId, patient) {
  return (dispatch, getState) => {
    const { api } = services;
    const { clinics } = getState();
    const previousPatient = _.get(clinics, [selectedClinicId, 'patients', patientId]);
    if (!_.isEmpty(patient)){
      dispatch(sync.updateClinicPatientRequest());
      api.clinics.updateClinicPatient(selectedClinicId, patientId, patient, (err, patient) => {
        if (err) {
          return dispatch(sync.updateClinicPatientFailure(err));
        } else {
          dispatch(sync.updateClinicPatientSuccess(selectedClinicId, patientId, patient));
          if (_.get(patient, 'mrn', false) && !_.get(previousPatient, 'mrn', false)) {
            dispatch(sync.clinicAddMrn());
          }
          if (_.get(patient, 'email', false) && !_.get(previousPatient, 'email', false)) {
            dispatch(sync.clinicAddEmail());
          }
        }
        const { targetDevices, devices } = getState();
        const targetedDevices = _.get(targetDevices, patientId, []);
        const supportedDeviceKeys = _.keys(devices);
        const atLeastOneDeviceSupportedOnSystem = _.some(targetedDevices, (key) => {
          return _.includes(supportedDeviceKeys, key);
        });
        if (_.isEmpty(targetedDevices) || !atLeastOneDeviceSupportedOnSystem) {
          return dispatch(setPage(pages.SETTINGS));
        } else {
          return dispatch(setPage(pages.MAIN));
        }
      });
    }
  };
}

export function retrieveTargetsFromStorage() {
  return (dispatch, getState) => {
    const { devices, uploadTargetUser } = getState();
    const { api, localStore } = services;
    let fromLocalStore = false;

    dispatch(sync.retrieveUsersTargetsFromStorage());
    let targets = localStore.getItem('devices');
    if (targets !== null) {
      fromLocalStore = true;
      // wipe out the deprecated 'devices' localStore key
      localStore.removeItem('devices');
      const uploadsByUser = actionUtils.getDeviceTargetsByUser(targets);
      dispatch(sync.setUploads(uploadsByUser));
      dispatch(sync.setUsersTargets(targets));
    }

    const { targetDevices, targetTimezones, allUsers, loggedInUser } = getState();
    const isClinicAccount = personUtils.isClinicianAccount(allUsers[loggedInUser]);

    if (isClinicAccount) {
      return dispatch(
        setPage(
          pages.CLINIC_USER_SELECT,
          null /*{metric: {eventName: metrics.CLINIC_SEARCH_DISPLAYED}}*/
        )
      );
    }
    // redirect based on having a supported device if not clinic account
    if (!_.isEmpty(_.get(targetDevices, uploadTargetUser))) {
      let usersWithTargets = {};
      _.forOwn(targetDevices, (devicesArray, userId) => {
        usersWithTargets[userId] = _.map(devicesArray, (deviceKey) => {
          return {key: deviceKey};
        });
      });
      _.forOwn(targetTimezones, (timezoneName, userId) => {
        usersWithTargets[userId] = _.map(usersWithTargets[userId], (target) => {
          if (timezoneName != null) {
            target.timezone = timezoneName;
          }
          return target;
        });
      });
      const targetDeviceKeys = targetDevices[uploadTargetUser];
      const supportedDeviceKeys = _.keys(devices);
      const atLeastOneDeviceSupportedOnSystem = _.some(targetDeviceKeys, (key) => {
        return _.includes(supportedDeviceKeys, key);
      });

      if(!fromLocalStore){
        const uploadsByUser = actionUtils.getDeviceTargetsByUser(usersWithTargets);
        dispatch(sync.setUploads(uploadsByUser));
      } else {
        if (
          !_.isEmpty(targetDevices[uploadTargetUser]) &&
          !_.isEmpty(targetTimezones[uploadTargetUser])
        ) {
          dispatch(sync.updateProfileRequest());
          const updates = {
            patient: {
              targetDevices: targetDevices[uploadTargetUser],
              targetTimezone: targetTimezones[uploadTargetUser],
            },
          };
          api.user.updateProfile(uploadTargetUser, updates, (err, profile) => {
            // suppress unauthorized error until custodial vs normal permissions are ironed out
            // TODO: remove conditional when perms are finalized or accounts are converted
            if (err) {
              if (_.get(err, 'status') !== 401) {
                dispatch(sync.updateProfileFailure(err));
              } else {
                let newProfile = actionUtils.mergeProfileUpdates(
                  _.get(allUsers[uploadTargetUser], 'profile', {}),
                  updates
                );
                dispatch(
                  sync.updateProfileSuccess(newProfile, uploadTargetUser)
                );
              }
            } else {
              dispatch(sync.updateProfileSuccess(profile, uploadTargetUser));
            }
          });
        }
      }

      if (atLeastOneDeviceSupportedOnSystem) {
        return dispatch(setPage(pages.MAIN));
      } else {
        return dispatch(setPage(pages.SETTINGS));
      }
    } else {
      return dispatch(setPage(pages.SETTINGS));
    }
  };
}

export function goToPrivateWorkspace() {
  return (dispatch, getState) => {
    const { api } = services;
    const { loggedInUser, allUsers, selectedClinicId } = getState();
    const isClinicianAccount = personUtils.isClinicianAccount(allUsers[loggedInUser]);
    const metricProps = selectedClinicId ? { clinicId: selectedClinicId } : {};
    api.metrics.track(metrics.WORKSPACE_SWITCH_PRIVATE, metricProps);
    dispatch(sync.selectClinic(null));
    if (isClinicianAccount) {
      return dispatch(
        setPage(
          pages.CLINIC_USER_SELECT,
          actionSources[actionTypes.SET_PAGE]
        )
      );
    } else {
      return dispatch(
        setPage(pages.MAIN, actionSources[actionTypes.SET_PAGE])
      );
    }
  };
}

export function createCustodialAccount(profile) {
  return (dispatch, getState) => {
    const { api } = services;
    dispatch(sync.createCustodialAccountRequest());
    api.user.createCustodialAccount(profile, (err, account) => {
      if (err) {
        dispatch(sync.createCustodialAccountFailure(err));
      }
      else {
        dispatch(sync.createCustodialAccountSuccess(account));
        if (_.get(account, 'profile.patient.mrn', false)) {
          dispatch(sync.clinicAddMrn());
        }
        if (_.get(account, 'profile.patient.email', false)) {
          dispatch(sync.clinicAddEmail());
        }
        dispatch(sync.setUploadTargetUser(account.userid));
        dispatch(setPage(pages.SETTINGS));
      }
    });
  };
}

/*
 * COMPLEX ACTION CREATORS
 */

export function setUploadTargetUserAndMaybeRedirect(targetId) {
  return (dispatch, getState) => {
    const { devices, targetDevices } = getState();
    dispatch(sync.setUploadTargetUser(targetId));
    const { api } = services;
    dispatch(sync.setBlipViewDataUrl(
      api.makeBlipUrl(actionUtils.viewDataPathForUser(targetId))
    ));
    const targetedDevices = _.get(targetDevices, targetId, []);
    const supportedDeviceKeys = _.keys(devices);
    const atLeastOneDeviceSupportedOnSystem = _.some(targetedDevices, (key) => {
      return _.includes(supportedDeviceKeys, key);
    });
    if (_.isEmpty(targetedDevices) || !atLeastOneDeviceSupportedOnSystem) {
      return dispatch(setPage(pages.SETTINGS));
    }
  };
}

export function checkUploadTargetUserAndMaybeRedirect() {
  return (dispatch, getState) => {
    const { api } = services;
    const { devices, targetDevices, uploadTargetUser, clinics, selectedClinicId } = getState();
    if (!uploadTargetUser) {
      return;
    }
    let targetedDevices = _.get(targetDevices, uploadTargetUser, []);
    if(selectedClinicId){
      dispatch(fetchPatient(api, uploadTargetUser));
      targetedDevices = _.get(clinics, [selectedClinicId, 'patients', uploadTargetUser, 'targetDevices'], []);
    }
    const supportedDeviceKeys = _.keys(devices);
    const atLeastOneDeviceSupportedOnSystem = _.some(targetedDevices, (key) => {
      return _.includes(supportedDeviceKeys, key);
    });
    if (_.isEmpty(targetedDevices) || !atLeastOneDeviceSupportedOnSystem) {
      return dispatch(
        setPage(pages.SETTINGS, undefined, {
          metric: { eventName: metrics.CLINIC_NEXT },
        })
      );
    } else {
      return dispatch(
        setPage(pages.MAIN, undefined, {
          metric: { eventName: metrics.CLINIC_NEXT },
        })
      );
    }
  };
}

export function clickAddNewUser(){
  return (dispatch, getState) =>{
    dispatch(sync.setUploadTargetUser(null));
    dispatch(setPage(pages.CLINIC_USER_EDIT, undefined, {metric: {eventName: metrics.CLINIC_ADD}}));
  };
}

export function setPage(page, actionSource = actionSources[actionTypes.SET_PAGE], metric) {
  return (dispatch, getState) => {
    if(pagesMap[page]){
      const meta = { source: actionSource };
      _.assign(meta, metric);
      dispatch(push({pathname: pagesMap[page], state: { meta }}));
    }
  };
}

/**
 * Fetch Patient Action Creator
 *
 * @param  {Object} api an instance of the API wrapper
 * @param {String|Number} id
 */
 export function fetchPatient(api, id, cb = _.noop) {
  return (dispatch, getState) => {
    // If we have a valid cache of the patient in our redux store, return without dispatching the fetch
    if(checkCacheValid(getState, 'allUsers', cacheByIdOptions(id))) {
      const patient = _.get(getState(), ['allUsers', id]);
      // In cases where the patient was set via the results from getPatients, the settings will not
      // be present, and we need them for the data views, so we bypass the cache to ensure we get
      // the complete patient object
      if (_.get(patient, 'settings')) {
        dispatch(sync.fetchPatientSuccess(patient));

        // Invoke callback if provided
        cb(null, patient);
        return null;
      }
    }

    dispatch(sync.fetchPatientRequest());

    api.patient.get(id, (err, patient) => {
      if (err) {
        let errMsg = ErrorMessages.ERR_FETCHING_PATIENT;
        let link = null;
        let status = _.get(err, 'status', null);
        if (status === 404) {
          errMsg = ErrorMessages.ERR_YOUR_ACCOUNT_NOT_CONFIGURED;
        }
        dispatch(sync.fetchPatientFailure(
          createActionError(errMsg, err), err, link
        ));
      } else {
        dispatch(sync.fetchPatientSuccess(patient));
      }

      // Invoke callback if provided
      cb(err, patient);
    });
  };
}

/**
 * Fetch Associated Accounts Action Creator
 *
 * @param  {Object} api an instance of the API wrapper
 */
 export function fetchAssociatedAccounts(api) {
  return (dispatch) => {
    dispatch(sync.fetchAssociatedAccountsRequest());

    api.user.getAssociatedAccounts((err, accounts) => {
      if (err) {
        dispatch(sync.fetchAssociatedAccountsFailure(
          createActionError(ErrorMessages.ERR_FETCHING_ASSOCIATED_ACCOUNTS, err), err
        ));
      } else {
        dispatch(sync.fetchAssociatedAccountsSuccess(accounts));
      }
    });
  };
}

/**
 * Fetch Patients for Clinic Action Creator
 *
 * @param {String} clinicId - Id of the clinic
 * @param {Object} [options] - search options
 * @param {String} [options.search] - search query string
 * @param {Number} [options.offset] - search page offset
 * @param {Number} [options.limit] - results per page
 * @param {Number} [options.sort] - directionally prefixed field to sort by (e.g. +name or -name)
 */
 export function fetchPatientsForClinic(clinicId, options = {}) {
  const { api } = services;
  return (dispatch) => {
    dispatch(sync.fetchPatientsForClinicRequest());

    api.clinics.getPatientsForClinic(clinicId, options, (err, results) => {
      if (err) {
        dispatch(sync.fetchPatientsForClinicFailure(
          createActionError(ErrorMessages.ERR_FETCHING_PATIENTS_FOR_CLINIC, err), err
        ));
      } else {
        const { data, meta } = results;
        dispatch(sync.fetchPatientsForClinicSuccess(clinicId, data, meta.count));
      }
    });
  };
}

/**
 * Create custodial Patient for Clinic Action Creator
 *
 * @param {String} clinicId - Id of the clinic
 * @param {Object} patient
 * @param {String} patient.email - The email address of the patient
 * @param {String} patient.fullName - The full name of the patient
 * @param {String} patient.birthDate - YYYY-MM-DD
 * @param {String} [patient.mrn] - The medical record number of the patient
 * @param {String[]} [patient.targetDevices] - Array of string target devices
 */
 export function createClinicCustodialAccount(clinicId, patient) {
  const { api } = services;
  return (dispatch) => {
    dispatch(sync.createClinicCustodialAccountRequest());
    api.clinics.createClinicCustodialAccount(clinicId, patient, (err, result) => {
      if (err) {
        dispatch(sync.createClinicCustodialAccountFailure(
          createActionError(ErrorMessages.ERR_CREATING_CUSTODIAL_ACCOUNT, err), err
        ));
      } else {
        dispatch(sync.createClinicCustodialAccountSuccess(clinicId, result, result.id));
        if (_.get(patient, 'mrn', false)) {
          dispatch(sync.clinicAddMrn());
        }
        if (_.get(patient, 'email', false)) {
          dispatch(sync.clinicAddEmail());
        }
        dispatch(sync.setUploadTargetUser(result.id));
        dispatch(setPage(pages.SETTINGS));
      }
    });
  };
}

/**
 * Get Clinics for Clinician Action Creator
 *
 * @param {Object} api - an instance of the API wrapper
 * @param {String} clinicianId - Clinician User ID
 * @param {Object} [options]
 * @param {Number} [options.limit] - Query result limit
 * @param {Number} [options.offset] - Query offset
 * @param {Function} [cb] - optional callback
 */
 export function getClinicsForClinician(api, clinicianId, options = {}, cb = _.noop) {
  return (dispatch) => {
    dispatch(sync.getClinicsForClinicianRequest());

    api.clinics.getClinicsForClinician(clinicianId, options, (err, clinics) => {
      cb(err, clinics);
      if (err) {
        dispatch(sync.getClinicsForClinicianFailure(
          createActionError(ErrorMessages.ERR_FETCHING_CLINICS_FOR_CLINICIAN, err), err
        ));
      } else {
        dispatch(sync.getClinicsForClinicianSuccess(clinics, clinicianId, options));
      }
    });
  };
}<|MERGE_RESOLUTION|>--- conflicted
+++ resolved
@@ -269,14 +269,6 @@
           deviceDetectErrProps.code = 'E_DEXCOM_CONNECTION';
         }
 
-<<<<<<< HEAD
-=======
-        if (err === 'E_LIBRE2_UNSUPPORTED') {
-          displayErr = new Error(ErrorMessages.E_LIBRE2_UNSUPPORTED);
-          deviceDetectErrProps.code = 'E_LIBRE2_UNSUPPORTED';
-        }
-
->>>>>>> 04fb9d1b
         if (err.message === 'E_MULTIPLE_DEVICES') {
           displayErr = new Error(ErrorMessages.E_MULTIPLE_DEVICES);
           deviceDetectErrProps.code = 'E_MULTIPLE_DEVICES';

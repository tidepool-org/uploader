/*
 * == BSD2 LICENSE ==
 * Copyright (c) 2015, Tidepool Project
 *
 * This program is free software; you can redistribute it and/or modify it under
 * the terms of the associated License, which is identical to the BSD 2-Clause
 * License as published by the Open Source Initiative at opensource.org.
 *
 * This program is distributed in the hope that it will be useful, but WITHOUT
 * ANY WARRANTY; without even the implied warranty of MERCHANTABILITY or FITNESS
 * FOR A PARTICULAR PURPOSE. See the License for more details.
 *
 * You should have received a copy of the License along with this program; if
 * not, you can obtain one from Tidepool Project at tidepool.org.
 * == BSD2 LICENSE ==
 */

import _ from 'lodash';
import semver from 'semver';
import os from 'os';
import { push } from 'connected-react-router';
import { get, set } from 'idb-keyval';
import sundial from 'sundial';

import { checkCacheValid } from 'redux-cache';
import { ipcRenderer } from 'electron';

import * as actionTypes from '../constants/actionTypes';
import * as actionSources from '../constants/actionSources';
import { pages, pagesMap, paths, steps, urls } from '../constants/otherConstants';
import ErrorMessages from '../constants/errorMessages';
import * as metrics from '../constants/metrics';

import * as sync from './sync';
import * as actionUtils from './utils';
import personUtils from '../../lib/core/personUtils';
import driverManifests from '../../lib/core/driverManifests';
import env from '../utils/env';
import api from '../../lib/core/api';
import localStore from '../../lib/core/localStore';


let services = { api };
let versionInfo = {};
let hostMap = {
  'darwin': 'mac',
  'win32' : 'win',
  'linux': 'linux',
};

function createActionError(usrErrMessage, apiError) {
  const err = new Error(usrErrMessage);
  if (apiError) {
    err.originalError = apiError;
    if (apiError.status){
      err.status = apiError.status;
    }
  }
  return err;
}

/**
 * cacheByIdOptions
 *
 * Sets the options used by redux-cache for a given id. This allows us to selectively cache parts of
 * a nested data store, such as our allUsersMap, which stores nested data by patient ID
 *
 * @param {String} id - The ID to use for the cache key
 * @returns {Object} The options object
 */
 function cacheByIdOptions(id) {
  return {
    accessStrategy: (state, reducerKey, cacheKey) => {
      return _.get(state, [reducerKey, cacheKey], null);
    },
    cacheKey: `${id}_cacheUntil`,
  };
};

/*
 * ASYNCHRONOUS ACTION CREATORS
 */

export function doAppInit(opts, servicesToInit) {
  return async (dispatch, getState) => {
    // when we are developing with hot reload, we get into trouble if we try to initialize the app
    // when it's already been initialized, so we check the working.initializingApp flag first
    if (getState().working.initializingApp.inProgress === false) {
      console.log('App already initialized! Skipping initialization.');
      return;
    }
    services = servicesToInit;
    versionInfo.semver = opts.version;
    versionInfo.name = opts.namedVersion;
    const { api, device, log } = services;

    dispatch(sync.initializeAppRequest());
    dispatch(sync.hideUnavailableDevices(opts.os || hostMap[os.platform()]));

    log('Getting OS details.');
    await actionUtils.initOSDetails();

    log('Initializing device');
    device.init({
      api,
      version: opts.namedVersion
    }, function(deviceError, deviceResult){
      if (deviceError) {
        return dispatch(sync.initializeAppFailure(deviceError));
      }
      log('Initializing api');
      api.init(function(apiError, apiResult){
        if (apiError) {
          return dispatch(sync.initializeAppFailure(apiError));
        }
        log('Setting all api hosts');
        api.setHosts(_.pick(opts, ['API_URL', 'UPLOAD_URL', 'BLIP_URL', 'environment']));
        dispatch(sync.setForgotPasswordUrl(api.makeBlipUrl(paths.FORGOT_PASSWORD)));
        dispatch(sync.setSignUpUrl(api.makeBlipUrl(paths.SIGNUP)));
        dispatch(sync.setNewPatientUrl(api.makeBlipUrl(paths.NEW_PATIENT)));
        dispatch(sync.setBlipUrl(api.makeBlipUrl('/')));
        let session = apiResult;
        if (session === undefined) {
          dispatch(setPage(pages.LOGIN));
          dispatch(sync.initializeAppSuccess());
          return dispatch(doVersionCheck());
        }

        api.user.initializationInfo((err, results) => {
          const [ user, profile, memberships, associatedAccounts, clinics ] = results;
          if (err) {
            return dispatch(sync.initializeAppFailure(err));
          }
          dispatch(sync.initializeAppSuccess());
          dispatch(doVersionCheck());
          dispatch(sync.setUserInfoFromToken({
            user: user,
            profile: profile,
            memberships: memberships
          }));
          dispatch(sync.getClinicsForClinicianSuccess(clinics, user.userid));
          const isClinic = personUtils.isClinic(user);
          if(!_.isEmpty(clinics)){
            if (clinics.length == 1) { // select clinic and go to clinic user select page
              let clinicId = _.get(clinics,'0.clinic.id',null);
              dispatch(fetchPatientsForClinic(clinicId));
              dispatch(sync.selectClinic(clinicId));
              return dispatch(
                setPage(pages.CLINIC_USER_SELECT, actionSources.USER, {
                  metric: { eventName: metrics.CLINIC_SEARCH_DISPLAYED },
                })
              );
            }
            if (clinics.length > 1) { // more than one clinic - go to workspace switch
              return dispatch(
                setPage(pages.WORKSPACE_SWITCH, actionSources.USER, {
                  metric: { eventName: metrics.WORKSPACE_SWITCH_DISPLAYED}
                })
              );
            }
          }
          if(isClinic){ // "old" style clinic account without new clinic
            return dispatch(
              setPage(pages.CLINIC_USER_SELECT, actionSources.USER, {
                metric: { eventName: metrics.CLINIC_SEARCH_DISPLAYED },
              })
            );
          }
          // detect if a DSA here and redirect to data storage screen
          const { targetUsersForUpload } = getState();
          if (_.isEmpty(targetUsersForUpload)) {
            return dispatch(setPage(pages.NO_UPLOAD_TARGETS));
          }

          const { uploadTargetUser } = getState();
          if (uploadTargetUser !== null) {
            dispatch(sync.setBlipViewDataUrl(
              api.makeBlipUrl(actionUtils.viewDataPathForUser(uploadTargetUser))
            ));
          }
          dispatch(retrieveTargetsFromStorage());
        });
      });
    });
  };
}

export function doLogin(creds, opts) {
  return (dispatch, getState) => {
    const { api } = services;
    if (getState().working.loggingIn.inProgress) {
      return;
    }
    dispatch(sync.loginRequest());
    api.user.loginExtended(creds, opts, (err, results) => {
      if (err) {
        return dispatch(sync.loginFailure(err.status));
      }
      const [{user}, profile, memberships] = results;
      dispatch(fetchAssociatedAccounts(api));

      const isClinic = personUtils.isClinic(user);

      // detect if a VCA here and redirect to clinic user select screen
      dispatch(getClinicsForClinician(api, user.userid, {}, (err, clinics) => {
        if(err) {
          return dispatch(sync.loginFailure(err));
        }
        dispatch(sync.loginSuccess({
          user,
          profile,
          memberships
        }));
        if(!_.isEmpty(clinics)){
          if (clinics.length === 1) { // select clinic and go to clinic user select page
            let clinicId = _.get(clinics,'0.clinic.id',null);
            dispatch(fetchPatientsForClinic(clinicId));
            dispatch(sync.selectClinic(clinicId));
            return dispatch(
              setPage(pages.CLINIC_USER_SELECT, actionSources.USER, {
                metric: { eventName: metrics.CLINIC_SEARCH_DISPLAYED },
              })
            );
          }
          if (clinics.length > 1) { // more than one clinic - go to workspace switch
            return dispatch(
              setPage(pages.WORKSPACE_SWITCH, actionSources.USER, {
                metric: { eventName: metrics.WORKSPACE_SWITCH_DISPLAYED}
              })
            );
          }
        }
        if(isClinic){ // "old" style clinic account without new clinic
          return dispatch(
            setPage(pages.CLINIC_USER_SELECT, actionSources.USER, {
              metric: { eventName: metrics.CLINIC_SEARCH_DISPLAYED },
            })
          );
        }
        // detect if a DSA here and redirect to data storage screen
        const { targetUsersForUpload } = getState();
        if (_.isEmpty(targetUsersForUpload)) {
          return dispatch(setPage(pages.NO_UPLOAD_TARGETS));
        }

        const { uploadTargetUser } = getState();
        if (uploadTargetUser !== null) {
          dispatch(sync.setBlipViewDataUrl(
            api.makeBlipUrl(actionUtils.viewDataPathForUser(uploadTargetUser))
          ));
        }
        dispatch(retrieveTargetsFromStorage());

      }));
    });
  };
}

export function doLogout() {
  return (dispatch) => {
    const { api } = services;
    dispatch(sync.logoutRequest());
    api.user.logout((err) => {
      if (err) {
        dispatch(sync.logoutFailure());
        dispatch(setPage(pages.LOGIN, actionSources.USER));
      }
      else {
        dispatch(sync.logoutSuccess());
        dispatch(setPage(pages.LOGIN, actionSources.USER));
      }
    });
  };
}

export function doDeviceUpload(driverId, opts = {}, utc) {
  return (dispatch, getState) => {
    const { device } = services;
    const version = versionInfo.semver;
    const { devices, os, targetTimezones, uploadTargetUser } = getState();
    const targetDevice = _.find(devices, {source: {driverId: driverId}});
    dispatch(sync.deviceDetectRequest());
    _.assign(opts, {
      targetId: uploadTargetUser,
      timezone: targetTimezones[uploadTargetUser],
      progress: actionUtils.makeProgressFn(dispatch),
      displayTimeModal: actionUtils.makeDisplayTimeModal(dispatch),
      displayAdHocModal: actionUtils.makeDisplayAdhocModal(dispatch),
      version: version
    });
    const { uploadsByUser } = getState();
    const currentUpload = _.get(
      uploadsByUser,
      [uploadTargetUser, targetDevice.key],
      {}
    );
    if (currentUpload.file) {
      opts.filedata = currentUpload.file.data;
      opts.filename = currentUpload.file.name;
    }

    device.detect(driverId, opts, async (err, dev) => {
      if (err) {
        let displayErr = new Error(ErrorMessages.E_SERIAL_CONNECTION);
        let deviceDetectErrProps = {
          details: err.message,
          utc: actionUtils.getUtc(utc),
          code: 'E_SERIAL_CONNECTION',
          version: version
        };

        if (_.get(targetDevice, 'source.driverId', null) === 'Dexcom') {
          displayErr = new Error(ErrorMessages.E_DEXCOM_CONNECTION);
          deviceDetectErrProps.code = 'E_DEXCOM_CONNECTION';
        }

        if (err === 'E_LIBRE2_UNSUPPORTED') {
          displayErr = new Error(ErrorMessages.E_LIBRE2_UNSUPPORTED);
          deviceDetectErrProps.code = 'E_LIBRE2_UNSUPPORTED';
          displayErr.link = 'https://support.tidepool.org/hc/en-us/articles/4413124445972';
          displayErr.linkText = 'Please see this support article.';
        }

        displayErr.originalError = err;
        if (process.env.NODE_ENV !== 'test') {
          deviceDetectErrProps = await actionUtils.sendToRollbar(displayErr, deviceDetectErrProps);
        }
        return dispatch(sync.uploadFailure(displayErr, deviceDetectErrProps, targetDevice));
      }

      if (!dev && opts.filename == null) {
        let displayErr = new Error(ErrorMessages.E_HID_CONNECTION);
        let disconnectedErrProps = {
          utc: actionUtils.getUtc(utc),
          code: 'E_HID_CONNECTION',
          version: version
        };

        if (targetDevice.powerOnlyWarning) {
          displayErr = new Error(ErrorMessages.E_USB_CABLE);
          disconnectedErrProps.code = 'E_USB_CABLE';
        }

        if (_.get(targetDevice, 'source.driverId', null) === 'Dexcom') {
          displayErr = new Error(ErrorMessages.E_DEXCOM_CONNECTION);
          disconnectedErrProps.code = 'E_DEXCOM_CONNECTION';
        }

        if (process.env.NODE_ENV !== 'test') {
          disconnectedErrProps = await actionUtils.sendToRollbar(displayErr, disconnectedErrProps);
        }
        return dispatch(sync.uploadFailure(displayErr, disconnectedErrProps, targetDevice));
      }

      var errorMessage = 'E_DEVICE_UPLOAD';
      if (_.get(targetDevice, 'source.driverId', null) === 'Medtronic') {
        errorMessage = 'E_MEDTRONIC_UPLOAD';
      } else if (_.get(targetDevice, 'source.driverId', null) === 'BluetoothLE') {
        errorMessage = 'E_BLUETOOTH_PAIR';
      }
      device.upload(
        driverId,
        opts,
        actionUtils.makeUploadCb(dispatch, getState, errorMessage, utc)
      );
    });
  };
}

export function doUpload(deviceKey, opts, utc) {
  return async (dispatch, getState) => {

    const { devices, uploadTargetUser, working } = getState();

    const targetDevice = _.get(devices, deviceKey);
    const driverId = _.get(targetDevice, 'source.driverId');
    const driverManifest = _.get(driverManifests, driverId);

    if (driverManifest && driverManifest.mode === 'serial') {
      dispatch(sync.uploadRequest(uploadTargetUser, devices[deviceKey], utc));

      const filters = driverManifest.usb.map(({vendorId, productId}) => ({
        usbVendorId: vendorId,
        usbProductId: productId
      }));

      try {
<<<<<<< HEAD
        const existingPermissions = await navigator.serial.getPorts();

        for (let i = 0; i < existingPermissions.length; i++) {
          const { usbProductId, usbVendorId } = existingPermissions[i].getInfo();

          for (let j = 0; j < driverManifest.usb.length; j++) {
            if (driverManifest.usb[j].vendorId === usbVendorId
              && driverManifest.usb[j].productId === usbProductId) {
                console.log('Device has already been granted permission');
                opts.port = existingPermissions[i];
            }
          }
        }

        if (opts.port == null) {
          opts.port = await navigator.serial.requestPort({ filters: filters });
        }
=======
        ipcRenderer.send('setSerialPortFilter', filters);
        opts.port = await navigator.serial.requestPort({ filters: filters });
>>>>>>> ac5914df
      } catch (err) {
        // not returning error, as we'll attempt user-space driver instead
        console.log('Error:', err);
      }
    }

    if (env.browser && driverManifest && driverManifest.mode === 'HID') {
      dispatch(sync.uploadRequest(uploadTargetUser, devices[deviceKey], utc));

      const filters = driverManifest.usb.map(({vendorId, productId}) => ({
        vendorId,
        productId
      }));

      try {
        const existingPermissions = await navigator.hid.getDevices();

        for (let i = 0; i < existingPermissions.length; i++) {
          for (let j = 0; j < driverManifest.usb.length; j++) {
            if (driverManifest.usb[j].vendorId === existingPermissions[i].vendorId
              && driverManifest.usb[j].productId === existingPermissions[i].productId) {
                console.log('Device has already been granted permission');
                opts.hidDevice = existingPermissions[i];
            }
          }
        }

        if (opts.hidDevice == null) {
          [opts.hidDevice] = await navigator.hid.requestDevice({ filters: filters });
        }

        if (opts.hidDevice == null) {
          throw new Error('No device was selected.');
        }
      } catch (err) {
        console.log('Error:', err);

        let hidErr = new Error(ErrorMessages.E_HID_CONNECTION);
        let errProps = {
          details: err.message,
          utc: actionUtils.getUtc(utc),
          code: 'E_HID_CONNECTION',
        };

        if (process.env.NODE_ENV !== 'test') {
          errProps = await actionUtils.sendToRollbar(hidErr, errProps);
        }
        return dispatch(sync.uploadFailure(hidErr, errProps, devices[deviceKey]));
      }
    }

    if (opts && opts.ble) {
      // we need to to scan for Bluetooth devices before the version check,
      // otherwise it doesn't count as a response to a user request anymore
      dispatch(sync.uploadRequest(uploadTargetUser, devices[deviceKey], utc));
      console.log('Scanning..');
      try {
        await opts.ble.scan();
      } catch (err) {
        console.log('Error:', err);

        let btErr = new Error(ErrorMessages.E_BLUETOOTH_OFF);
        let errProps = {
          details: err.message,
          utc: actionUtils.getUtc(utc),
          code: 'E_BLUETOOTH_OFF',
        };

        if (process.env.NODE_ENV !== 'test') {
          errProps = await actionUtils.sendToRollbar(btErr, errProps);
        }
        return dispatch(sync.uploadFailure(btErr, errProps, devices[deviceKey]));
      }
      console.log('Done.');
    }

    dispatch(sync.versionCheckRequest());
    const { api } = services;
    const version = versionInfo.semver;
    api.upload.getVersions((err, versions) => {
      if (err) {
        dispatch(sync.versionCheckFailure(err));
        return dispatch(sync.uploadAborted());
      }
      const { uploaderMinimum } = versions;
      // if either the version from the jellyfish response
      // or the local uploader version is somehow an invalid semver
      // we will catch the error and dispatch versionCheckFailure
      try {
        const upToDate = semver.gte(version, uploaderMinimum);
        if (!upToDate) {
          dispatch(sync.versionCheckFailure(null, version, uploaderMinimum));
          return dispatch(sync.uploadAborted());
        }
        else {
          dispatch(sync.versionCheckSuccess());
        }
      }
      catch(err) {
        dispatch(sync.versionCheckFailure(err));
        return dispatch(sync.uploadAborted());
      }

      if (working.uploading.inProgress === true) {
        return dispatch(sync.uploadAborted());
      }

      dispatch(sync.uploadRequest(uploadTargetUser, devices[deviceKey], utc));

      const targetDevice = devices[deviceKey];
      const deviceType = targetDevice.source.type;

      dispatch(doDeviceUpload(targetDevice.source.driverId, opts, utc));
    });
  };
}

export function readFile(userId, deviceKey, file, extension) {
  const version = versionInfo.semver;

  return async (dispatch, getState) => {
    if (!file) {
      const getFile = async () => {
        const regex = new RegExp('.+\.ibf', 'g');

        for await (const entry of dirHandle.values()) {
          console.log(entry);
          // On Eros PDM there should only be one .ibf file
          if (regex.test(entry.name)) {
            file = {
              handle: await entry.getFile(),
              name: entry.name,
            };
          }
        }
      };

      let dirHandle = await get('directory');

      if (dirHandle) {
        console.log(`Retrieved directory handle "${dirHandle.name}" from indexedDB.`);
        if ((await dirHandle.queryPermission()) === 'granted') {
          console.log('Permission already granted.');
          try {
            await getFile();
          } catch (error) {
            console.log('Device not ready yet or not plugged in.', error);
            let err = new Error(ErrorMessages.E_NOT_YET_READY);
            let errProps = {
              code: 'E_NOT_YET_READY',
              version: version
            };
            return dispatch(sync.readFileAborted(err, errProps));
          }
        } else {
          console.log('Requesting permission..');
          if ((await dirHandle.requestPermission()) === 'granted') {
            try {
              await getFile();
            } catch (err) {
              // device mounted on a different drive number/letter, so we'll have to
              // show directory picker again
              console.log(err.name, err.message);
              try {
                dirHandle = await window.showDirectoryPicker();
                await set('directory', dirHandle);
                await getFile();
              } catch (error) {
                let err = new Error(`${ErrorMessages.E_READ_FILE}: ${error.message}`);
                let errProps = {
                  code: 'E_READ_FILE',
                  version: version
                };
                return dispatch(sync.readFileAborted(err, errProps));
              }
            }
          }
        }
      } else {
        try {
          dirHandle = await window.showDirectoryPicker();
          await set('directory', dirHandle);
          await getFile();
        } catch (error) {
          let err = new Error(`${ErrorMessages.E_READ_FILE}: ${error.message}`);
          let errProps = {
            code: 'E_READ_FILE',
            version: version
          };
          return dispatch(sync.readFileAborted(err, errProps));
        }
      }
    }
    dispatch(sync.choosingFile(userId, deviceKey));
    const version = versionInfo.semver;

    if (file.name.slice(-extension.length) !== extension) {
      let err = new Error(ErrorMessages.E_FILE_EXT + extension);
      let errProps = {
        code: 'E_FILE_EXT',
        version: version
      };
      return dispatch(sync.readFileAborted(err, errProps));
    }
    else {
      let reader = new FileReader();
      reader.onloadstart = () => {
        dispatch(sync.readFileRequest(userId, deviceKey, file.name));
      };

      const onError = () => {
        let err = new Error(ErrorMessages.E_READ_FILE + file.name);
        let errProps = {
          code: 'E_READ_FILE',
          version: version
        };
        return dispatch(sync.readFileFailure(err, errProps));
      };

      if (file.handle) {
        // we're using File System Access API
        dispatch(sync.readFileRequest(userId, deviceKey, file.name));
        try {
          const filedata = await file.handle.arrayBuffer();

          dispatch(sync.readFileSuccess(userId, deviceKey, filedata));
          const opts = {
            filename : file.name,
            filedata : filedata,
          };
          return dispatch(doUpload(deviceKey, opts));
        } catch (err) {
          console.log('Error', err);
          return onError();
        }
      } else {
        let reader = new FileReader();
        reader.onloadstart = () => {
          dispatch(sync.readFileRequest(userId, deviceKey, file.name));
        };

        reader.onerror = onError();

        reader.onloadend = ((theFile) => {
          return (e) => {
            dispatch(sync.readFileSuccess(userId, deviceKey, e.srcElement.result));
            dispatch(doUpload(deviceKey));
          };
        })(file);

        reader.readAsArrayBuffer(file);
      }
    }
  };
}

export function doVersionCheck() {
  return (dispatch, getState) => {
    dispatch(sync.versionCheckRequest());
    const { api } = services;
    const version = versionInfo.semver;
    if(env.browser){
      return dispatch(sync.versionCheckSuccess());
    }
    api.upload.getVersions((err, versions) => {
      if (err) {
        return dispatch(sync.versionCheckFailure(err));
      }
      const { uploaderMinimum } = versions;
      // if either the version from the jellyfish response
      // or the local uploader version is somehow an invalid semver
      // we will catch the error and dispatch versionCheckFailure
      try {
        const upToDate = semver.gte(version, uploaderMinimum);
        if (!upToDate) {
          return dispatch(sync.versionCheckFailure(null, version, uploaderMinimum));
        }
        else {
          return dispatch(sync.versionCheckSuccess());
        }
      }
      catch(err) {
        return dispatch(sync.versionCheckFailure(err));
      }
    });
  };
}

export function fetchInfo(cb = _.noop) {
  return (dispatch) => {
    dispatch(sync.fetchInfoRequest());
    const { api } = services;
    api.upload.getInfo((err, info) => {
      if (err) {
        dispatch(sync.fetchInfoFailure(
          createActionError(ErrorMessages.ERR_FETCHING_INFO, err), err
        ));
      } else {
        dispatch(sync.fetchInfoSuccess(info));
      }
      return cb(err, info);
    });
  };
}

export function setTargetTimezone(userId, timezoneName) {
  return (dispatch, getState) => {
    const { allUsers, loggedInUser } = getState();
    const isClinicAccount = personUtils.isClinicianAccount(allUsers[loggedInUser]);
    const { api } = services;
    dispatch(sync.updateProfileRequest());
    let updates = {
      patient: {
        targetTimezone: timezoneName
      }
    };
    api.user.updateProfile(userId, updates, (err, profile) => {
      // suppress unauthorized error until custodial vs normal permissions are ironed out
      // TODO: remove conditional when perms are finalized or accounts are converted
      if (err){
        if (_.get(err,'status') !== 401) {
          dispatch(sync.updateProfileFailure(err));
        } else {
          let newProfile = actionUtils.mergeProfileUpdates(_.get(allUsers[userId], 'profile', {}), updates);
          dispatch(sync.updateProfileSuccess(newProfile, userId));
        }
      } else {
        dispatch(sync.updateProfileSuccess(profile, userId));
      }
      if (isClinicAccount) {
        return dispatch(
          sync.setTargetTimezone(userId, timezoneName, {
            metric: { eventName: metrics.CLINIC_TIMEZONE_SELECT },
          })
        );
      }
      return dispatch(sync.setTargetTimezone(userId, timezoneName));
    });
  };
}

export function clickDeviceSelectionDone() {
  return (dispatch, getState) => {
    const {
      targetDevices,
      uploadTargetUser,
      allUsers,
      loggedInUser,
      selectedClinicId,
      clinics,
    } = getState();
    const isClinicAccount = personUtils.isClinicianAccount(allUsers[loggedInUser]);
    const { api } = services;
    const userTargetDevices = targetDevices[uploadTargetUser];
    if (selectedClinicId) {
      dispatch(sync.updateClinicPatientRequest());
      const patient = _.get(clinics,[selectedClinicId,'patients',uploadTargetUser]);
      if (!_.isEmpty(userTargetDevices)) {
        let updatedPatient = _.extend(patient, {targetDevices:userTargetDevices});
        api.clinics.updateClinicPatient(
          selectedClinicId,
          uploadTargetUser,
          updatedPatient,
          (err, patient) => {
            if(err){
              dispatch(sync.updateClinicPatientFailure(err));
            } else{
              dispatch(
                sync.updateClinicPatientSuccess(
                  selectedClinicId,
                  uploadTargetUser,
                  patient
                )
              );
              _.forEach(targetDevices[uploadTargetUser], function(device) {
                dispatch(sync.clinicAddDevice(device));
              });
              return dispatch(
                setPage(pages.MAIN, undefined, {
                  metric: { eventName: metrics.CLINIC_DEVICES_DONE },
                })
              );
            }
          }
        );
      }
    } else {
      dispatch(sync.updateProfileRequest());
      if (!_.isEmpty(userTargetDevices)) {
        let updates = {
          patient: {
            targetDevices: userTargetDevices
          }
        };
        api.user.updateProfile(uploadTargetUser, updates, (err, profile) => {
          // suppress unauthorized error until custodial vs normal permissions are ironed out
          // TODO: remove conditional when perms are finalized or accounts are converted
          if (err) {
            if (_.get(err,'status') !== 401) {
              dispatch(sync.updateProfileFailure(err));
            } else {
              let newProfile = actionUtils.mergeProfileUpdates(_.get(allUsers[uploadTargetUser], 'profile', {}), updates);
              dispatch(sync.updateProfileSuccess(newProfile, uploadTargetUser));
              if (isClinicAccount) {
                _.forEach(userTargetDevices, function(device){
                  dispatch(sync.clinicAddDevice(device));
                });
              }
            }
          } else {
            dispatch(sync.updateProfileSuccess(profile, uploadTargetUser));
            if (isClinicAccount) {
              _.forEach(userTargetDevices, function(device){
                dispatch(sync.clinicAddDevice(device));
              });
            }
          }
          if (isClinicAccount) {
            return dispatch(
              setPage(pages.MAIN, undefined, {
                metric: { eventName: metrics.CLINIC_DEVICES_DONE },
              })
            );
          }
          return dispatch(setPage(pages.MAIN));
        });
      }
    }
  };
}

export function clickEditUserNext(profile) {
  return (dispatch, getState) => {
    const { uploadTargetUser, allUsers } = getState();
    const { api } = services;
    const previousProfile = _.get(allUsers[uploadTargetUser], 'profile', {});
    const updates = profile;
    if (!_.isEmpty(profile)){
      dispatch(sync.updateProfileRequest());
      api.user.updateProfile(uploadTargetUser, profile, (err, profile) => {
        // suppress unauthorized error until custodial vs normal permissions are ironed out
        // TODO: remove conditional when perms are finalized or accounts are converted
        if (err) {
          if(_.get(err,'status') !== 401) {
            return dispatch(sync.updateProfileFailure(err));
          } else {
            const { allUsers } = getState();
            let newProfile = actionUtils.mergeProfileUpdates(_.get(allUsers[uploadTargetUser], 'profile', {}), updates);
            dispatch(sync.updateProfileSuccess(newProfile, uploadTargetUser));
            if (_.get(newProfile, 'patient.mrn', false) && !_.get(previousProfile, 'patient.mrn', false)) {
              dispatch(sync.clinicAddMrn());
            }
            if (_.get(newProfile, 'patient.email', false) && !_.get(previousProfile, 'patient.email', false)) {
              dispatch(sync.clinicAddEmail());
            }
          }
        } else {
          dispatch(sync.updateProfileSuccess(profile, uploadTargetUser));
          if (_.get(profile, 'patient.mrn', false) && !_.get(previousProfile, 'patient.mrn', false)) {
            dispatch(sync.clinicAddMrn());
          }
          if (_.get(profile, 'patient.email', false) && !_.get(previousProfile, 'patient.email', false)) {
            dispatch(sync.clinicAddEmail());
          }
        }
        const { targetDevices, devices} = getState();
        const targetedDevices = _.get(targetDevices, uploadTargetUser, []);
        const supportedDeviceKeys = _.keys(devices);
        const atLeastOneDeviceSupportedOnSystem = _.some(targetedDevices, (key) => {
          return _.includes(supportedDeviceKeys, key);
        });
        if (_.isEmpty(targetedDevices) || !atLeastOneDeviceSupportedOnSystem) {
          return dispatch(setPage(pages.SETTINGS));
        } else {
          return dispatch(setPage(pages.MAIN));
        }
      });
    }
  };
}

export function clickClinicEditUserNext(selectedClinicId, patientId, patient) {
  return (dispatch, getState) => {
    const { api } = services;
    const { clinics } = getState();
    const previousPatient = _.get(clinics, [selectedClinicId, 'patients', patientId]);
    if (!_.isEmpty(patient)){
      dispatch(sync.updateClinicPatientRequest());
      api.clinics.updateClinicPatient(selectedClinicId, patientId, patient, (err, patient) => {
        if (err) {
          return dispatch(sync.updateClinicPatientFailure(err));
        } else {
          dispatch(sync.updateClinicPatientSuccess(selectedClinicId, patientId, patient));
          if (_.get(patient, 'mrn', false) && !_.get(previousPatient, 'mrn', false)) {
            dispatch(sync.clinicAddMrn());
          }
          if (_.get(patient, 'email', false) && !_.get(previousPatient, 'email', false)) {
            dispatch(sync.clinicAddEmail());
          }
        }
        const { targetDevices, devices } = getState();
        const targetedDevices = _.get(targetDevices, patientId, []);
        const supportedDeviceKeys = _.keys(devices);
        const atLeastOneDeviceSupportedOnSystem = _.some(targetedDevices, (key) => {
          return _.includes(supportedDeviceKeys, key);
        });
        if (_.isEmpty(targetedDevices) || !atLeastOneDeviceSupportedOnSystem) {
          return dispatch(setPage(pages.SETTINGS));
        } else {
          return dispatch(setPage(pages.MAIN));
        }
      });
    }
  };
}

export function retrieveTargetsFromStorage() {
  return (dispatch, getState) => {
    const { devices, uploadTargetUser } = getState();
    const { api } = services;
    let fromLocalStore = false;

    dispatch(sync.retrieveUsersTargetsFromStorage());
    let targets = localStore.getItem('devices');
    if (targets !== null) {
      fromLocalStore = true;
      // wipe out the deprecated 'devices' localStore key
      localStore.removeItem('devices');
      const uploadsByUser = actionUtils.getDeviceTargetsByUser(targets);
      dispatch(sync.setUploads(uploadsByUser));
      dispatch(sync.setUsersTargets(targets));
    }

    const { targetDevices, targetTimezones, allUsers, loggedInUser } = getState();
    const isClinicAccount = personUtils.isClinicianAccount(allUsers[loggedInUser]);

    if (isClinicAccount) {
      return dispatch(
        setPage(
          pages.CLINIC_USER_SELECT,
          null /*{metric: {eventName: metrics.CLINIC_SEARCH_DISPLAYED}}*/
        )
      );
    }
    // redirect based on having a supported device if not clinic account
    if (!_.isEmpty(_.get(targetDevices, uploadTargetUser))) {
      let usersWithTargets = {};
      _.forOwn(targetDevices, (devicesArray, userId) => {
        usersWithTargets[userId] = _.map(devicesArray, (deviceKey) => {
          return {key: deviceKey};
        });
      });
      _.forOwn(targetTimezones, (timezoneName, userId) => {
        usersWithTargets[userId] = _.map(usersWithTargets[userId], (target) => {
          if (timezoneName != null) {
            target.timezone = timezoneName;
          }
          return target;
        });
      });
      const targetDeviceKeys = targetDevices[uploadTargetUser];
      const supportedDeviceKeys = _.keys(devices);
      const atLeastOneDeviceSupportedOnSystem = _.some(targetDeviceKeys, (key) => {
        return _.includes(supportedDeviceKeys, key);
      });

      if(!fromLocalStore){
        const uploadsByUser = actionUtils.getDeviceTargetsByUser(usersWithTargets);
        dispatch(sync.setUploads(uploadsByUser));
      } else {
        if (
          !_.isEmpty(targetDevices[uploadTargetUser]) &&
          !_.isEmpty(targetTimezones[uploadTargetUser])
        ) {
          dispatch(sync.updateProfileRequest());
          const updates = {
            patient: {
              targetDevices: targetDevices[uploadTargetUser],
              targetTimezone: targetTimezones[uploadTargetUser],
            },
          };
          api.user.updateProfile(uploadTargetUser, updates, (err, profile) => {
            // suppress unauthorized error until custodial vs normal permissions are ironed out
            // TODO: remove conditional when perms are finalized or accounts are converted
            if (err) {
              if (_.get(err, 'status') !== 401) {
                dispatch(sync.updateProfileFailure(err));
              } else {
                let newProfile = actionUtils.mergeProfileUpdates(
                  _.get(allUsers[uploadTargetUser], 'profile', {}),
                  updates
                );
                dispatch(
                  sync.updateProfileSuccess(newProfile, uploadTargetUser)
                );
              }
            } else {
              dispatch(sync.updateProfileSuccess(profile, uploadTargetUser));
            }
          });
        }
      }

      if (atLeastOneDeviceSupportedOnSystem) {
        return dispatch(setPage(pages.MAIN));
      } else {
        return dispatch(setPage(pages.SETTINGS));
      }
    } else {
      return dispatch(setPage(pages.SETTINGS));
    }
  };
}

export function goToPrivateWorkspace() {
  return (dispatch, getState) => {
    const { api } = services;
    const { loggedInUser, allUsers, selectedClinicId } = getState();
    const isClinicianAccount = personUtils.isClinicianAccount(allUsers[loggedInUser]);
    const metricProps = selectedClinicId ? { clinicId: selectedClinicId } : {};
    api.metrics.track(metrics.WORKSPACE_SWITCH_PRIVATE, metricProps);
    dispatch(sync.selectClinic(null));
    if (isClinicianAccount) {
      return dispatch(
        setPage(
          pages.CLINIC_USER_SELECT,
          actionSources[actionTypes.SET_PAGE]
        )
      );
    } else {
      return dispatch(
        setPage(pages.MAIN, actionSources[actionTypes.SET_PAGE])
      );
    }
  };
}

export function createCustodialAccount(profile) {
  return (dispatch, getState) => {
    const { api } = services;
    dispatch(sync.createCustodialAccountRequest());
    api.user.createCustodialAccount(profile, (err, account) => {
      if (err) {
        dispatch(sync.createCustodialAccountFailure(err));
      }
      else {
        dispatch(sync.createCustodialAccountSuccess(account));
        if (_.get(account, 'profile.patient.mrn', false)) {
          dispatch(sync.clinicAddMrn());
        }
        if (_.get(account, 'profile.patient.email', false)) {
          dispatch(sync.clinicAddEmail());
        }
        dispatch(sync.setUploadTargetUser(account.userid));
        dispatch(setPage(pages.SETTINGS));
      }
    });
  };
}

/*
 * COMPLEX ACTION CREATORS
 */

export function setUploadTargetUserAndMaybeRedirect(targetId) {
  return (dispatch, getState) => {
    const { devices, targetDevices } = getState();
    dispatch(sync.setUploadTargetUser(targetId));
    const { api } = services;
    dispatch(sync.setBlipViewDataUrl(
      api.makeBlipUrl(actionUtils.viewDataPathForUser(targetId))
    ));
    const targetedDevices = _.get(targetDevices, targetId, []);
    const supportedDeviceKeys = _.keys(devices);
    const atLeastOneDeviceSupportedOnSystem = _.some(targetedDevices, (key) => {
      return _.includes(supportedDeviceKeys, key);
    });
    if (_.isEmpty(targetedDevices) || !atLeastOneDeviceSupportedOnSystem) {
      return dispatch(setPage(pages.SETTINGS));
    }
  };
}

export function checkUploadTargetUserAndMaybeRedirect() {
  return (dispatch, getState) => {
    const { api } = services;
    const { devices, targetDevices, uploadTargetUser, clinics, selectedClinicId } = getState();
    if (!uploadTargetUser) {
      return;
    }
    let targetedDevices = _.get(targetDevices, uploadTargetUser, []);
    if(selectedClinicId){
      dispatch(fetchPatient(api, uploadTargetUser));
      targetedDevices = _.get(clinics, [selectedClinicId, 'patients', uploadTargetUser, 'targetDevices'], []);
    }
    const supportedDeviceKeys = _.keys(devices);
    const atLeastOneDeviceSupportedOnSystem = _.some(targetedDevices, (key) => {
      return _.includes(supportedDeviceKeys, key);
    });
    if (_.isEmpty(targetedDevices) || !atLeastOneDeviceSupportedOnSystem) {
      return dispatch(
        setPage(pages.SETTINGS, undefined, {
          metric: { eventName: metrics.CLINIC_NEXT },
        })
      );
    } else {
      return dispatch(
        setPage(pages.MAIN, undefined, {
          metric: { eventName: metrics.CLINIC_NEXT },
        })
      );
    }
  };
}

export function clickAddNewUser(){
  return (dispatch, getState) =>{
    dispatch(sync.setUploadTargetUser(null));
    dispatch(setPage(pages.CLINIC_USER_EDIT, undefined, {metric: {eventName: metrics.CLINIC_ADD}}));
  };
}

export function setPage(page, actionSource = actionSources[actionTypes.SET_PAGE], metric) {
  return (dispatch, getState) => {
    if(pagesMap[page]){
      const meta = { source: actionSource };
      _.assign(meta, metric);
      dispatch(push({pathname: pagesMap[page], state: { meta }}));
    }
  };
}

/**
 * Fetch Patient Action Creator
 *
 * @param  {Object} api an instance of the API wrapper
 * @param {String|Number} id
 */
 export function fetchPatient(api, id, cb = _.noop) {
  return (dispatch, getState) => {
    // If we have a valid cache of the patient in our redux store, return without dispatching the fetch
    if(checkCacheValid(getState, 'allUsers', cacheByIdOptions(id))) {
      const patient = _.get(getState(), ['allUsers', id]);
      // In cases where the patient was set via the results from getPatients, the settings will not
      // be present, and we need them for the data views, so we bypass the cache to ensure we get
      // the complete patient object
      if (_.get(patient, 'settings')) {
        dispatch(sync.fetchPatientSuccess(patient));

        // Invoke callback if provided
        cb(null, patient);
        return null;
      }
    }

    dispatch(sync.fetchPatientRequest());

    api.patient.get(id, (err, patient) => {
      if (err) {
        let errMsg = ErrorMessages.ERR_FETCHING_PATIENT;
        let link = null;
        let status = _.get(err, 'status', null);
        if (status === 404) {
          errMsg = ErrorMessages.ERR_YOUR_ACCOUNT_NOT_CONFIGURED;
        }
        dispatch(sync.fetchPatientFailure(
          createActionError(errMsg, err), err, link
        ));
      } else {
        dispatch(sync.fetchPatientSuccess(patient));
      }

      // Invoke callback if provided
      cb(err, patient);
    });
  };
}

/**
 * Fetch Associated Accounts Action Creator
 *
 * @param  {Object} api an instance of the API wrapper
 */
 export function fetchAssociatedAccounts(api) {
  return (dispatch) => {
    dispatch(sync.fetchAssociatedAccountsRequest());

    api.user.getAssociatedAccounts((err, accounts) => {
      if (err) {
        dispatch(sync.fetchAssociatedAccountsFailure(
          createActionError(ErrorMessages.ERR_FETCHING_ASSOCIATED_ACCOUNTS, err), err
        ));
      } else {
        dispatch(sync.fetchAssociatedAccountsSuccess(accounts));
      }
    });
  };
}

/**
 * Fetch Patients for Clinic Action Creator
 *
 * @param {String} clinicId - Id of the clinic
 * @param {Object} [options] - search options
 * @param {String} [options.search] - search query string
 * @param {Number} [options.offset] - search page offset
 * @param {Number} [options.limit] - results per page
 * @param {Number} [options.sort] - directionally prefixed field to sort by (e.g. +name or -name)
 */
 export function fetchPatientsForClinic(clinicId, options = {}) {
  const { api } = services;
  return (dispatch) => {
    dispatch(sync.fetchPatientsForClinicRequest());

    api.clinics.getPatientsForClinic(clinicId, options, (err, results) => {
      if (err) {
        dispatch(sync.fetchPatientsForClinicFailure(
          createActionError(ErrorMessages.ERR_FETCHING_PATIENTS_FOR_CLINIC, err), err
        ));
      } else {
        const { data, meta } = results;
        dispatch(sync.fetchPatientsForClinicSuccess(clinicId, data, meta.count));
      }
    });
  };
}

/**
 * Create custodial Patient for Clinic Action Creator
 *
 * @param {String} clinicId - Id of the clinic
 * @param {Object} patient
 * @param {String} patient.email - The email address of the patient
 * @param {String} patient.fullName - The full name of the patient
 * @param {String} patient.birthDate - YYYY-MM-DD
 * @param {String} [patient.mrn] - The medical record number of the patient
 * @param {String[]} [patient.targetDevices] - Array of string target devices
 */
 export function createClinicCustodialAccount(clinicId, patient) {
  const { api } = services;
  return (dispatch) => {
    dispatch(sync.createClinicCustodialAccountRequest());
    api.clinics.createClinicCustodialAccount(clinicId, patient, (err, result) => {
      if (err) {
        dispatch(sync.createClinicCustodialAccountFailure(
          createActionError(ErrorMessages.ERR_CREATING_CUSTODIAL_ACCOUNT, err), err
        ));
      } else {
        dispatch(sync.createClinicCustodialAccountSuccess(clinicId, result, result.id));
        if (_.get(patient, 'mrn', false)) {
          dispatch(sync.clinicAddMrn());
        }
        if (_.get(patient, 'email', false)) {
          dispatch(sync.clinicAddEmail());
        }
        dispatch(sync.setUploadTargetUser(result.id));
        dispatch(setPage(pages.SETTINGS));
      }
    });
  };
}

/**
 * Get Clinics for Clinician Action Creator
 *
 * @param {Object} api - an instance of the API wrapper
 * @param {String} clinicianId - Clinician User ID
 * @param {Object} [options]
 * @param {Number} [options.limit] - Query result limit
 * @param {Number} [options.offset] - Query offset
 * @param {Function} [cb] - optional callback
 */
 export function getClinicsForClinician(api, clinicianId, options = {}, cb = _.noop) {
  return (dispatch) => {
    dispatch(sync.getClinicsForClinicianRequest());

    api.clinics.getClinicsForClinician(clinicianId, options, (err, clinics) => {
      cb(err, clinics);
      if (err) {
        dispatch(sync.getClinicsForClinicianFailure(
          createActionError(ErrorMessages.ERR_FETCHING_CLINICS_FOR_CLINICIAN, err), err
        ));
      } else {
        dispatch(sync.getClinicsForClinicianSuccess(clinics, clinicianId, options));
      }
    });
  };
}<|MERGE_RESOLUTION|>--- conflicted
+++ resolved
@@ -23,7 +23,10 @@
 import sundial from 'sundial';
 
 import { checkCacheValid } from 'redux-cache';
-import { ipcRenderer } from 'electron';
+let ipcRenderer;
+if(env.electron_renderer){
+  ({ipcRenderer} = require('electron'));
+}
 
 import * as actionTypes from '../constants/actionTypes';
 import * as actionSources from '../constants/actionSources';
@@ -385,7 +388,6 @@
       }));
 
       try {
-<<<<<<< HEAD
         const existingPermissions = await navigator.serial.getPorts();
 
         for (let i = 0; i < existingPermissions.length; i++) {
@@ -401,12 +403,11 @@
         }
 
         if (opts.port == null) {
+          if(ipcRenderer) {
+            ipcRenderer.send('setSerialPortFilter', filters);
+          }
           opts.port = await navigator.serial.requestPort({ filters: filters });
         }
-=======
-        ipcRenderer.send('setSerialPortFilter', filters);
-        opts.port = await navigator.serial.requestPort({ filters: filters });
->>>>>>> ac5914df
       } catch (err) {
         // not returning error, as we'll attempt user-space driver instead
         console.log('Error:', err);

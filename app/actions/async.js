/*
 * == BSD2 LICENSE ==
 * Copyright (c) 2015, Tidepool Project
 *
 * This program is free software; you can redistribute it and/or modify it under
 * the terms of the associated License, which is identical to the BSD 2-Clause
 * License as published by the Open Source Initiative at opensource.org.
 *
 * This program is distributed in the hope that it will be useful, but WITHOUT
 * ANY WARRANTY; without even the implied warranty of MERCHANTABILITY or FITNESS
 * FOR A PARTICULAR PURPOSE. See the License for more details.
 *
 * You should have received a copy of the License along with this program; if
 * not, you can obtain one from Tidepool Project at tidepool.org.
 * == BSD2 LICENSE ==
 */

import _ from 'lodash';
import semver from 'semver';
import os from 'os';
import { push } from 'connected-react-router';
import { checkCacheValid } from 'redux-cache';
import { ipcRenderer } from 'electron';

import * as actionTypes from '../constants/actionTypes';
import * as actionSources from '../constants/actionSources';
import { pages, pagesMap, paths, steps, urls } from '../constants/otherConstants';
import ErrorMessages from '../constants/errorMessages';
import * as metrics from '../constants/metrics';

import * as sync from './sync';
import * as actionUtils from './utils';
import personUtils from '../../lib/core/personUtils';
import driverManifests from '../../lib/core/driverManifests';
import api from '../../lib/core/api';
import localStore from '../../lib/core/localStore';

let services = { api };
let versionInfo = {};
let hostMap = {
  'darwin': 'mac',
  'win32' : 'win',
  'linux': 'linux',
};

function createActionError(usrErrMessage, apiError) {
  const err = new Error(usrErrMessage);
  if (apiError) {
    err.originalError = apiError;
    if (apiError.status){
      err.status = apiError.status;
    }
  }
  return err;
}

/**
 * cacheByIdOptions
 *
 * Sets the options used by redux-cache for a given id. This allows us to selectively cache parts of
 * a nested data store, such as our allUsersMap, which stores nested data by patient ID
 *
 * @param {String} id - The ID to use for the cache key
 * @returns {Object} The options object
 */
 function cacheByIdOptions(id) {
  return {
    accessStrategy: (state, reducerKey, cacheKey) => {
      return _.get(state, [reducerKey, cacheKey], null);
    },
    cacheKey: `${id}_cacheUntil`,
  };
};

/*
 * ASYNCHRONOUS ACTION CREATORS
 */

export function doAppInit(opts, servicesToInit) {
  return async (dispatch, getState) => {
    // when we are developing with hot reload, we get into trouble if we try to initialize the app
    // when it's already been initialized, so we check the working.initializingApp flag first
    if (getState().working.initializingApp.inProgress === false) {
      console.log('App already initialized! Skipping initialization.');
      return;
    }
    services = servicesToInit;
    versionInfo.semver = opts.version;
    versionInfo.name = opts.namedVersion;
    const { api, device, log } = services;

    dispatch(sync.initializeAppRequest());
    dispatch(sync.hideUnavailableDevices(opts.os || hostMap[os.platform()]));

<<<<<<< HEAD
    ipcRenderer.on('bluetooth-pairing-request', async (event, details) => {
      const displayBluetoothModal = actionUtils.makeDisplayBluetoothModal(dispatch);
      displayBluetoothModal((response) => {
        ipcRenderer.send('bluetooth-pairing-response', response);
      }, details);
    });
=======
    log('Getting OS details.');
    await actionUtils.initOSDetails();
>>>>>>> daf88ab1

    log('Initializing device');
    device.init({
      api,
      version: opts.namedVersion
    }, function(deviceError, deviceResult){
      if (deviceError) {
        return dispatch(sync.initializeAppFailure(deviceError));
      }
      log('Initializing api');
      api.init(function(apiError, apiResult){
        if (apiError) {
          return dispatch(sync.initializeAppFailure(apiError));
        }
        log('Setting all api hosts');
        api.setHosts(_.pick(opts, ['API_URL', 'UPLOAD_URL', 'BLIP_URL', 'environment']));
        dispatch(sync.setForgotPasswordUrl(api.makeBlipUrl(paths.FORGOT_PASSWORD)));
        dispatch(sync.setSignUpUrl(api.makeBlipUrl(paths.SIGNUP)));
        dispatch(sync.setNewPatientUrl(api.makeBlipUrl(paths.NEW_PATIENT)));
        dispatch(sync.setBlipUrl(api.makeBlipUrl('/')));
        let session = apiResult;
        if (session === undefined) {
          dispatch(setPage(pages.LOGIN));
          dispatch(sync.initializeAppSuccess());
          return dispatch(doVersionCheck());
        }

        api.user.initializationInfo((err, results) => {
          const [ user, profile, memberships, associatedAccounts, clinics ] = results;
          if (err) {
            return dispatch(sync.initializeAppFailure(err));
          }
          dispatch(sync.initializeAppSuccess());
          dispatch(doVersionCheck());
          dispatch(sync.setUserInfoFromToken({
            user: user,
            profile: profile,
            memberships: memberships
          }));
          dispatch(sync.getClinicsForClinicianSuccess(clinics, user.userid));
          const isClinic = personUtils.isClinic(user);
          if(!_.isEmpty(clinics)){
            if (clinics.length == 1) { // select clinic and go to clinic user select page
              let clinicId = _.get(clinics,'0.clinic.id',null);
              dispatch(fetchPatientsForClinic(clinicId));
              dispatch(sync.selectClinic(clinicId));
              return dispatch(
                setPage(pages.CLINIC_USER_SELECT, actionSources.USER, {
                  metric: { eventName: metrics.CLINIC_SEARCH_DISPLAYED },
                })
              );
            }
            if (clinics.length > 1) { // more than one clinic - go to workspace switch
              return dispatch(
                setPage(pages.WORKSPACE_SWITCH, actionSources.USER, {
                  metric: { eventName: metrics.WORKSPACE_SWITCH_DISPLAYED}
                })
              );
            }
          }
          if(isClinic){ // "old" style clinic account without new clinic
            return dispatch(
              setPage(pages.CLINIC_USER_SELECT, actionSources.USER, {
                metric: { eventName: metrics.CLINIC_SEARCH_DISPLAYED },
              })
            );
          }
          // detect if a DSA here and redirect to data storage screen
          const { targetUsersForUpload } = getState();
          if (_.isEmpty(targetUsersForUpload)) {
            return dispatch(setPage(pages.NO_UPLOAD_TARGETS));
          }

          const { uploadTargetUser } = getState();
          if (uploadTargetUser !== null) {
            dispatch(sync.setBlipViewDataUrl(
              api.makeBlipUrl(actionUtils.viewDataPathForUser(uploadTargetUser))
            ));
          }
          dispatch(retrieveTargetsFromStorage());
        });
      });
    });
  };
}

export function doLogin(creds, opts) {
  return (dispatch, getState) => {
    const { api } = services;
    if (getState().working.loggingIn.inProgress) {
      return;
    }
    dispatch(sync.loginRequest());
    api.user.loginExtended(creds, opts, (err, results) => {
      if (err) {
        return dispatch(sync.loginFailure(err.status));
      }
      const [{user}, profile, memberships] = results;
      dispatch(fetchAssociatedAccounts(api));

      const isClinic = personUtils.isClinic(user);

      // detect if a VCA here and redirect to clinic user select screen
      dispatch(getClinicsForClinician(api, user.userid, {}, (err, clinics) => {
        if(err) {
          return dispatch(sync.loginFailure(err));
        }
        dispatch(sync.loginSuccess({
          user,
          profile,
          memberships
        }));
        if(!_.isEmpty(clinics)){
          if (clinics.length === 1) { // select clinic and go to clinic user select page
            let clinicId = _.get(clinics,'0.clinic.id',null);
            dispatch(fetchPatientsForClinic(clinicId));
            dispatch(sync.selectClinic(clinicId));
            return dispatch(
              setPage(pages.CLINIC_USER_SELECT, actionSources.USER, {
                metric: { eventName: metrics.CLINIC_SEARCH_DISPLAYED },
              })
            );
          }
          if (clinics.length > 1) { // more than one clinic - go to workspace switch
            return dispatch(
              setPage(pages.WORKSPACE_SWITCH, actionSources.USER, {
                metric: { eventName: metrics.WORKSPACE_SWITCH_DISPLAYED}
              })
            );
          }
        }
        if(isClinic){ // "old" style clinic account without new clinic
          return dispatch(
            setPage(pages.CLINIC_USER_SELECT, actionSources.USER, {
              metric: { eventName: metrics.CLINIC_SEARCH_DISPLAYED },
            })
          );
        }
        // detect if a DSA here and redirect to data storage screen
        const { targetUsersForUpload } = getState();
        if (_.isEmpty(targetUsersForUpload)) {
          return dispatch(setPage(pages.NO_UPLOAD_TARGETS));
        }

        const { uploadTargetUser } = getState();
        if (uploadTargetUser !== null) {
          dispatch(sync.setBlipViewDataUrl(
            api.makeBlipUrl(actionUtils.viewDataPathForUser(uploadTargetUser))
          ));
        }
        dispatch(retrieveTargetsFromStorage());

      }));
    });
  };
}

export function doLogout() {
  return (dispatch) => {
    const { api } = services;
    dispatch(sync.logoutRequest());
    api.user.logout((err) => {
      if (err) {
        dispatch(sync.logoutFailure());
        dispatch(setPage(pages.LOGIN, actionSources.USER));
      }
      else {
        dispatch(sync.logoutSuccess());
        dispatch(setPage(pages.LOGIN, actionSources.USER));
      }
    });
  };
}

export function doDeviceUpload(driverId, opts = {}, utc) {
  return (dispatch, getState) => {
    const { device } = services;
    const version = versionInfo.semver;
    const { devices, os, targetTimezones, uploadTargetUser } = getState();
    const targetDevice = _.find(devices, {source: {driverId: driverId}});
    dispatch(sync.deviceDetectRequest());
    _.assign(opts, {
      targetId: uploadTargetUser,
      timezone: targetTimezones[uploadTargetUser],
      progress: actionUtils.makeProgressFn(dispatch),
      displayTimeModal: actionUtils.makeDisplayTimeModal(dispatch),
      displayAdHocModal: actionUtils.makeDisplayAdhocModal(dispatch),
      version: version
    });
    const { uploadsByUser } = getState();
    const currentUpload = _.get(
      uploadsByUser,
      [uploadTargetUser, targetDevice.key],
      {}
    );
    if (currentUpload.file) {
      opts.filedata = currentUpload.file.data;
      opts.filename = currentUpload.file.name;
    }

    device.detect(driverId, opts, (err, dev) => {
      if (err) {
        let displayErr = new Error(ErrorMessages.E_SERIAL_CONNECTION);
        let deviceDetectErrProps = {
          details: err.message,
          utc: actionUtils.getUtc(utc),
          code: 'E_SERIAL_CONNECTION',
          version: version
        };

        if (_.get(targetDevice, 'source.driverId', null) === 'Dexcom') {
          displayErr = new Error(ErrorMessages.E_DEXCOM_CONNECTION);
          deviceDetectErrProps.code = 'E_DEXCOM_CONNECTION';
        }

        if (err === 'E_LIBRE2_UNSUPPORTED') {
          displayErr = new Error(ErrorMessages.E_LIBRE2_UNSUPPORTED);
          deviceDetectErrProps.code = 'E_LIBRE2_UNSUPPORTED';
          displayErr.link = 'https://support.tidepool.org/hc/en-us/articles/4413124445972';
          displayErr.linkText = 'Please see this support article.';
        }

        displayErr.originalError = err;
        return dispatch(sync.uploadFailure(displayErr, deviceDetectErrProps, targetDevice));
      }

      if (!dev && opts.filename == null) {
        let displayErr = new Error(ErrorMessages.E_HID_CONNECTION);
        let disconnectedErrProps = {
          utc: actionUtils.getUtc(utc),
          code: 'E_HID_CONNECTION',
          version: version
        };

        if (targetDevice.powerOnlyWarning) {
          displayErr = new Error(ErrorMessages.E_USB_CABLE);
          disconnectedErrProps.code = 'E_USB_CABLE';
        }

        if (_.get(targetDevice, 'source.driverId', null) === 'Dexcom') {
          displayErr = new Error(ErrorMessages.E_DEXCOM_CONNECTION);
          disconnectedErrProps.code = 'E_DEXCOM_CONNECTION';
        }

        return dispatch(sync.uploadFailure(displayErr, disconnectedErrProps, targetDevice));
      }

      var errorMessage = 'E_DEVICE_UPLOAD';
      if (_.get(targetDevice, 'source.driverId', null) === 'Medtronic') {
        errorMessage = 'E_MEDTRONIC_UPLOAD';
      } else if (_.get(targetDevice, 'source.driverId', null) === 'BluetoothLE') {
        errorMessage = 'E_BLUETOOTH_PAIR';
      }
      device.upload(
        driverId,
        opts,
        actionUtils.makeUploadCb(dispatch, getState, errorMessage, utc)
      );
    });
  };
}

export function doUpload(deviceKey, opts, utc) {
  return async (dispatch, getState) => {

    const { devices, uploadTargetUser, working } = getState();

    const targetDevice = _.get(devices, deviceKey);
    const driverId = _.get(targetDevice, 'source.driverId');
    const driverManifest = _.get(driverManifests, driverId);

    if (driverManifest && driverManifest.mode === 'serial') {
      dispatch(sync.uploadRequest(uploadTargetUser, devices[deviceKey], utc));

      const filters = driverManifest.usb.map(({vendorId, productId}) => ({
        usbVendorId: vendorId,
        usbProductId: productId
      }));

      try {
        opts.port = await navigator.serial.requestPort({ filters: filters });
      } catch (err) {
        // not returning error, as we'll attempt user-space driver instead
        console.log('Error:', err);
      }
    }

    if (driverManifest && driverManifest.mode === 'HID') {
      dispatch(sync.uploadRequest(uploadTargetUser, devices[deviceKey], utc));

      const filters = driverManifest.usb.map(({vendorId, productId}) => ({
        vendorId,
        productId
      }));

      try {
        const existingPermissions = await navigator.hid.getDevices();

        for (let i = 0; i < existingPermissions.length; i++) {
          for (let j = 0; j < driverManifest.usb.length; j++) {
            if (driverManifest.usb[j].vendorId === existingPermissions[i].vendorId
              && driverManifest.usb[j].productId === existingPermissions[i].productId) {
                console.log('Device has already been granted permission');
                opts.hidDevice = existingPermissions[i];
            }
          }
        }

        if (opts.hidDevice == null) {
          [opts.hidDevice] = await navigator.hid.requestDevice({ filters: filters });
        }

        if (opts.hidDevice == null) {
          throw new Error('No device was selected.');
        }
      } catch (err) {
        console.log('Error:', err);

        let hidErr = new Error(ErrorMessages.E_HID_CONNECTION);
        let errProps = {
          details: err.message,
          utc: actionUtils.getUtc(utc),
          code: 'E_HID_CONNECTION',
        };

        return dispatch(sync.uploadFailure(hidErr, errProps, devices[deviceKey]));
      }
    }

    if (opts && opts.ble) {
      // we need to to scan for Bluetooth devices before the version check,
      // otherwise it doesn't count as a response to a user request anymore
      dispatch(sync.uploadRequest(uploadTargetUser, devices[deviceKey], utc));
      console.log('Scanning..');
      try {
        await opts.ble.scan();
      } catch (err) {
        console.log('Error:', err);

        let btErr = new Error(ErrorMessages.E_BLUETOOTH_OFF);
        let errProps = {
          details: err.message,
          utc: actionUtils.getUtc(utc),
          code: 'E_BLUETOOTH_OFF',
        };

        return dispatch(sync.uploadFailure(btErr, errProps, devices[deviceKey]));
      }
      console.log('Done.');
    }

    dispatch(sync.versionCheckRequest());
    const { api } = services;
    const version = versionInfo.semver;
    api.upload.getVersions((err, versions) => {
      if (err) {
        dispatch(sync.versionCheckFailure(err));
        return dispatch(sync.uploadAborted());
      }
      const { uploaderMinimum } = versions;
      // if either the version from the jellyfish response
      // or the local uploader version is somehow an invalid semver
      // we will catch the error and dispatch versionCheckFailure
      try {
        const upToDate = semver.gte(version, uploaderMinimum);
        if (!upToDate) {
          dispatch(sync.versionCheckFailure(null, version, uploaderMinimum));
          return dispatch(sync.uploadAborted());
        }
        else {
          dispatch(sync.versionCheckSuccess());
        }
      }
      catch(err) {
        dispatch(sync.versionCheckFailure(err));
        return dispatch(sync.uploadAborted());
      }

      if (working.uploading.inProgress === true) {
        return dispatch(sync.uploadAborted());
      }

      dispatch(sync.uploadRequest(uploadTargetUser, devices[deviceKey], utc));

      const targetDevice = devices[deviceKey];
      const deviceType = targetDevice.source.type;

      dispatch(doDeviceUpload(targetDevice.source.driverId, opts, utc));
    });
  };
}

export function readFile(userId, deviceKey, file, extension) {
  return (dispatch, getState) => {
    if (!file) {
      return;
    }
    dispatch(sync.choosingFile(userId, deviceKey));
    const version = versionInfo.semver;

    if (file.name.slice(-extension.length) !== extension) {
      let err = new Error(ErrorMessages.E_FILE_EXT + extension);
      let errProps = {
        code: 'E_FILE_EXT',
        version: version
      };
      return dispatch(sync.readFileAborted(err, errProps));
    }
    else {
      let reader = new FileReader();
      reader.onloadstart = () => {
        dispatch(sync.readFileRequest(userId, deviceKey, file.name));
      };

      reader.onerror = () => {
        let err = new Error(ErrorMessages.E_READ_FILE + file.name);
        let errProps = {
          code: 'E_READ_FILE',
          version: version
        };
        return dispatch(sync.readFileFailure(err, errProps));
      };

      reader.onloadend = ((theFile) => {
        return (e) => {
          dispatch(sync.readFileSuccess(userId, deviceKey, e.srcElement.result));
          dispatch(doUpload(deviceKey));
        };
      })(file);

      reader.readAsArrayBuffer(file);
    }
  };
}

export function doVersionCheck() {
  return (dispatch, getState) => {
    dispatch(sync.versionCheckRequest());
    const { api } = services;
    const version = versionInfo.semver;
    api.upload.getVersions((err, versions) => {
      if (err) {
        return dispatch(sync.versionCheckFailure(err));
      }
      const { uploaderMinimum } = versions;
      // if either the version from the jellyfish response
      // or the local uploader version is somehow an invalid semver
      // we will catch the error and dispatch versionCheckFailure
      try {
        const upToDate = semver.gte(version, uploaderMinimum);
        if (!upToDate) {
          return dispatch(sync.versionCheckFailure(null, version, uploaderMinimum));
        }
        else {
          return dispatch(sync.versionCheckSuccess());
        }
      }
      catch(err) {
        return dispatch(sync.versionCheckFailure(err));
      }
    });
  };
}

export function fetchInfo(cb = _.noop) {
  return (dispatch) => {
    dispatch(sync.fetchInfoRequest());
    const { api } = services;
    api.upload.getInfo((err, info) => {
      if (err) {
        dispatch(sync.fetchInfoFailure(
          createActionError(ErrorMessages.ERR_FETCHING_INFO, err), err
        ));
      } else {
        dispatch(sync.fetchInfoSuccess(info));
      }
      return cb(err, info);
    });
  };
}

export function setTargetTimezone(userId, timezoneName) {
  return (dispatch, getState) => {
    const { allUsers, loggedInUser } = getState();
    const isClinicAccount = personUtils.isClinicianAccount(allUsers[loggedInUser]);
    const { api } = services;
    dispatch(sync.updateProfileRequest());
    let updates = {
      patient: {
        targetTimezone: timezoneName
      }
    };
    api.user.updateProfile(userId, updates, (err, profile) => {
      // suppress unauthorized error until custodial vs normal permissions are ironed out
      // TODO: remove conditional when perms are finalized or accounts are converted
      if (err){
        if (_.get(err,'status') !== 401) {
          dispatch(sync.updateProfileFailure(err));
        } else {
          let newProfile = actionUtils.mergeProfileUpdates(_.get(allUsers[userId], 'profile', {}), updates);
          dispatch(sync.updateProfileSuccess(newProfile, userId));
        }
      } else {
        dispatch(sync.updateProfileSuccess(profile, userId));
      }
      if (isClinicAccount) {
        return dispatch(
          sync.setTargetTimezone(userId, timezoneName, {
            metric: { eventName: metrics.CLINIC_TIMEZONE_SELECT },
          })
        );
      }
      return dispatch(sync.setTargetTimezone(userId, timezoneName));
    });
  };
}

export function clickDeviceSelectionDone() {
  return (dispatch, getState) => {
    const {
      targetDevices,
      uploadTargetUser,
      allUsers,
      loggedInUser,
      selectedClinicId,
      clinics,
    } = getState();
    const isClinicAccount = personUtils.isClinicianAccount(allUsers[loggedInUser]);
    const { api } = services;
    const userTargetDevices = targetDevices[uploadTargetUser];
    if (selectedClinicId) {
      dispatch(sync.updateClinicPatientRequest());
      const patient = _.get(clinics,[selectedClinicId,'patients',uploadTargetUser]);
      if (!_.isEmpty(userTargetDevices)) {
        let updatedPatient = _.extend(patient, {targetDevices:userTargetDevices});
        api.clinics.updateClinicPatient(
          selectedClinicId,
          uploadTargetUser,
          updatedPatient,
          (err, patient) => {
            if(err){
              dispatch(sync.updateClinicPatientFailure(err));
            } else{
              dispatch(
                sync.updateClinicPatientSuccess(
                  selectedClinicId,
                  uploadTargetUser,
                  patient
                )
              );
              _.forEach(targetDevices[uploadTargetUser], function(device) {
                dispatch(sync.clinicAddDevice(device));
              });
              return dispatch(
                setPage(pages.MAIN, undefined, {
                  metric: { eventName: metrics.CLINIC_DEVICES_DONE },
                })
              );
            }
          }
        );
      }
    } else {
      dispatch(sync.updateProfileRequest());
      if (!_.isEmpty(userTargetDevices)) {
        let updates = {
          patient: {
            targetDevices: userTargetDevices
          }
        };
        api.user.updateProfile(uploadTargetUser, updates, (err, profile) => {
          // suppress unauthorized error until custodial vs normal permissions are ironed out
          // TODO: remove conditional when perms are finalized or accounts are converted
          if (err) {
            if (_.get(err,'status') !== 401) {
              dispatch(sync.updateProfileFailure(err));
            } else {
              let newProfile = actionUtils.mergeProfileUpdates(_.get(allUsers[uploadTargetUser], 'profile', {}), updates);
              dispatch(sync.updateProfileSuccess(newProfile, uploadTargetUser));
              if (isClinicAccount) {
                _.forEach(userTargetDevices, function(device){
                  dispatch(sync.clinicAddDevice(device));
                });
              }
            }
          } else {
            dispatch(sync.updateProfileSuccess(profile, uploadTargetUser));
            if (isClinicAccount) {
              _.forEach(userTargetDevices, function(device){
                dispatch(sync.clinicAddDevice(device));
              });
            }
          }
          if (isClinicAccount) {
            return dispatch(
              setPage(pages.MAIN, undefined, {
                metric: { eventName: metrics.CLINIC_DEVICES_DONE },
              })
            );
          }
          return dispatch(setPage(pages.MAIN));
        });
      }
    }
  };
}

export function clickEditUserNext(profile) {
  return (dispatch, getState) => {
    const { uploadTargetUser, allUsers } = getState();
    const { api } = services;
    const previousProfile = _.get(allUsers[uploadTargetUser], 'profile', {});
    const updates = profile;
    if (!_.isEmpty(profile)){
      dispatch(sync.updateProfileRequest());
      api.user.updateProfile(uploadTargetUser, profile, (err, profile) => {
        // suppress unauthorized error until custodial vs normal permissions are ironed out
        // TODO: remove conditional when perms are finalized or accounts are converted
        if (err) {
          if(_.get(err,'status') !== 401) {
            return dispatch(sync.updateProfileFailure(err));
          } else {
            const { allUsers } = getState();
            let newProfile = actionUtils.mergeProfileUpdates(_.get(allUsers[uploadTargetUser], 'profile', {}), updates);
            dispatch(sync.updateProfileSuccess(newProfile, uploadTargetUser));
            if (_.get(newProfile, 'patient.mrn', false) && !_.get(previousProfile, 'patient.mrn', false)) {
              dispatch(sync.clinicAddMrn());
            }
            if (_.get(newProfile, 'patient.email', false) && !_.get(previousProfile, 'patient.email', false)) {
              dispatch(sync.clinicAddEmail());
            }
          }
        } else {
          dispatch(sync.updateProfileSuccess(profile, uploadTargetUser));
          if (_.get(profile, 'patient.mrn', false) && !_.get(previousProfile, 'patient.mrn', false)) {
            dispatch(sync.clinicAddMrn());
          }
          if (_.get(profile, 'patient.email', false) && !_.get(previousProfile, 'patient.email', false)) {
            dispatch(sync.clinicAddEmail());
          }
        }
        const { targetDevices, devices} = getState();
        const targetedDevices = _.get(targetDevices, uploadTargetUser, []);
        const supportedDeviceKeys = _.keys(devices);
        const atLeastOneDeviceSupportedOnSystem = _.some(targetedDevices, (key) => {
          return _.includes(supportedDeviceKeys, key);
        });
        if (_.isEmpty(targetedDevices) || !atLeastOneDeviceSupportedOnSystem) {
          return dispatch(setPage(pages.SETTINGS));
        } else {
          return dispatch(setPage(pages.MAIN));
        }
      });
    }
  };
}

export function clickClinicEditUserNext(selectedClinicId, patientId, patient) {
  return (dispatch, getState) => {
    const { api } = services;
    const { clinics } = getState();
    const previousPatient = _.get(clinics, [selectedClinicId, 'patients', patientId]);
    if (!_.isEmpty(patient)){
      dispatch(sync.updateClinicPatientRequest());
      api.clinics.updateClinicPatient(selectedClinicId, patientId, patient, (err, patient) => {
        if (err) {
          return dispatch(sync.updateClinicPatientFailure(err));
        } else {
          dispatch(sync.updateClinicPatientSuccess(selectedClinicId, patientId, patient));
          if (_.get(patient, 'mrn', false) && !_.get(previousPatient, 'mrn', false)) {
            dispatch(sync.clinicAddMrn());
          }
          if (_.get(patient, 'email', false) && !_.get(previousPatient, 'email', false)) {
            dispatch(sync.clinicAddEmail());
          }
        }
        const { targetDevices, devices } = getState();
        const targetedDevices = _.get(targetDevices, patientId, []);
        const supportedDeviceKeys = _.keys(devices);
        const atLeastOneDeviceSupportedOnSystem = _.some(targetedDevices, (key) => {
          return _.includes(supportedDeviceKeys, key);
        });
        if (_.isEmpty(targetedDevices) || !atLeastOneDeviceSupportedOnSystem) {
          return dispatch(setPage(pages.SETTINGS));
        } else {
          return dispatch(setPage(pages.MAIN));
        }
      });
    }
  };
}

export function retrieveTargetsFromStorage() {
  return (dispatch, getState) => {
    const { devices, uploadTargetUser } = getState();
    const { api } = services;
    let fromLocalStore = false;

    dispatch(sync.retrieveUsersTargetsFromStorage());
    let targets = localStore.getItem('devices');
    if (targets !== null) {
      fromLocalStore = true;
      // wipe out the deprecated 'devices' localStore key
      localStore.removeItem('devices');
      const uploadsByUser = actionUtils.getDeviceTargetsByUser(targets);
      dispatch(sync.setUploads(uploadsByUser));
      dispatch(sync.setUsersTargets(targets));
    }

    const { targetDevices, targetTimezones, allUsers, loggedInUser } = getState();
    const isClinicAccount = personUtils.isClinicianAccount(allUsers[loggedInUser]);

    if (isClinicAccount) {
      return dispatch(
        setPage(
          pages.CLINIC_USER_SELECT,
          null /*{metric: {eventName: metrics.CLINIC_SEARCH_DISPLAYED}}*/
        )
      );
    }
    // redirect based on having a supported device if not clinic account
    if (!_.isEmpty(_.get(targetDevices, uploadTargetUser))) {
      let usersWithTargets = {};
      _.forOwn(targetDevices, (devicesArray, userId) => {
        usersWithTargets[userId] = _.map(devicesArray, (deviceKey) => {
          return {key: deviceKey};
        });
      });
      _.forOwn(targetTimezones, (timezoneName, userId) => {
        usersWithTargets[userId] = _.map(usersWithTargets[userId], (target) => {
          if (timezoneName != null) {
            target.timezone = timezoneName;
          }
          return target;
        });
      });
      const targetDeviceKeys = targetDevices[uploadTargetUser];
      const supportedDeviceKeys = _.keys(devices);
      const atLeastOneDeviceSupportedOnSystem = _.some(targetDeviceKeys, (key) => {
        return _.includes(supportedDeviceKeys, key);
      });

      if(!fromLocalStore){
        const uploadsByUser = actionUtils.getDeviceTargetsByUser(usersWithTargets);
        dispatch(sync.setUploads(uploadsByUser));
      } else {
        if (
          !_.isEmpty(targetDevices[uploadTargetUser]) &&
          !_.isEmpty(targetTimezones[uploadTargetUser])
        ) {
          dispatch(sync.updateProfileRequest());
          const updates = {
            patient: {
              targetDevices: targetDevices[uploadTargetUser],
              targetTimezone: targetTimezones[uploadTargetUser],
            },
          };
          api.user.updateProfile(uploadTargetUser, updates, (err, profile) => {
            // suppress unauthorized error until custodial vs normal permissions are ironed out
            // TODO: remove conditional when perms are finalized or accounts are converted
            if (err) {
              if (_.get(err, 'status') !== 401) {
                dispatch(sync.updateProfileFailure(err));
              } else {
                let newProfile = actionUtils.mergeProfileUpdates(
                  _.get(allUsers[uploadTargetUser], 'profile', {}),
                  updates
                );
                dispatch(
                  sync.updateProfileSuccess(newProfile, uploadTargetUser)
                );
              }
            } else {
              dispatch(sync.updateProfileSuccess(profile, uploadTargetUser));
            }
          });
        }
      }

      if (atLeastOneDeviceSupportedOnSystem) {
        return dispatch(setPage(pages.MAIN));
      } else {
        return dispatch(setPage(pages.SETTINGS));
      }
    } else {
      return dispatch(setPage(pages.SETTINGS));
    }
  };
}

export function goToPrivateWorkspace() {
  return (dispatch, getState) => {
    const { api } = services;
    const { loggedInUser, allUsers, selectedClinicId } = getState();
    const isClinicianAccount = personUtils.isClinicianAccount(allUsers[loggedInUser]);
    const metricProps = selectedClinicId ? { clinicId: selectedClinicId } : {};
    api.metrics.track(metrics.WORKSPACE_SWITCH_PRIVATE, metricProps);
    dispatch(sync.selectClinic(null));
    if (isClinicianAccount) {
      return dispatch(
        setPage(
          pages.CLINIC_USER_SELECT,
          actionSources[actionTypes.SET_PAGE]
        )
      );
    } else {
      return dispatch(
        setPage(pages.MAIN, actionSources[actionTypes.SET_PAGE])
      );
    }
  };
}

export function createCustodialAccount(profile) {
  return (dispatch, getState) => {
    const { api } = services;
    dispatch(sync.createCustodialAccountRequest());
    api.user.createCustodialAccount(profile, (err, account) => {
      if (err) {
        dispatch(sync.createCustodialAccountFailure(err));
      }
      else {
        dispatch(sync.createCustodialAccountSuccess(account));
        if (_.get(account, 'profile.patient.mrn', false)) {
          dispatch(sync.clinicAddMrn());
        }
        if (_.get(account, 'profile.patient.email', false)) {
          dispatch(sync.clinicAddEmail());
        }
        dispatch(sync.setUploadTargetUser(account.userid));
        dispatch(setPage(pages.SETTINGS));
      }
    });
  };
}

/*
 * COMPLEX ACTION CREATORS
 */

export function setUploadTargetUserAndMaybeRedirect(targetId) {
  return (dispatch, getState) => {
    const { devices, targetDevices } = getState();
    dispatch(sync.setUploadTargetUser(targetId));
    const { api } = services;
    dispatch(sync.setBlipViewDataUrl(
      api.makeBlipUrl(actionUtils.viewDataPathForUser(targetId))
    ));
    const targetedDevices = _.get(targetDevices, targetId, []);
    const supportedDeviceKeys = _.keys(devices);
    const atLeastOneDeviceSupportedOnSystem = _.some(targetedDevices, (key) => {
      return _.includes(supportedDeviceKeys, key);
    });
    if (_.isEmpty(targetedDevices) || !atLeastOneDeviceSupportedOnSystem) {
      return dispatch(setPage(pages.SETTINGS));
    }
  };
}

export function checkUploadTargetUserAndMaybeRedirect() {
  return (dispatch, getState) => {
    const { api } = services;
    const { devices, targetDevices, uploadTargetUser, clinics, selectedClinicId } = getState();
    if (!uploadTargetUser) {
      return;
    }
    let targetedDevices = _.get(targetDevices, uploadTargetUser, []);
    if(selectedClinicId){
      dispatch(fetchPatient(api, uploadTargetUser));
      targetedDevices = _.get(clinics, [selectedClinicId, 'patients', uploadTargetUser, 'targetDevices'], []);
    }
    const supportedDeviceKeys = _.keys(devices);
    const atLeastOneDeviceSupportedOnSystem = _.some(targetedDevices, (key) => {
      return _.includes(supportedDeviceKeys, key);
    });
    if (_.isEmpty(targetedDevices) || !atLeastOneDeviceSupportedOnSystem) {
      return dispatch(
        setPage(pages.SETTINGS, undefined, {
          metric: { eventName: metrics.CLINIC_NEXT },
        })
      );
    } else {
      return dispatch(
        setPage(pages.MAIN, undefined, {
          metric: { eventName: metrics.CLINIC_NEXT },
        })
      );
    }
  };
}

export function clickAddNewUser(){
  return (dispatch, getState) =>{
    dispatch(sync.setUploadTargetUser(null));
    dispatch(setPage(pages.CLINIC_USER_EDIT, undefined, {metric: {eventName: metrics.CLINIC_ADD}}));
  };
}

export function setPage(page, actionSource = actionSources[actionTypes.SET_PAGE], metric) {
  return (dispatch, getState) => {
    if(pagesMap[page]){
      const meta = { source: actionSource };
      _.assign(meta, metric);
      dispatch(push({pathname: pagesMap[page], state: { meta }}));
    }
  };
}

/**
 * Fetch Patient Action Creator
 *
 * @param  {Object} api an instance of the API wrapper
 * @param {String|Number} id
 */
 export function fetchPatient(api, id, cb = _.noop) {
  return (dispatch, getState) => {
    // If we have a valid cache of the patient in our redux store, return without dispatching the fetch
    if(checkCacheValid(getState, 'allUsers', cacheByIdOptions(id))) {
      const patient = _.get(getState(), ['allUsers', id]);
      // In cases where the patient was set via the results from getPatients, the settings will not
      // be present, and we need them for the data views, so we bypass the cache to ensure we get
      // the complete patient object
      if (_.get(patient, 'settings')) {
        dispatch(sync.fetchPatientSuccess(patient));

        // Invoke callback if provided
        cb(null, patient);
        return null;
      }
    }

    dispatch(sync.fetchPatientRequest());

    api.patient.get(id, (err, patient) => {
      if (err) {
        let errMsg = ErrorMessages.ERR_FETCHING_PATIENT;
        let link = null;
        let status = _.get(err, 'status', null);
        if (status === 404) {
          errMsg = ErrorMessages.ERR_YOUR_ACCOUNT_NOT_CONFIGURED;
        }
        dispatch(sync.fetchPatientFailure(
          createActionError(errMsg, err), err, link
        ));
      } else {
        dispatch(sync.fetchPatientSuccess(patient));
      }

      // Invoke callback if provided
      cb(err, patient);
    });
  };
}

/**
 * Fetch Associated Accounts Action Creator
 *
 * @param  {Object} api an instance of the API wrapper
 */
 export function fetchAssociatedAccounts(api) {
  return (dispatch) => {
    dispatch(sync.fetchAssociatedAccountsRequest());

    api.user.getAssociatedAccounts((err, accounts) => {
      if (err) {
        dispatch(sync.fetchAssociatedAccountsFailure(
          createActionError(ErrorMessages.ERR_FETCHING_ASSOCIATED_ACCOUNTS, err), err
        ));
      } else {
        dispatch(sync.fetchAssociatedAccountsSuccess(accounts));
      }
    });
  };
}

/**
 * Fetch Patients for Clinic Action Creator
 *
 * @param {String} clinicId - Id of the clinic
 * @param {Object} [options] - search options
 * @param {String} [options.search] - search query string
 * @param {Number} [options.offset] - search page offset
 * @param {Number} [options.limit] - results per page
 * @param {Number} [options.sort] - directionally prefixed field to sort by (e.g. +name or -name)
 */
 export function fetchPatientsForClinic(clinicId, options = {}) {
  const { api } = services;
  return (dispatch) => {
    dispatch(sync.fetchPatientsForClinicRequest());

    api.clinics.getPatientsForClinic(clinicId, options, (err, results) => {
      if (err) {
        dispatch(sync.fetchPatientsForClinicFailure(
          createActionError(ErrorMessages.ERR_FETCHING_PATIENTS_FOR_CLINIC, err), err
        ));
      } else {
        const { data, meta } = results;
        dispatch(sync.fetchPatientsForClinicSuccess(clinicId, data, meta.count));
      }
    });
  };
}

/**
 * Create custodial Patient for Clinic Action Creator
 *
 * @param {String} clinicId - Id of the clinic
 * @param {Object} patient
 * @param {String} patient.email - The email address of the patient
 * @param {String} patient.fullName - The full name of the patient
 * @param {String} patient.birthDate - YYYY-MM-DD
 * @param {String} [patient.mrn] - The medical record number of the patient
 * @param {String[]} [patient.targetDevices] - Array of string target devices
 */
 export function createClinicCustodialAccount(clinicId, patient) {
  const { api } = services;
  return (dispatch) => {
    dispatch(sync.createClinicCustodialAccountRequest());
    api.clinics.createClinicCustodialAccount(clinicId, patient, (err, result) => {
      if (err) {
        dispatch(sync.createClinicCustodialAccountFailure(
          createActionError(ErrorMessages.ERR_CREATING_CUSTODIAL_ACCOUNT, err), err
        ));
      } else {
        dispatch(sync.createClinicCustodialAccountSuccess(clinicId, result, result.id));
        if (_.get(patient, 'mrn', false)) {
          dispatch(sync.clinicAddMrn());
        }
        if (_.get(patient, 'email', false)) {
          dispatch(sync.clinicAddEmail());
        }
        dispatch(sync.setUploadTargetUser(result.id));
        dispatch(setPage(pages.SETTINGS));
      }
    });
  };
}

/**
 * Get Clinics for Clinician Action Creator
 *
 * @param {Object} api - an instance of the API wrapper
 * @param {String} clinicianId - Clinician User ID
 * @param {Object} [options]
 * @param {Number} [options.limit] - Query result limit
 * @param {Number} [options.offset] - Query offset
 * @param {Function} [cb] - optional callback
 */
 export function getClinicsForClinician(api, clinicianId, options = {}, cb = _.noop) {
  return (dispatch) => {
    dispatch(sync.getClinicsForClinicianRequest());

    api.clinics.getClinicsForClinician(clinicianId, options, (err, clinics) => {
      cb(err, clinics);
      if (err) {
        dispatch(sync.getClinicsForClinicianFailure(
          createActionError(ErrorMessages.ERR_FETCHING_CLINICS_FOR_CLINICIAN, err), err
        ));
      } else {
        dispatch(sync.getClinicsForClinicianSuccess(clinics, clinicianId, options));
      }
    });
  };
}<|MERGE_RESOLUTION|>--- conflicted
+++ resolved
@@ -92,17 +92,15 @@
     dispatch(sync.initializeAppRequest());
     dispatch(sync.hideUnavailableDevices(opts.os || hostMap[os.platform()]));
 
-<<<<<<< HEAD
+    log('Getting OS details.');
+    await actionUtils.initOSDetails();
+
     ipcRenderer.on('bluetooth-pairing-request', async (event, details) => {
       const displayBluetoothModal = actionUtils.makeDisplayBluetoothModal(dispatch);
       displayBluetoothModal((response) => {
         ipcRenderer.send('bluetooth-pairing-response', response);
       }, details);
     });
-=======
-    log('Getting OS details.');
-    await actionUtils.initOSDetails();
->>>>>>> daf88ab1
 
     log('Initializing device');
     device.init({

/*
 * == BSD2 LICENSE ==
 * Copyright (c) 2015, Tidepool Project
 *
 * This program is free software; you can redistribute it and/or modify it under
 * the terms of the associated License, which is identical to the BSD 2-Clause
 * License as published by the Open Source Initiative at opensource.org.
 *
 * This program is distributed in the hope that it will be useful, but WITHOUT
 * ANY WARRANTY; without even the implied warranty of MERCHANTABILITY or FITNESS
 * FOR A PARTICULAR PURPOSE. See the License for more details.
 *
 * You should have received a copy of the License along with this program; if
 * not, you can obtain one from Tidepool Project at tidepool.org.
 * == BSD2 LICENSE ==
 */

import _ from 'lodash';

import sundial from 'sundial';

import ErrorMessages from '../constants/errorMessages';
import * as syncActions from './sync';
import rollbar from '../../app/utils/rollbar';

const isBrowser = typeof window !== 'undefined';
// eslint-disable-next-line no-console
const debug = isBrowser ? require('bows')('utils') : console.log;
let osString = '';

export function getDeviceTargetsByUser(targetsByUser) {
  return _.mapValues(targetsByUser, (targets) => {
    return _.map(targets, 'key');
  });
}

export function getUploadTrackingId(device) {
  const {source} = device;
  if (source.type === 'device' || source.type === 'block') {
    return source.driverId;
  }
  return null;
}

export function getUtc(utc) {
  return _.isEmpty(utc) ? sundial.utcDateString() : utc;
}

export function makeProgressFn(dispatch) {
  return (step, percentage, isFirstUpload) => {
    dispatch(syncActions.uploadProgress(step, percentage, isFirstUpload));
  };
}

export function makeDisplayTimeModal(dispatch) {
  return (cb, cfg, times) => {
    dispatch(syncActions.deviceTimeIncorrect(cb, cfg, times));
  };
}

export function makeDisplayAdhocModal(dispatch) {
  return (cb, cfg) => {
    dispatch(syncActions.adHocPairingRequest(cb, cfg));
  };
}

export function makeUploadCb(dispatch, getState, errCode, utc) {
  return async (err, recs) => {
    const { devices, uploadsByUser, uploadTargetDevice, uploadTargetUser, version } = getState();
    const targetDevice = devices[uploadTargetDevice];

    if (err) {
      if(err === 'deviceTimePromptClose'){
        return dispatch(syncActions.uploadCancelled(getUtc(utc)));
      }
      // the drivers sometimes just pass a string arg as err, instead of an actual error :/
      if (typeof err === 'string') {
        err = new Error(err);
      }
      const serverErr = 'Origin is not allowed by Access-Control-Allow-Origin';
      let displayErr = new Error(err.message === serverErr ?
        ErrorMessages.E_SERVER_ERR : ErrorMessages[err.code || errCode]);
      let uploadErrProps = {
        details: err.message,
        utc: getUtc(utc),
        name: err.name || 'Uncaught or API POST error',
        step: err.step || null,
        datasetId: err.datasetId || null,
        requestTrace: err.requestTrace || null,
        sessionTrace: err.sessionTrace || null,
        code: err.code || errCode,
        version: version,
        data: recs
      };
      displayErr.originalError = err;

      if (errCode === 'E_BLUETOOTH_PAIR') {
        displayErr.message = 'Couldn\'t connect to device.';
        displayErr.link = 'https://support.tidepool.org/hc/en-us/articles/360035332972';
        displayErr.linkText = 'Is it paired?';
      }

      if (err.code === 'E_VERIO_WRITE') {
        displayErr.message = 'We couldn\'t communicate with the meter. You may need to give Uploader';
        displayErr.link = 'https://support.tidepool.org/hc/en-us/articles/4409628277140';
        displayErr.linkText = 'controlled folder access.';
      }

      if (err.code === 'E_VERIO_ACCESS') {
        displayErr.message = 'We couldn\'t communicate with the meter. You may need to give Uploader';
        displayErr.link = 'https://support.tidepool.org/hc/en-us/articles/360019872851#h_01F85RKK7MSTDYVW4QE2W8BKP8';
        displayErr.linkText = 'access to removable volumes.';
      }

      if (err.code === 'E_OMNIPOD_WRITE') {
        displayErr.message = 'We couldn\'t communicate with the PDM. You may need to give Uploader';
        displayErr.link = 'https://support.tidepool.org/hc/en-us/articles/360029448012#h_01FYCJ3XVYGBZJSJ8WPNETVEHX';
        displayErr.linkText = 'access to removable volumes.';
      }

      if (err.message === 'E_DATETIME_SET_BY_PUMP') {
        displayErr.message = ErrorMessages.E_DATETIME_SET_BY_PUMP;
        uploadErrProps.details = 'Incorrect date/time being synced from linked pump';
      }

      if (err.message === 'E_LIBREVIEW_FORMAT') {
        displayErr.message = ErrorMessages.E_LIBREVIEW_FORMAT;
        uploadErrProps.details = 'Could not validate the date format';
      }

      if (process.env.NODE_ENV !== 'test') {
        uploadErrProps = await sendToRollbar(displayErr, uploadErrProps);
      }
      return dispatch(syncActions.uploadFailure(displayErr, uploadErrProps, targetDevice));
    }
    const currentUpload = _.get(uploadsByUser, [uploadTargetUser, targetDevice.key], {});
    dispatch(syncActions.uploadSuccess(uploadTargetUser, targetDevice, currentUpload, recs, utc));
  };
}

export function viewDataPathForUser(uploadTargetUser) {
  return `/patients/${uploadTargetUser}/data`;
}

export function mergeProfileUpdates(profile, updates){
  // merge property values except arrays, which get replaced entirely
  return _.mergeWith(profile, updates, (original, update) => {
    if (_.isArray(original)) {
      return update;
    }
  });
}

<<<<<<< HEAD
export function sendToRollbar(err, props) {
  return new Promise((resolve) => {
    if (rollbar) {
      const extra = {};
      if (_.get(props, 'data.blobId', false)) {
        _.assign(extra, { blobId: props.data.blobId });
      }
      
      rollbar.error(err, extra, (err, data) => {
        if (err) {
          console.log('Error while reporting error to Rollbar:', err);
        } else {
          console.log(`Rollbar UUID: ${data.result.uuid}`);
          props.uuid = data.result.uuid;
        }
        resolve(props);
      });
    } else {
      resolve(props);
    }
  });
=======
export async function initOSDetails() {
  if (typeof navigator !== 'undefined') {
    const ua = await navigator.userAgentData.getHighEntropyValues(
      ['platform', 'platformVersion', 'bitness']
    );

    let osVersion = ua.platformVersion;

    if (navigator.userAgentData.platform === 'Windows') {
      const majorPlatformVersion = parseInt(ua.platformVersion.split('.')[0]);
      if (majorPlatformVersion >= 13) {
        osVersion = '11';
      } else if (majorPlatformVersion > 0) {
        osVersion = '10';
      } else {
        osVersion = 'earlier than 10';
      }

      osVersion = `${osVersion} ${ua.bitness}-bit`;
    }
    
    osString = `${ua.platform} ${osVersion}`;
  }
}

export function getOSDetails() {
  return osString;
>>>>>>> 47c2cdde
}<|MERGE_RESOLUTION|>--- conflicted
+++ resolved
@@ -151,7 +151,6 @@
   });
 }
 
-<<<<<<< HEAD
 export function sendToRollbar(err, props) {
   return new Promise((resolve) => {
     if (rollbar) {
@@ -173,7 +172,8 @@
       resolve(props);
     }
   });
-=======
+}
+
 export async function initOSDetails() {
   if (typeof navigator !== 'undefined') {
     const ua = await navigator.userAgentData.getHighEntropyValues(
@@ -201,5 +201,4 @@
 
 export function getOSDetails() {
   return osString;
->>>>>>> 47c2cdde
 }
{
  "name": "tidepool-uploader",
  "productName": "tidepool-uploader",
<<<<<<< HEAD
  "version": "2.54.2-verio-ble-time-update.4",
=======
  "version": "2.55.1-circleci-resource.4",
>>>>>>> 0fdb39e2
  "description": "Tidepool Project Universal Uploader",
  "main": "./main.prod.js",
  "author": {
    "name": "Tidepool Project",
    "email": "gerrit@tidepool.org"
  },
  "license": "BSD-2-Clause",
  "dependencies": {
    "drivelist": "11.1.0",
    "keytar": "7.9.0",
    "@tidepool/direct-io": "3.0.2",
    "usb": "2.4.3"
  }
}<|MERGE_RESOLUTION|>--- conflicted
+++ resolved
@@ -1,11 +1,7 @@
 {
   "name": "tidepool-uploader",
   "productName": "tidepool-uploader",
-<<<<<<< HEAD
-  "version": "2.54.2-verio-ble-time-update.4",
-=======
-  "version": "2.55.1-circleci-resource.4",
->>>>>>> 0fdb39e2
+  "version": "2.55.1-verio-ble-time-update.4",
   "description": "Tidepool Project Universal Uploader",
   "main": "./main.prod.js",
   "author": {

--- conflicted
+++ resolved
@@ -1,11 +1,7 @@
 {
   "name": "tidepool-uploader",
   "productName": "tidepool-uploader",
-<<<<<<< HEAD
-  "version": "2.48.1-relion-platinum.2",
-=======
-  "version": "2.49.0",
->>>>>>> daf88ab1
+  "version": "2.49.0-relion-platinum.2",
   "description": "Tidepool Project Universal Uploader",
   "main": "./main.prod.js",
   "author": {

--- conflicted
+++ resolved
@@ -1,11 +1,7 @@
 {
   "name": "tidepool-uploader",
   "productName": "tidepool-uploader",
-<<<<<<< HEAD
-  "version": "2.35.0-electron-v12-and-web-serial.7",
-=======
   "version": "2.36.1-lzo-wasm.1",
->>>>>>> c99ef310
   "description": "Tidepool Project Universal Uploader",
   "main": "./main.prod.js",
   "author": {

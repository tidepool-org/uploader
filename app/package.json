--- conflicted
+++ resolved
@@ -1,12 +1,7 @@
 {
   "name": "tidepool-uploader",
-<<<<<<< HEAD
-  "productName":  "tidepool-uploader",
-  "version": "2.0.4-600series-qa.10",
-=======
   "productName": "tidepool-uploader",
-  "version": "2.2.5-600series-qa.11",
->>>>>>> de58143d
+  "version": "2.2.5-600series-qa.12",
   "description": "Tidepool Project Universal Uploader",
   "main": "./main.js",
   "author": {

{
  "name": "tidepool-uploader",
  "productName": "tidepool-uploader",
<<<<<<< HEAD
  "version": "2.31.0-tandem-fixes.1",
=======
  "version": "2.32.0",
>>>>>>> 59cdf1d9
  "description": "Tidepool Project Universal Uploader",
  "main": "./main.prod.js",
  "author": {
    "name": "Tidepool Project",
    "email": "gerrit@tidepool.org"
  },
  "license": "BSD-2-Clause",
  "dependencies": {
    "drivelist": "8.0.10",
    "keytar": "5.6.0",
    "node-hid": "1.1.0",
    "@ronomon/direct-io": "3.0.1",
    "serialport": "9.0.0",
    "usb": "1.6.3",
    "lzo-decompress": "1.0.1"
  },
  "optionalDependencies": {
    "node-mtp": "0.3.15",
    "winreg": "1.2.4"
  }
}<|MERGE_RESOLUTION|>--- conflicted
+++ resolved
@@ -1,11 +1,7 @@
 {
   "name": "tidepool-uploader",
   "productName": "tidepool-uploader",
-<<<<<<< HEAD
-  "version": "2.31.0-tandem-fixes.1",
-=======
   "version": "2.32.0",
->>>>>>> 59cdf1d9
   "description": "Tidepool Project Universal Uploader",
   "main": "./main.prod.js",
   "author": {

{
  "name": "tidepool-uploader",
  "productName": "tidepool-uploader",
<<<<<<< HEAD
  "version": "2.46.0-glucorx.5",
=======
  "version": "2.47.0",
>>>>>>> 476f9ac3
  "description": "Tidepool Project Universal Uploader",
  "main": "./main.prod.js",
  "author": {
    "name": "Tidepool Project",
    "email": "gerrit@tidepool.org"
  },
  "license": "BSD-2-Clause",
  "dependencies": {
    "drivelist": "11.0.0",
    "keytar": "7.9.0",
    "@ronomon/direct-io": "3.0.1",
    "usb": "2.5.2"
  }
}<|MERGE_RESOLUTION|>--- conflicted
+++ resolved
@@ -1,11 +1,7 @@
 {
   "name": "tidepool-uploader",
   "productName": "tidepool-uploader",
-<<<<<<< HEAD
-  "version": "2.46.0-glucorx.5",
-=======
-  "version": "2.47.0",
->>>>>>> 476f9ac3
+  "version": "2.47.0-glucorx.5",
   "description": "Tidepool Project Universal Uploader",
   "main": "./main.prod.js",
   "author": {

{
  "name": "tidepool-uploader",
  "productName": "tidepool-uploader",
<<<<<<< HEAD
  "version": "2.31.0-build-s3.3",
=======
  "version": "2.32.0",
>>>>>>> 0c7b61dc
  "description": "Tidepool Project Universal Uploader",
  "main": "./main.prod.js",
  "author": {
    "name": "Tidepool Project",
    "email": "gerrit@tidepool.org"
  },
  "license": "BSD-2-Clause",
  "dependencies": {
    "drivelist": "8.0.10",
    "keytar": "5.6.0",
    "node-hid": "1.1.0",
    "@ronomon/direct-io": "3.0.1",
    "serialport": "9.0.0",
    "usb": "1.6.3",
    "lzo-decompress": "1.0.1"
  },
  "optionalDependencies": {
    "node-mtp": "0.3.15",
    "winreg": "1.2.4"
  }
}<|MERGE_RESOLUTION|>--- conflicted
+++ resolved
@@ -1,11 +1,7 @@
 {
   "name": "tidepool-uploader",
   "productName": "tidepool-uploader",
-<<<<<<< HEAD
-  "version": "2.31.0-build-s3.3",
-=======
-  "version": "2.32.0",
->>>>>>> 0c7b61dc
+  "version": "2.32.0-build-s3.3",
   "description": "Tidepool Project Universal Uploader",
   "main": "./main.prod.js",
   "author": {

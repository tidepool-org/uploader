--- conflicted
+++ resolved
@@ -1,11 +1,7 @@
 {
   "name": "tidepool-uploader",
   "productName": "tidepool-uploader",
-<<<<<<< HEAD
-  "version": "2.56.1-ultra-plus-flex.1",
-=======
-  "version": "2.58.0-improve-desc.2",
->>>>>>> 646f0909
+  "version": "2.58.0-ultra-plus-flex.2",
   "description": "Tidepool Project Universal Uploader",
   "main": "./main.prod.js",
   "author": {

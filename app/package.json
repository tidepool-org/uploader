--- conflicted
+++ resolved
@@ -1,11 +1,7 @@
 {
   "name": "tidepool-uploader",
   "productName": "tidepool-uploader",
-<<<<<<< HEAD
-  "version": "2.55.1-mrn-validation.1",
-=======
-  "version": "2.55.1-tandem-compatibility.updates.1",
->>>>>>> 4ee9bfbe
+  "version": "2.55.1-mrn-validation.2",
   "description": "Tidepool Project Universal Uploader",
   "main": "./main.prod.js",
   "author": {

{
  "name": "tidepool-uploader",
  "productName": "tidepool-uploader",
<<<<<<< HEAD
  "version": "2.33.0-webmtp.3",
=======
  "version": "2.34.0",
>>>>>>> 79b09ade
  "description": "Tidepool Project Universal Uploader",
  "main": "./main.prod.js",
  "author": {
    "name": "Tidepool Project",
    "email": "gerrit@tidepool.org"
  },
  "license": "BSD-2-Clause",
  "dependencies": {
    "drivelist": "8.0.10",
    "keytar": "5.6.0",
    "node-hid": "1.1.0",
    "@ronomon/direct-io": "3.0.1",
    "serialport": "9.0.1",
    "usb": "1.6.3",
    "lzo-decompress": "1.0.1"
  },
  "optionalDependencies": {
    "winreg": "1.2.4"
  }
}<|MERGE_RESOLUTION|>--- conflicted
+++ resolved
@@ -1,11 +1,7 @@
 {
   "name": "tidepool-uploader",
   "productName": "tidepool-uploader",
-<<<<<<< HEAD
-  "version": "2.33.0-webmtp.3",
-=======
-  "version": "2.34.0",
->>>>>>> 79b09ade
+  "version": "2.34.0-webmtp.3",
   "description": "Tidepool Project Universal Uploader",
   "main": "./main.prod.js",
   "author": {

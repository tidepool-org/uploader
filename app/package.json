--- conflicted
+++ resolved
@@ -1,11 +1,7 @@
 {
   "name": "tidepool-uploader",
   "productName": "tidepool-uploader",
-<<<<<<< HEAD
-  "version": "2.7.6-omnipod-dash.8",
-=======
-  "version": "2.8.3",
->>>>>>> ce86e6b2
+  "version": "2.8.3-omnipod-dash.9",
   "description": "Tidepool Project Universal Uploader",
   "main": "./main.js",
   "author": {

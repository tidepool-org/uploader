--- conflicted
+++ resolved
@@ -1,11 +1,7 @@
 {
   "name": "tidepool-uploader",
   "productName": "tidepool-uploader",
-<<<<<<< HEAD
-  "version": "2.57.0-accu-chek-threshold.1",
-=======
   "version": "2.57.0-km-processed.1",
->>>>>>> 624f644b
   "description": "Tidepool Project Universal Uploader",
   "main": "./main.prod.js",
   "author": {

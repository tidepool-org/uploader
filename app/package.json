{
  "name": "tidepool-uploader",
  "productName": "tidepool-uploader",
<<<<<<< HEAD
  "version": "2.38.0-new-ascensia-meters.1",
=======
  "version": "2.38.1",
>>>>>>> f731573a
  "description": "Tidepool Project Universal Uploader",
  "main": "./main.prod.js",
  "author": {
    "name": "Tidepool Project",
    "email": "gerrit@tidepool.org"
  },
  "license": "BSD-2-Clause",
  "dependencies": {
    "drivelist": "8.0.10",
    "keytar": "5.6.0",
    "node-hid": "1.1.0",
    "@ronomon/direct-io": "3.0.1",
    "serialport": "9.0.2",
    "usb": "1.6.3"
  },
  "optionalDependencies": {
    "winreg": "1.2.4"
  }
}<|MERGE_RESOLUTION|>--- conflicted
+++ resolved
@@ -1,11 +1,7 @@
 {
   "name": "tidepool-uploader",
   "productName": "tidepool-uploader",
-<<<<<<< HEAD
-  "version": "2.38.0-new-ascensia-meters.1",
-=======
-  "version": "2.38.1",
->>>>>>> f731573a
+  "version": "2.38.1-new-ascensia-meters.1",
   "description": "Tidepool Project Universal Uploader",
   "main": "./main.prod.js",
   "author": {

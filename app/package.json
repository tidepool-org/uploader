{
  "name": "tidepool-uploader",
  "productName": "tidepool-uploader",
  "version": "2.37.1",
  "description": "Tidepool Project Universal Uploader",
  "main": "./main.prod.js",
  "author": {
    "name": "Tidepool Project",
    "email": "gerrit@tidepool.org"
  },
  "license": "BSD-2-Clause",
  "dependencies": {
    "drivelist": "9.2.4",
    "keytar": "5.6.0",
<<<<<<< HEAD
    "node-hid": "2.1.1",
    "@ronomon/direct-io": "3.0.1",
    "usb": "1.6.5",
=======
    "node-hid": "1.1.0",
    "serialport": "9.0.2",
    "usb": "1.6.3",
>>>>>>> 54437485
    "lzo-decompress": "1.0.1"
  },
  "optionalDependencies": {
    "node-mtp": "0.3.15",
    "winreg": "1.2.4"
  }
}<|MERGE_RESOLUTION|>--- conflicted
+++ resolved
@@ -12,15 +12,8 @@
   "dependencies": {
     "drivelist": "9.2.4",
     "keytar": "5.6.0",
-<<<<<<< HEAD
     "node-hid": "2.1.1",
-    "@ronomon/direct-io": "3.0.1",
     "usb": "1.6.5",
-=======
-    "node-hid": "1.1.0",
-    "serialport": "9.0.2",
-    "usb": "1.6.3",
->>>>>>> 54437485
     "lzo-decompress": "1.0.1"
   },
   "optionalDependencies": {

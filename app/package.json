{
  "name": "tidepool-uploader",
  "productName": "tidepool-uploader",
<<<<<<< HEAD
  "version": "2.47.0-cid-changes.2",
=======
  "version": "2.47.4",
>>>>>>> b4cb18e1
  "description": "Tidepool Project Universal Uploader",
  "main": "./main.prod.js",
  "author": {
    "name": "Tidepool Project",
    "email": "gerrit@tidepool.org"
  },
  "license": "BSD-2-Clause",
  "dependencies": {
    "drivelist": "11.0.0",
    "keytar": "7.9.0",
    "@ronomon/direct-io": "3.0.1",
    "usb": "2.4.3"
  }
}<|MERGE_RESOLUTION|>--- conflicted
+++ resolved
@@ -1,11 +1,7 @@
 {
   "name": "tidepool-uploader",
   "productName": "tidepool-uploader",
-<<<<<<< HEAD
-  "version": "2.47.0-cid-changes.2",
-=======
-  "version": "2.47.4",
->>>>>>> b4cb18e1
+  "version": "2.47.4-cid-changes.2",
   "description": "Tidepool Project Universal Uploader",
   "main": "./main.prod.js",
   "author": {

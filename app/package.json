{
  "name": "tidepool-uploader",
  "productName": "tidepool-uploader",
<<<<<<< HEAD
  "version": "2.52.0-device-models.1",
=======
  "version": "2.53.0-no-clinic-clinician.2",
>>>>>>> 83f41cdc
  "description": "Tidepool Project Universal Uploader",
  "main": "./main.prod.js",
  "author": {
    "name": "Tidepool Project",
    "email": "gerrit@tidepool.org"
  },
  "license": "BSD-2-Clause",
  "dependencies": {
    "drivelist": "11.1.0",
    "keytar": "7.9.0",
    "@tidepool/direct-io": "3.0.2",
    "usb": "2.4.3"
  }
}<|MERGE_RESOLUTION|>--- conflicted
+++ resolved
@@ -1,11 +1,7 @@
 {
   "name": "tidepool-uploader",
   "productName": "tidepool-uploader",
-<<<<<<< HEAD
-  "version": "2.52.0-device-models.1",
-=======
-  "version": "2.53.0-no-clinic-clinician.2",
->>>>>>> 83f41cdc
+  "version": "2.52.0",
   "description": "Tidepool Project Universal Uploader",
   "main": "./main.prod.js",
   "author": {

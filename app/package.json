{
  "name": "tidepool-uploader",
  "productName": "tidepool-uploader",
<<<<<<< HEAD
  "version": "2.35.0-glucocard.1",
=======
  "version": "2.36.3",
>>>>>>> c254869f
  "description": "Tidepool Project Universal Uploader",
  "main": "./main.prod.js",
  "author": {
    "name": "Tidepool Project",
    "email": "gerrit@tidepool.org"
  },
  "license": "BSD-2-Clause",
  "dependencies": {
    "drivelist": "8.0.10",
    "keytar": "5.6.0",
    "node-hid": "1.1.0",
    "@ronomon/direct-io": "3.0.1",
    "serialport": "9.0.2",
    "usb": "1.6.3",
    "lzo-decompress": "1.0.1"
  },
  "optionalDependencies": {
    "node-mtp": "0.3.15",
    "winreg": "1.2.4"
  }
}<|MERGE_RESOLUTION|>--- conflicted
+++ resolved
@@ -1,11 +1,7 @@
 {
   "name": "tidepool-uploader",
   "productName": "tidepool-uploader",
-<<<<<<< HEAD
-  "version": "2.35.0-glucocard.1",
-=======
-  "version": "2.36.3",
->>>>>>> c254869f
+  "version": "2.36.3-glucocard.1",
   "description": "Tidepool Project Universal Uploader",
   "main": "./main.prod.js",
   "author": {

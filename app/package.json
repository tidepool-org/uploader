{
  "name": "tidepool-uploader",
  "productName": "tidepool-uploader",
<<<<<<< HEAD
  "version": "2.5.9-ultra-fix.1",
=======
  "version": "2.5.11",
>>>>>>> 75f0b649
  "description": "Tidepool Project Universal Uploader",
  "main": "./main.js",
  "author": {
    "name": "Tidepool Project",
    "email": "gerrit@tidepool.org"
  },
  "license": "BSD-2-Clause",
  "dependencies": {
    "drivelist": "6.1.7",
    "keytar": "4.2.1",
    "node-hid": "0.7.2",
    "serialport": "5.0.0",
    "usb": "1.3.1"
  },
  "optionalDependencies": {
    "winreg": "1.2.4"
  }
}<|MERGE_RESOLUTION|>--- conflicted
+++ resolved
@@ -1,11 +1,7 @@
 {
   "name": "tidepool-uploader",
   "productName": "tidepool-uploader",
-<<<<<<< HEAD
-  "version": "2.5.9-ultra-fix.1",
-=======
-  "version": "2.5.11",
->>>>>>> 75f0b649
+  "version": "2.5.11-ultra-fix.2",
   "description": "Tidepool Project Universal Uploader",
   "main": "./main.js",
   "author": {

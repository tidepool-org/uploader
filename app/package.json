--- conflicted
+++ resolved
@@ -1,11 +1,7 @@
 {
   "name": "tidepool-uploader",
   "productName": "tidepool-uploader",
-<<<<<<< HEAD
-  "version": "2.45.0-electron-v16.5",
-=======
-  "version": "2.45.1",
->>>>>>> 17fc5ffb
+  "version": "2.45.1-electron-v16.5",
   "description": "Tidepool Project Universal Uploader",
   "main": "./main.prod.js",
   "author": {

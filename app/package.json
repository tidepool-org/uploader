{
  "name": "tidepool-uploader",
  "productName": "tidepool-uploader",
  "version": "2.48.1",
  "description": "Tidepool Project Universal Uploader",
  "main": "./main.prod.js",
  "author": {
    "name": "Tidepool Project",
    "email": "gerrit@tidepool.org"
  },
  "license": "BSD-2-Clause",
  "dependencies": {
<<<<<<< HEAD
    "drivelist": "9.2.4",
    "keytar": "5.6.0",
    "node-hid": "2.1.1",
    "@ronomon/direct-io": "3.0.1",
    "usb": "1.6.5"
  },
  "optionalDependencies": {
    "winreg": "1.2.4"
=======
    "drivelist": "11.0.0",
    "keytar": "7.9.0",
    "@ronomon/direct-io": "3.0.1",
    "usb": "2.4.3"
>>>>>>> c83f259e
  }
}<|MERGE_RESOLUTION|>--- conflicted
+++ resolved
@@ -10,20 +10,9 @@
   },
   "license": "BSD-2-Clause",
   "dependencies": {
-<<<<<<< HEAD
-    "drivelist": "9.2.4",
-    "keytar": "5.6.0",
-    "node-hid": "2.1.1",
-    "@ronomon/direct-io": "3.0.1",
-    "usb": "1.6.5"
-  },
-  "optionalDependencies": {
-    "winreg": "1.2.4"
-=======
     "drivelist": "11.0.0",
     "keytar": "7.9.0",
     "@ronomon/direct-io": "3.0.1",
     "usb": "2.4.3"
->>>>>>> c83f259e
   }
 }
{
  "name": "tidepool-uploader",
  "productName": "tidepool-uploader",
<<<<<<< HEAD
  "version": "2.2.5-600series-qa.22",
=======
  "version": "2.5.9",
>>>>>>> 326b784b
  "description": "Tidepool Project Universal Uploader",
  "main": "./main.js",
  "author": {
    "name": "Tidepool Project",
    "email": "gerrit@tidepool.org"
  },
  "license": "BSD-2-Clause",
  "dependencies": {
    "drivelist": "6.1.7",
    "keytar": "4.2.1",
    "node-hid": "0.7.2",
    "serialport": "5.0.0",
    "usb": "1.3.1"
  },
  "optionalDependencies": {
    "winreg": "1.2.4"
  }
}<|MERGE_RESOLUTION|>--- conflicted
+++ resolved
@@ -1,11 +1,7 @@
 {
   "name": "tidepool-uploader",
   "productName": "tidepool-uploader",
-<<<<<<< HEAD
-  "version": "2.2.5-600series-qa.22",
-=======
-  "version": "2.5.9",
->>>>>>> 326b784b
+  "version": "2.5.9-600series-qa.23",
   "description": "Tidepool Project Universal Uploader",
   "main": "./main.js",
   "author": {

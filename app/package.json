{
  "name": "tidepool-uploader",
  "productName": "tidepool-uploader",
<<<<<<< HEAD
  "version": "2.40.1-new-clinics.16",
=======
  "version": "2.41.0",
>>>>>>> 8f499c28
  "description": "Tidepool Project Universal Uploader",
  "main": "./main.prod.js",
  "author": {
    "name": "Tidepool Project",
    "email": "gerrit@tidepool.org"
  },
  "license": "BSD-2-Clause",
  "dependencies": {
    "drivelist": "8.0.10",
    "keytar": "5.6.0",
    "node-hid": "1.1.0",
    "@ronomon/direct-io": "3.0.1",
    "serialport": "9.0.7",
    "usb": "1.6.3"
  },
  "resolutions": {
    "@serialport/bindings": "9.0.7"
  }
}<|MERGE_RESOLUTION|>--- conflicted
+++ resolved
@@ -1,11 +1,7 @@
 {
   "name": "tidepool-uploader",
   "productName": "tidepool-uploader",
-<<<<<<< HEAD
-  "version": "2.40.1-new-clinics.16",
-=======
-  "version": "2.41.0",
->>>>>>> 8f499c28
+  "version": "2.42.0-new-clinics.17",
   "description": "Tidepool Project Universal Uploader",
   "main": "./main.prod.js",
   "author": {

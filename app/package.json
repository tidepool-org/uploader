--- conflicted
+++ resolved
@@ -1,11 +1,7 @@
 {
   "name": "tidepool-uploader",
   "productName": "tidepool-uploader",
-<<<<<<< HEAD
-  "version": "2.57.1-support-ticket.5",
-=======
-  "version": "2.57.0-km-processed.1",
->>>>>>> 06d4690e
+  "version": "2.57.1-support-ticket.6",
   "description": "Tidepool Project Universal Uploader",
   "main": "./main.prod.js",
   "author": {

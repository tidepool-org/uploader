{
  "name": "tidepool-uploader",
  "productName": "tidepool-uploader",
<<<<<<< HEAD
  "version": "2.58.0-embrace-support.1",
=======
  "version": "2.58.0-update-deps.1",
>>>>>>> bae70ae0
  "description": "Tidepool Project Universal Uploader",
  "main": "./main.prod.js",
  "author": {
    "name": "Tidepool Project",
    "email": "gerrit@tidepool.org"
  },
  "license": "BSD-2-Clause",
  "dependencies": {
    "drivelist": "12.0.2",
    "keytar": "7.9.0",
    "@tidepool/direct-io": "3.0.2",
    "usb": "2.13.0"
  }
}<|MERGE_RESOLUTION|>--- conflicted
+++ resolved
@@ -1,11 +1,7 @@
 {
   "name": "tidepool-uploader",
   "productName": "tidepool-uploader",
-<<<<<<< HEAD
   "version": "2.58.0-embrace-support.1",
-=======
-  "version": "2.58.0-update-deps.1",
->>>>>>> bae70ae0
   "description": "Tidepool Project Universal Uploader",
   "main": "./main.prod.js",
   "author": {

{
  "name": "tidepool-uploader",
  "productName":  "tidepool-uploader",
<<<<<<< HEAD
  "version": "0.310.0-alpha.16",
=======
  "version": "0.310.0-alpha.17",
>>>>>>> 76056140
  "description": "Tidepool Project Universal Uploader",
  "main": "./main.js",
  "author": {
    "name": "Tidepool Project",
    "email": "gerrit@tidepool.org"
  },
  "license": "BSD-2-Clause",
  "dependencies": {
    "node-hid": "0.5.4",
    "serialport": "4.0.7"
  },
  "optionalDependencies": {
    "winreg": "1.2.3"
  }
}<|MERGE_RESOLUTION|>--- conflicted
+++ resolved
@@ -1,11 +1,7 @@
 {
   "name": "tidepool-uploader",
   "productName":  "tidepool-uploader",
-<<<<<<< HEAD
-  "version": "0.310.0-alpha.16",
-=======
   "version": "0.310.0-alpha.17",
->>>>>>> 76056140
   "description": "Tidepool Project Universal Uploader",
   "main": "./main.js",
   "author": {

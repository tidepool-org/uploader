--- conflicted
+++ resolved
@@ -1,11 +1,7 @@
 {
   "name": "tidepool-uploader",
   "productName": "tidepool-uploader",
-<<<<<<< HEAD
-  "version": "2.55.1-update-deps.2",
-=======
   "version": "2.56.1",
->>>>>>> 992ed3ec
   "description": "Tidepool Project Universal Uploader",
   "main": "./main.prod.js",
   "author": {

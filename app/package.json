{
  "name": "tidepool-uploader",
  "productName": "tidepool-uploader",
<<<<<<< HEAD
  "version": "2.60.0-tandem-fsl.1",
=======
  "version": "2.61.0-upload-1440-dep-updates.3",
>>>>>>> 2eccdb46
  "description": "Tidepool Project Universal Uploader",
  "main": "./main.prod.js",
  "author": {
    "name": "Tidepool Project",
    "email": "gerrit@tidepool.org"
  },
  "license": "BSD-2-Clause",
  "dependencies": {
    "@tidepool/direct-io": "3.0.2",
    "drivelist": "12.0.2",
    "keytar": "7.9.0",
    "usb": "2.13.0"
  }
}<|MERGE_RESOLUTION|>--- conflicted
+++ resolved
@@ -1,11 +1,7 @@
 {
   "name": "tidepool-uploader",
   "productName": "tidepool-uploader",
-<<<<<<< HEAD
   "version": "2.60.0-tandem-fsl.1",
-=======
-  "version": "2.61.0-upload-1440-dep-updates.3",
->>>>>>> 2eccdb46
   "description": "Tidepool Project Universal Uploader",
   "main": "./main.prod.js",
   "author": {

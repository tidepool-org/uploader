{
  "name": "tidepool-uploader",
  "productName": "tidepool-uploader",
<<<<<<< HEAD
  "version": "2.56.1-mac-test.1",
=======
  "version": "2.57.0",
>>>>>>> cbcaaf9c
  "description": "Tidepool Project Universal Uploader",
  "main": "./main.prod.js",
  "author": {
    "name": "Tidepool Project",
    "email": "gerrit@tidepool.org"
  },
  "license": "BSD-2-Clause",
  "dependencies": {
    "drivelist": "11.1.0",
    "keytar": "7.9.0",
    "@tidepool/direct-io": "3.0.2",
    "usb": "2.11.0"
  }
}<|MERGE_RESOLUTION|>--- conflicted
+++ resolved
@@ -1,11 +1,7 @@
 {
   "name": "tidepool-uploader",
   "productName": "tidepool-uploader",
-<<<<<<< HEAD
-  "version": "2.56.1-mac-test.1",
-=======
-  "version": "2.57.0",
->>>>>>> cbcaaf9c
+  "version": "2.57.0-mac-test.1",
   "description": "Tidepool Project Universal Uploader",
   "main": "./main.prod.js",
   "author": {

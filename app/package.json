--- conflicted
+++ resolved
@@ -1,11 +1,8 @@
 {
   "name": "tidepool-uploader",
   "productName": "tidepool-uploader",
-<<<<<<< HEAD
-  "version": "2.57.1-react-oidc-context.4",
-=======
-  "version": "2.58.0",
->>>>>>> 3c7c9c0f
+  "version": "2.58.0-react-oidc-context.4",
+
   "description": "Tidepool Project Universal Uploader",
   "main": "./main.prod.js",
   "author": {

{
  "name": "tidepool-uploader",
  "productName": "tidepool-uploader",
<<<<<<< HEAD
  "version": "2.22.0-webpack-update",
=======
  "version": "2.22.2",
>>>>>>> 47e6873d
  "description": "Tidepool Project Universal Uploader",
  "main": "./main.prod.js",
  "author": {
    "name": "Tidepool Project",
    "email": "gerrit@tidepool.org"
  },
  "license": "BSD-2-Clause",
  "dependencies": {
    "drivelist": "6.4.3",
    "keytar": "4.2.1",
    "node-hid": "0.7.9",
    "@ronomon/direct-io": "2.4.3",
    "serialport": "6.2.2",
    "usb": "1.5.0",
    "lzo-decompress": "0.1.2"
  },
  "optionalDependencies": {
    "node-mtp": "0.3.14",
    "winreg": "1.2.4"
  }
}<|MERGE_RESOLUTION|>--- conflicted
+++ resolved
@@ -1,11 +1,7 @@
 {
   "name": "tidepool-uploader",
   "productName": "tidepool-uploader",
-<<<<<<< HEAD
-  "version": "2.22.0-webpack-update",
-=======
-  "version": "2.22.2",
->>>>>>> 47e6873d
+  "version": "2.22.3-webpack-update",
   "description": "Tidepool Project Universal Uploader",
   "main": "./main.prod.js",
   "author": {

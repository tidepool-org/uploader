--- conflicted
+++ resolved
@@ -1,11 +1,7 @@
 {
   "name": "tidepool-uploader",
   "productName": "tidepool-uploader",
-<<<<<<< HEAD
-  "version": "2.48.1-error-details.4",
-=======
   "version": "2.49.0",
->>>>>>> 47c2cdde
   "description": "Tidepool Project Universal Uploader",
   "main": "./main.prod.js",
   "author": {

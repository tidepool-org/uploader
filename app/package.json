--- conflicted
+++ resolved
@@ -1,11 +1,7 @@
 {
   "name": "tidepool-uploader",
   "productName": "tidepool-uploader",
-<<<<<<< HEAD
-  "version": "2.54.2-circleci-resource.4",
-=======
-  "version": "2.55.1",
->>>>>>> aaf429e0
+  "version": "2.55.1-circleci-resource.4",
   "description": "Tidepool Project Universal Uploader",
   "main": "./main.prod.js",
   "author": {

{
  "name": "tidepool-uploader",
  "productName": "tidepool-uploader",
<<<<<<< HEAD
  "version": "2.49.0-bluetooth-windows.6",
=======
  "version": "2.50.0",
>>>>>>> ac5914df
  "description": "Tidepool Project Universal Uploader",
  "main": "./main.prod.js",
  "author": {
    "name": "Tidepool Project",
    "email": "gerrit@tidepool.org"
  },
  "license": "BSD-2-Clause",
  "dependencies": {
    "drivelist": "11.0.0",
    "keytar": "7.9.0",
    "@tidepool/direct-io": "3.0.2",
    "usb": "2.4.3"
  }
}<|MERGE_RESOLUTION|>--- conflicted
+++ resolved
@@ -1,11 +1,7 @@
 {
   "name": "tidepool-uploader",
   "productName": "tidepool-uploader",
-<<<<<<< HEAD
-  "version": "2.49.0-bluetooth-windows.6",
-=======
-  "version": "2.50.0",
->>>>>>> ac5914df
+  "version": "2.50.0-bluetooth-windows.6",
   "description": "Tidepool Project Universal Uploader",
   "main": "./main.prod.js",
   "author": {

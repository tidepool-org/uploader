--- conflicted
+++ resolved
@@ -1,11 +1,7 @@
 {
   "name": "tidepool-uploader",
   "productName": "tidepool-uploader",
-<<<<<<< HEAD
-  "version": "2.44.0-os-metrics.2",
-=======
-  "version": "2.45.0",
->>>>>>> 8db422b6
+  "version": "2.45.0-os-metrics.2",
   "description": "Tidepool Project Universal Uploader",
   "main": "./main.prod.js",
   "author": {

{
  "name": "tidepool-uploader",
  "productName": "tidepool-uploader",
<<<<<<< HEAD
  "version": "2.7.4-rollbar-email-fix.4",
=======
  "version": "2.7.5",
>>>>>>> eb6dcb0a
  "description": "Tidepool Project Universal Uploader",
  "main": "./main.js",
  "author": {
    "name": "Tidepool Project",
    "email": "gerrit@tidepool.org"
  },
  "license": "BSD-2-Clause",
  "dependencies": {
    "drivelist": "6.2.2",
    "keytar": "4.2.1",
    "node-hid": "0.7.2",
    "serialport": "6.2.0",
    "usb": "1.3.2"
  },
  "optionalDependencies": {
    "winreg": "1.2.4"
  }
}<|MERGE_RESOLUTION|>--- conflicted
+++ resolved
@@ -1,11 +1,7 @@
 {
   "name": "tidepool-uploader",
   "productName": "tidepool-uploader",
-<<<<<<< HEAD
-  "version": "2.7.4-rollbar-email-fix.4",
-=======
-  "version": "2.7.5",
->>>>>>> eb6dcb0a
+  "version": "2.7.5-rollbar-email-fix.5",
   "description": "Tidepool Project Universal Uploader",
   "main": "./main.js",
   "author": {

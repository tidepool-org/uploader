--- conflicted
+++ resolved
@@ -1,11 +1,7 @@
 {
   "name": "tidepool-uploader",
   "productName": "tidepool-uploader",
-<<<<<<< HEAD
-  "version": "2.5.7-time-check-copy",
-=======
-  "version": "2.5.8",
->>>>>>> e49d5d1a
+  "version": "2.5.",
   "description": "Tidepool Project Universal Uploader",
   "main": "./main.js",
   "author": {

--- conflicted
+++ resolved
@@ -1,11 +1,7 @@
 {
   "name": "tidepool-uploader",
   "productName": "tidepool-uploader",
-<<<<<<< HEAD
-  "version": "2.54.2-in-browser.1",
-=======
-  "version": "2.55.1-fora-fix.1",
->>>>>>> e3a0f57b
+  "version": "2.55.1-in-browser.1",
   "description": "Tidepool Project Universal Uploader",
   "main": "./main.prod.js",
   "author": {

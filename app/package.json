--- conflicted
+++ resolved
@@ -14,17 +14,6 @@
     "keytar": "5.6.0",
     "node-hid": "2.1.1",
     "@ronomon/direct-io": "3.0.1",
-<<<<<<< HEAD
     "usb": "1.8.0"
-  },
-  "optionalDependencies": {
-    "winreg": "1.2.4"
-=======
-    "serialport": "9.0.7",
-    "usb": "1.6.3"
-  },
-  "resolutions": {
-    "@serialport/bindings": "9.0.7"
->>>>>>> d3cbf316
   }
 }
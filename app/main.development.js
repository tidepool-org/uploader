/* global __ROLLBAR_POST_TOKEN__ */
import _ from 'lodash';
import { app, BrowserWindow, Menu, shell, ipcMain, crashReporter } from 'electron';
import os from 'os';
import open from 'open';
import { autoUpdater } from 'electron-updater';
import * as chromeFinder from 'chrome-launcher/dist/chrome-finder';
import { sync as syncActions } from './actions';
import debugMode from '../app/utils/debugMode';
import Rollbar from 'rollbar/src/server/rollbar';
import uploadDataPeriod from './utils/uploadDataPeriod';

let rollbar;
if(process.env.NODE_ENV === 'production') {
  rollbar = new Rollbar({
    accessToken: __ROLLBAR_POST_TOKEN__,
    captureUncaught: true,
    captureUnhandledRejections: true,
    payload: {
        environment: 'electron_main_process'
    }
  });
}

crashReporter.start({
  productName: 'Uploader',
  companyName: 'Tidepool',
  submitURL: '',
  uploadToServer: false
});

console.log('Crash logs can be found in:',crashReporter.getCrashesDirectory());
console.log('Last crash report:', crashReporter.getLastCrashReport());

let menu;
let template;
let mainWindow = null;

if (process.env.NODE_ENV === 'production') {
  const sourceMapSupport = require('source-map-support'); // eslint-disable-line
  sourceMapSupport.install();
}

if (process.env.NODE_ENV === 'development') {
  require('electron-debug')(); // eslint-disable-line global-require
  const path = require('path'); // eslint-disable-line
  const p = path.join(__dirname, '..', 'app', 'node_modules'); // eslint-disable-line
  require('module').globalPaths.push(p); // eslint-disable-line
}

app.on('window-all-closed', () => {
  if (process.platform !== 'darwin') app.quit();
});

const installExtensions = async () => {
  if (process.env.NODE_ENV === 'development') {
    const installer = require('electron-devtools-installer'); // eslint-disable-line global-require

    const extensions = [
      'REACT_DEVELOPER_TOOLS',
      'REDUX_DEVTOOLS'
    ];

    const forceDownload = !!process.env.UPGRADE_EXTENSIONS;

    // TODO: Use async interation statement.
    //       Waiting on https://github.com/tc39/proposal-async-iteration
    //       Promises will fail silently, which isn't what we want in development
    return Promise
      .all(_.map(extensions, (name) => installer.default(installer[name], forceDownload)))
      .catch(console.log);
  }
};

function addDataPeriodGlobalListener(menu) {
  ipcMain.on('setUploadDataPeriodGlobal', (event, arg) => {
    const item = _.find(menu.items, ['id', 'upload']);
    if (arg === uploadDataPeriod.PERIODS.ALL) {
      console.log('Uploading all data');
      item.submenu.items[0].checked = true;
    } else if (arg === uploadDataPeriod.PERIODS.DELTA) {
      console.log('Uploading only new records');
      item.submenu.items[1].checked = true;
    }
  });
};

app.on('ready', async () => {
  await installExtensions();
  const resizable = (process.env.NODE_ENV === 'development');

  mainWindow = new BrowserWindow({
    show: false,
    width: 663,
    height: 769,
    resizable: resizable
  });

  mainWindow.loadURL(`file://${__dirname}/app.html`);

  mainWindow.webContents.on('did-finish-load', () => {
    mainWindow.show();
    mainWindow.focus();
    checkUpdates();
  });

  mainWindow.webContents.on('new-window', function(event, url){
    event.preventDefault();
    let platform = os.platform();
    let chromeInstalls = chromeFinder[platform]();
    if(chromeInstalls.length === 0){
      // no chrome installs found, open user's default browser
      open(url);
    } else {
      open(url, chromeInstalls[0], function(error){
        if(error){
          // couldn't open chrome, try OS default
          open(url);
        }
      });
    }
  });
  mainWindow.on('closed', () => {
    mainWindow = null;
  });

  if (process.env.NODE_ENV === 'development') {
    mainWindow.openDevTools();
    mainWindow.webContents.on('context-menu', (e, props) => {
      const { x, y } = props;

      Menu.buildFromTemplate([{
        label: 'Inspect element',
        click() {
          mainWindow.inspectElement(x, y);
        }
      }]).popup(mainWindow);
    });
  }

  if (process.platform === 'darwin') {
    template = [{
      label: 'Tidepool Uploader',
      submenu: [{
        label: 'About Tidepool Uploader',
        selector: 'orderFrontStandardAboutPanel:'
      }, {
        label: 'Check for Updates',
        click() {
          manualCheck = true;
          autoUpdater.checkForUpdates();
        }
      }, {
        type: 'separator'
      }, {
        label: 'Hide Tidepool Uploader',
        accelerator: 'Command+H',
        selector: 'hide:'
      }, {
        label: 'Hide Others',
        accelerator: 'Command+Shift+H',
        selector: 'hideOtherApplications:'
      }, {
        label: 'Show All',
        selector: 'unhideAllApplications:'
      }, {
        type: 'separator'
      }, {
        label: 'Quit',
        accelerator: 'Command+Q',
        click() {
          app.quit();
        }
      }]
    }, {
      label: 'Edit',
      submenu: [{
        label: 'Undo',
        accelerator: 'Command+Z',
        selector: 'undo:'
      }, {
        label: 'Redo',
        accelerator: 'Shift+Command+Z',
        selector: 'redo:'
      }, {
        type: 'separator'
      }, {
        label: 'Cut',
        accelerator: 'Command+X',
        selector: 'cut:'
      }, {
        label: 'Copy',
        accelerator: 'Command+C',
        selector: 'copy:'
      }, {
        label: 'Paste',
        accelerator: 'Command+V',
        selector: 'paste:'
      }, {
        label: 'Select All',
        accelerator: 'Command+A',
        selector: 'selectAll:'
      }]
    }, {
      label: 'View',
      submenu: (process.env.NODE_ENV === 'development') ?
      [
        {
          label: 'Reload',
          accelerator: 'Command+R',
          click() {
            mainWindow.webContents.reload();
          }
        }, {
          label: 'Toggle Full Screen',
          accelerator: 'Ctrl+Command+F',
          click() {
            mainWindow.setFullScreen(!mainWindow.isFullScreen());
          }
        }, {
          label: 'Toggle Developer Tools',
          accelerator: 'Alt+Command+I',
          click() {
            mainWindow.toggleDevTools();
          }
        }
      ] : [
        {
          label: 'Toggle Full Screen',
          accelerator: 'Ctrl+Command+F',
          click() {
            mainWindow.setFullScreen(!mainWindow.isFullScreen());
          }
        }, {
          label: 'Toggle Developer Tools',
          accelerator: 'Alt+Command+I',
          click() {
            mainWindow.toggleDevTools();
          }
        }
      ]
    }, {
      label: '&Upload',
      id: 'upload',
      submenu: [{
        label: 'All data',
        type: 'radio',
        click() {
          console.log('Uploading all data');
          uploadDataPeriod.setPeriodGlobal(
            uploadDataPeriod.PERIODS.ALL, mainWindow);
        }
      }, {
        label: 'Data since last upload',
        type: 'radio',
        click() {
          console.log('Uploading only new records');
          uploadDataPeriod.setPeriodGlobal(
            uploadDataPeriod.PERIODS.DELTA, mainWindow);
        }
      }]
    }, {
      label: 'Window',
      submenu: [{
        label: 'Minimize',
        accelerator: 'Command+M',
        selector: 'performMiniaturize:'
      }, {
        label: 'Close',
        accelerator: 'Command+W',
        selector: 'performClose:'
      }, {
        type: 'separator'
      }, {
        label: 'Bring All to Front',
        selector: 'arrangeInFront:'
      }]
    }, {
      label: 'Help',
      submenu: [{
        label: 'Get Support',
        click() {
          shell.openExternal('http://support.tidepool.org/');
        }
      }, {
        label: 'Privacy Policy',
        click() {
<<<<<<< HEAD
          shell.openExternal('https://tidepool.org/legal/privacy-policy-2-0');
        }
      }, {
        label: 'Report an issue...',
        click() {
          shell.openExternal('https://github.com/tidepool-org/uploader/issues');
=======
          shell.openExternal('https://developer.tidepool.org/privacy-policy/');
>>>>>>> a3e585f1
        }
      }]
    }];

    menu = Menu.buildFromTemplate(template);
    addDataPeriodGlobalListener(menu);
    Menu.setApplicationMenu(menu);
  } else {
    template = [{
      label: '&File',
      submenu: [{
        label: '&Open',
        accelerator: 'Ctrl+O'
      }, {
        label: '&Close',
        accelerator: 'Ctrl+W',
        click() {
          mainWindow.close();
        }
      }]
    }, {
      label: '&View',
      submenu: (process.env.NODE_ENV === 'development') ? [{
        label: '&Reload',
        accelerator: 'Ctrl+R',
        click() {
          mainWindow.webContents.reload();
        }
      }, {
        label: 'Toggle &Full Screen',
        accelerator: 'F11',
        click() {
          mainWindow.setFullScreen(!mainWindow.isFullScreen());
        }
      }, {
        label: 'Toggle &Developer Tools',
        accelerator: 'Alt+Ctrl+I',
        click() {
          mainWindow.toggleDevTools();
        }
      }] : [{
        label: 'Toggle &Full Screen',
        accelerator: 'F11',
        click() {
          mainWindow.setFullScreen(!mainWindow.isFullScreen());
        }
      }, {
        label: 'Toggle &Developer Tools',
        accelerator: 'Alt+Ctrl+I',
        click() {
          mainWindow.toggleDevTools();
        }
      }]
    }, {
      label: '&Upload',
      id: 'upload',
      submenu: [{
        label: 'All data',
        type: 'radio',
        click() {
          console.log('Uploading all data');
          uploadDataPeriod.setPeriodGlobal(
            uploadDataPeriod.PERIODS.ALL, mainWindow);
        }
      }, {
        label: 'Data since last upload',
        type: 'radio',
        click() {
          console.log('Uploading only new records');
          uploadDataPeriod.setPeriodGlobal(
            uploadDataPeriod.PERIODS.DELTA, mainWindow);
        }
      }]
    }, {
      label: 'Help',
      submenu: [{
        label: 'Get Support',
        click() {
          shell.openExternal('http://support.tidepool.org/');
        }
      }, {
        label: 'Check for Updates',
        click() {
          manualCheck = true;
          autoUpdater.checkForUpdates();
        }
      }, {
        label: 'Privacy Policy',
        click() {
<<<<<<< HEAD
          shell.openExternal('https://tidepool.org/legal/privacy-policy-2-0');
        }
      }, {
        label: 'Report an issue...',
        click() {
          shell.openExternal('https://github.com/tidepool-org/uploader/issues');
=======
          shell.openExternal('https://developer.tidepool.org/privacy-policy/');
>>>>>>> a3e585f1
        }
      }]
    }];
    menu = Menu.buildFromTemplate(template);
    addDataPeriodGlobalListener(menu);
    mainWindow.setMenu(menu);
  }
});

function checkUpdates(){
  // in production NODE_ENV we check for updates, but not if NODE_ENV is 'development'
  // this prevents a Webpack build error that masks other build errors during local development
  if (process.env.NODE_ENV === 'production') {
    autoUpdater.checkForUpdates();
  }
}

setInterval(checkUpdates, 1000 * 60 * 60 * 24);

let manualCheck = false;

function sendAction(action) {
  mainWindow.webContents.send('action', action);
}

autoUpdater.on('checking-for-update', () => {
  if(manualCheck) {
    manualCheck = false;
    sendAction(syncActions.manualCheckingForUpdates());
  } else {
    sendAction(syncActions.autoCheckingForUpdates());
  }
});

autoUpdater.on('update-available', (ev, info) => {
  sendAction(syncActions.updateAvailable(info));
  /*
  Example `info`
  {
    "version":"0.310.0-alpha",
    "releaseDate":"2017-04-03T22:29:55.809Z",
    "url":"https://github.com/tidepool-org/uploader/releases/download/v0.310.0-alpha/tidepool-uploader-dev-0.310.0-alpha-mac.zip",
    "releaseJsonUrl":"https://github.com//tidepool-org/uploader/releases/download/v0.310.0-alpha/latest-mac.json"
  }
   */
});

autoUpdater.on('update-not-available', (ev, info) => {
  sendAction(syncActions.updateNotAvailable(info));
});

autoUpdater.on('error', (ev, err) => {
  sendAction(syncActions.autoUpdateError(err));
});

autoUpdater.on('update-downloaded', (ev, info) => {
  sendAction(syncActions.updateDownloaded(info));
});

ipcMain.on('autoUpdater', (event, arg) => {
  if(arg === 'checkForUpdates') {
    manualCheck = true;
  }
  autoUpdater[arg]();
});

if(!app.isDefaultProtocolClient('tidepoolupload')){
  app.setAsDefaultProtocolClient('tidepoolupload');
}

app.on('window-all-closed', () => {
  app.quit();
});<|MERGE_RESOLUTION|>--- conflicted
+++ resolved
@@ -285,16 +285,7 @@
       }, {
         label: 'Privacy Policy',
         click() {
-<<<<<<< HEAD
-          shell.openExternal('https://tidepool.org/legal/privacy-policy-2-0');
-        }
-      }, {
-        label: 'Report an issue...',
-        click() {
-          shell.openExternal('https://github.com/tidepool-org/uploader/issues');
-=======
           shell.openExternal('https://developer.tidepool.org/privacy-policy/');
->>>>>>> a3e585f1
         }
       }]
     }];
@@ -384,16 +375,7 @@
       }, {
         label: 'Privacy Policy',
         click() {
-<<<<<<< HEAD
-          shell.openExternal('https://tidepool.org/legal/privacy-policy-2-0');
-        }
-      }, {
-        label: 'Report an issue...',
-        click() {
-          shell.openExternal('https://github.com/tidepool-org/uploader/issues');
-=======
           shell.openExternal('https://developer.tidepool.org/privacy-policy/');
->>>>>>> a3e585f1
         }
       }]
     }];

import mm723Image from '../../images/MM723_CNL_combo@2x.jpg';
import mm600Image from '../../images/MM600_CNL_combo@2x.jpg';

import { remote } from 'electron';

const i18n = remote.getGlobal( 'i18n' );

const devices = {
  abbottfreestylelibre: {
    instructions: i18n.t('Plug in meter with micro-USB cable'),
    key: 'abbottfreestylelibre',
    name: 'Abbott FreeStyle Libre',
    source: {type: 'device', driverId: 'AbbottFreeStyleLibre'},
    enabled: {linux: true, mac: true, win: true},
    powerOnlyWarning: true,
  },
  abbottfreestylelite: {
    instructions: i18n.t('Plug in meter with cable'),
    key: 'abbottfreestylelite',
    name: 'Abbott FreeStyle Lite & Freedom Lite',
    source: {type: 'device', driverId: 'AbbottFreeStyleLite'},
    enabled: {mac: false, win: true, linux: true}
  },
  abbottfreestyleneo: {
    instructions: i18n.t('Plug in meter with micro-USB cable'),
    key: 'abbottfreestyleneo',
    name: 'Abbott FreeStyle Precision/Optium Neo',
    source: {type: 'device', driverId: 'AbbottFreeStyleNeo'},
    enabled: {linux: true, mac: true, win: true},
    powerOnlyWarning: true,
  },
  abbottlibreview: {
    instructions: i18n.t('Select CSV file downloaded from LibreView'),
    key: 'abbottlibreview',
    name: 'Abbott LibreView',
    source: {type: 'block', driverId: 'AbbottLibreView', extension: '.csv'},
    enabled: {linux: true, mac: true, win: true},
  },
  precisionxtra: {
    instructions: i18n.t('Plug in meter with cable'),
    key: 'precisionxtra',
    name: 'Abbott Precision Xtra',
    source: {type: 'device', driverId: 'AbbottPrecisionXtra'},
    enabled: {mac: false, win: true, linux: true}
  },
  animas: {
    instructions: i18n.t('Suspend and align back of pump with IR dongle front'),
    key: 'animas',
    name: 'Animas',
    source: {type: 'device', driverId: 'Animas'},
    enabled: {mac: true, win: true, linux: true}
  },
  bayercontournext: {
    instructions: i18n.t('Plug meter into USB port'),
    key: 'bayercontournext',
    name: 'Ascensia (Bayer) Contour Next',
    source: {type: 'device', driverId: 'BayerContourNext'},
    enabled: {mac: true, win: true, linux: true}
  },
  bayercontour: {
    instructions: i18n.t('Plug in meter with cable and make sure meter is switched on'),
    key: 'bayercontour',
    name: 'Ascensia (Bayer) Contour Next EZ, Contour, Contour Link or Contour Plus',
    source: {type: 'device', driverId: 'BayerContour'},
    enabled: {mac: true, win: true, linux: true}
  },
  contourplusone: {
    instructions: i18n.t('Plug meter into USB port'),
    key: 'contourplusone',
    name: 'Ascensia Contour Plus One',
    source: {type: 'device', driverId: 'ContourPlusOne'},
    enabled: {mac: true, win: true, linux: true}
  },
  caresens: {
    instructions: i18n.t('Plug in meter with cable and make sure the meter is switched on'),
    name: 'CareSens N Premier & Dual',
    key: 'caresens',
    source: {type: 'device', driverId: 'CareSens'},
    enabled: {mac: true, win: true, linux: true}
  },
  caresensble: {
    instructions: i18n.t('Once paired, hold in right arrow until "BT Send" appears on the screen'),
    name: 'CareSens N Premier & Dual (using Bluetooth)',
    key: 'caresensble',
    source: {type: 'device', driverId: 'BluetoothLE'},
    enabled: {mac: true, win: false, linux: true}
    // PIN pairing for WebBluetooth is not currently supported on Windows 10:
    // https://bugs.chromium.org/p/chromium/issues/detail?id=960258
  },
  dexcom: {
    instructions: i18n.t('Plug in receiver with micro-USB'),
    key: 'dexcom',
    name: 'Dexcom',
    source: {type: 'device', driverId: 'Dexcom'},
    enabled: {mac: true, win: true, linux: true}
  },
<<<<<<< HEAD
  relionprime: {
    instructions: 'Plug in meter with cable and make sure the meter is switched on',
    name: 'ReliOn Prime',
    key: 'relionprime',
    source: {type: 'device', driverId: 'ReliOnPrime'},
=======
  glucocardexpression: {
    instructions: {
                    text: i18n.t('Plug in meter with cable and set meter to'),
                    linkText: i18n.t('PC Link Mode'),
                    link: 'https://support.tidepool.org/hc/en-us/articles/4402234174100',
                  },
    name: 'GLUCOCARD Expression',
    key: 'glucocardexpression',
    source: {type: 'device', driverId: 'GlucocardExpression'},
>>>>>>> c9bc19a9
    enabled: {mac: true, win: true, linux: true}
  },
  glucocardshine: {
    instructions: i18n.t('Plug in meter with cable and make sure the meter is switched on'),
    name: 'GLUCOCARD Shine & Shine XL',
    key: 'glucocardshine',
    source: {type: 'device', driverId: 'GlucocardShine'},
    enabled: {mac: true, win: true, linux: true}
  },
  glucocardshinehid: {
    instructions: i18n.t('Make sure the meter is switched off and plug in with micro-USB cable'),
    name: 'GLUCOCARD Shine Connex & Shine Express',
    key: 'glucocardshinehid',
    source: {type: 'device', driverId: 'GlucocardShineHID'},
    enabled: {mac: true, win: true, linux: true}
  },
  omnipod: {
    instructions: [i18n.t('Classic PDM: Plug into USB. Wait for Export to complete. Click Upload.'), i18n.t('DASH PDM: Unlock. Plug into USB. Tap Export on PDM. Click Upload.')],
    key: 'omnipod',
    name: 'Insulet Omnipod',
    source: {type: 'device', driverId: 'InsuletOmniPod', extension: '.ibf'},
    enabled: {mac: true, win: true, linux: true},
    powerOnlyWarning: true,
  },
  medtronic: {
    instructions: i18n.t('Connect your Contour Next Link to your computer'),
    image: {
      'src': mm723Image,
      'height': 128,
      'width': 200,
      'alt': 'Contour Next Link'
    },
    key: 'medtronic',
    name: 'Medtronic 523, 723, Veo or 530G',
    selectName: 'Medtronic 523, 723, Veo or 530G (using Contour Next Link)',
    source: {type: 'device', driverId: 'Medtronic'},
    enabled: {mac: true, win: true, linux: true}
  },
  medtronic600: {
    instructions: i18n.t('Connect your Contour Next Link 2.4 to your computer'),
    image: {
      'src': mm600Image,
      'height': 128,
      'width': 200,
      'alt': 'Bayer Contour Next Link 2.4'
    },
    key: 'medtronic600',
    name: 'Medtronic 630G, 640G or 670G',
    selectName: 'Medtronic 630G, 640G, 670G (using Contour Next Link 2.4)',
    showDriverLink: {mac: false, win: false},
    source: {type: 'device', driverId: 'Medtronic600'},
    enabled: {mac: true, win: true, linux: true}
  },
  onetouchverio: {
    instructions: i18n.t('Plug in meter with micro-USB'),
    name: 'OneTouch Verio, Verio Flex and Verio Reflect',
    key: 'onetouchverio',
    source: {type: 'device', driverId: 'OneTouchVerio'},
    enabled: {linux: true, mac: true, win: true},
    powerOnlyWarning: true,
  },
  onetouchverioiq: {
    instructions: i18n.t('Plug in meter with mini-USB'),
    name: 'OneTouch VerioIQ',
    key: 'onetouchverioiq',
    source: {type: 'device', driverId: 'OneTouchVerioIQ'},
    enabled: {mac: true, win: true, linux: true},
    powerOnlyWarning: true,
  },
  onetouchverioble: {
    instructions: i18n.t('Turn meter on and make sure Bluetooth is switched on'),
    name: 'OneTouch Verio Flex & Verio Reflect (with Bluetooth)',
    key: 'onetouchverioble',
    source: {type: 'device', driverId: 'OneTouchVerioBLE'},
    enabled: {mac: true, win: false, linux: true}
    // PIN pairing for WebBluetooth is not currently supported on Windows 10:
    // https://bugs.chromium.org/p/chromium/issues/detail?id=960258
  },
  onetouchultramini: {
    instructions: i18n.t('Plug in meter with cable and make sure the meter is switched off'),
    name: 'OneTouch UltraMini',
    key: 'onetouchultramini',
    source: {type: 'device', driverId: 'OneTouchUltraMini'},
    enabled: {mac: true, win: true, linux: true}
  },
  onetouchultra2: {
    instructions: i18n.t('Plug in meter with cable and make sure the meter is switched off'),
    name: 'OneTouch Ultra 2',
    key: 'onetouchultra2',
    source: {type: 'device', driverId: 'OneTouchUltra2'},
    enabled: {mac: true, win: true, linux: true}
  },
  relionpremier: {
    instructions: i18n.t('Plug in meter with cable and make sure the meter is switched on'),
    name: 'ReliOn Premier (BLU, Voice & Classic)',
    key: 'relionpremier',
    source: {type: 'device', driverId: 'ReliOnPremier'},
    enabled: {mac: true, win: true, linux: true}
  },
  accuchekusb: {
    instructions: i18n.t('Plug in meter with micro-USB cable'),
    name: 'Roche Accu-Chek Aviva Connect, Guide & Guide Me',
    key: 'accuchekusb',
    source: {type: 'device', driverId: 'AccuChekUSB'},
    enabled: {mac: true, win: true, linux: true},
    powerOnlyWarning: true,  // shows warning for power-only USB cables
  },
  tandem: {
    instructions: i18n.t('Plug in pump with micro-USB'),
    key: 'tandem',
    name: 'Tandem',
    source: {type: 'device', driverId: 'Tandem'},
    enabled: {mac: true, win: true, linux: true},
    powerOnlyWarning: true,
  },
  truemetrix: {
    instructions: i18n.t('True Metrix & True Metrix Air: Place meter in cradle \u2022 True Metrix Go: Plug in meter with micro-USB cable'),
    name: 'Trividia Health True Metrix',
    key: 'truemetrix',
    source: {type: 'device', driverId: 'TrueMetrix'},
    enabled: {mac: true, win: true, linux: true}
  },
  weitai: {
    instructions: 'Plug in PDA with micro-USB',
    name: 'Equil Insulin Patch/Micro Pump',
    key: 'weitai',
    source: {type: 'device', driverId: 'Weitai'},
    enabled: {mac: true, win: true, linux: true}
  },
};

export default devices;<|MERGE_RESOLUTION|>--- conflicted
+++ resolved
@@ -94,13 +94,6 @@
     source: {type: 'device', driverId: 'Dexcom'},
     enabled: {mac: true, win: true, linux: true}
   },
-<<<<<<< HEAD
-  relionprime: {
-    instructions: 'Plug in meter with cable and make sure the meter is switched on',
-    name: 'ReliOn Prime',
-    key: 'relionprime',
-    source: {type: 'device', driverId: 'ReliOnPrime'},
-=======
   glucocardexpression: {
     instructions: {
                     text: i18n.t('Plug in meter with cable and set meter to'),
@@ -110,7 +103,6 @@
     name: 'GLUCOCARD Expression',
     key: 'glucocardexpression',
     source: {type: 'device', driverId: 'GlucocardExpression'},
->>>>>>> c9bc19a9
     enabled: {mac: true, win: true, linux: true}
   },
   glucocardshine: {
@@ -210,6 +202,13 @@
     source: {type: 'device', driverId: 'ReliOnPremier'},
     enabled: {mac: true, win: true, linux: true}
   },
+  relionprime: {
+    instructions: 'Plug in meter with cable and make sure the meter is switched on',
+    name: 'ReliOn Prime',
+    key: 'relionprime',
+    source: {type: 'device', driverId: 'ReliOnPrime'},
+    enabled: {mac: true, win: true, linux: true},
+  },
   accuchekusb: {
     instructions: i18n.t('Plug in meter with micro-USB cable'),
     name: 'Roche Accu-Chek Aviva Connect, Guide & Guide Me',

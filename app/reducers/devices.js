import mm723Image from '../../images/MM723_CNL_combo@2x.jpg';
import mm600Image from '../../images/MM600_CNL_combo@2x.jpg';
import { remote } from 'electron';

const i18n = remote.getGlobal( 'i18n' );

const devices = {
  carelink: {
    instructions: [i18n.t('Import from CareLink'), i18n.t('(We will not store your credentials)')],
    isFetching: false,
    key: 'carelink',
    name: 'Medtronic',
    // for the device selection list
    selectName: 'Medtronic (CareLink import)',
    source: {type: 'carelink'},
    enabled: {mac: true, win: true, linux: true}
  },
<<<<<<< HEAD
  caresensble: {
    instructions: i18n.t('Once paired, hold in right arrow until "BT Send" appears on the screen'),
    name: 'CareSens N Premier & Dual (using Bluetooth)',
    key: 'caresensble',
    source: {type: 'device', driverId: 'BluetoothLE'},
    enabled: {mac: true, win: false, linux: true}
    // PIN pairing for WebBluetooth is not currently supported on Windows 10:
    // https://bugs.chromium.org/p/chromium/issues/detail?id=960258
=======
  abbottfreestylelibre: {
    instructions: i18n.t('Plug in meter with micro-USB cable'),
    key: 'abbottfreestylelibre',
    name: 'Abbott FreeStyle Libre',
    source: {type: 'device', driverId: 'AbbottFreeStyleLibre'},
    enabled: {linux: true, mac: true, win: true},
    powerOnlyWarning: true,
  },
  abbottfreestylelite: {
    instructions: i18n.t('Plug in meter with cable'),
    key: 'abbottfreestylelite',
    name: 'Abbott FreeStyle Lite & Freedom Lite',
    source: {type: 'device', driverId: 'AbbottFreeStyleLite'},
    enabled: {mac: false, win: true, linux: true}
  },
  abbottfreestyleneo: {
    instructions: i18n.t('Plug in meter with micro-USB cable'),
    key: 'abbottfreestyleneo',
    name: 'Abbott FreeStyle Precision/Optium Neo',
    source: {type: 'device', driverId: 'AbbottFreeStyleNeo'},
    enabled: {linux: true, mac: true, win: true},
    powerOnlyWarning: true,
  },
  precisionxtra: {
    instructions: i18n.t('Plug in meter with cable'),
    key: 'precisionxtra',
    name: 'Abbott Precision Xtra',
    source: {type: 'device', driverId: 'AbbottPrecisionXtra'},
    enabled: {mac: false, win: true, linux: true}
  },
  animas: {
    instructions: i18n.t('Suspend and align back of pump with IR dongle front'),
    key: 'animas',
    name: 'Animas',
    source: {type: 'device', driverId: 'Animas'},
    enabled: {mac: true, win: true, linux: true}
  },
  bayercontournext: {
    instructions: i18n.t('Plug meter into USB port'),
    key: 'bayercontournext',
    name: 'Ascensia (Bayer) Contour Next',
    source: {type: 'device', driverId: 'BayerContourNext'},
    enabled: {mac: true, win: true, linux: true}
  },
  bayercontour: {
    instructions: i18n.t('Plug in meter with cable and make sure meter is switched on'),
    key: 'bayercontour',
    name: 'Ascensia (Bayer) Contour Next EZ, Contour, Contour Link or Contour Plus',
    source: {type: 'device', driverId: 'BayerContour'},
    enabled: {mac: true, win: true, linux: true}
  },
  contourplusone: {
    instructions: i18n.t('Plug meter into USB port'),
    key: 'contourplusone',
    name: 'Ascensia Contour Plus One',
    source: {type: 'device', driverId: 'ContourPlusOne'},
    enabled: {mac: true, win: true, linux: true}
>>>>>>> 6900a616
  },
  caresens: {
    instructions: i18n.t('Plug in meter with cable and make sure the meter is switched on'),
    name: 'CareSens N Premier & Dual',
    key: 'caresens',
    source: {type: 'device', driverId: 'CareSens'},
    enabled: {mac: true, win: true, linux: true}
  },
  caresensble: {
    instructions: i18n.t('Once paired, hold in right arrow until "BT Send" appears on the screen'),
    name: 'CareSens N Premier & Dual (using Bluetooth)',
    key: 'caresensble',
    source: {type: 'device', driverId: 'BluetoothLE'},
    enabled: {mac: true, win: false, linux: true}
  },
  dexcom: {
    instructions: i18n.t('Plug in receiver with micro-USB'),
    key: 'dexcom',
    name: 'Dexcom',
    source: {type: 'device', driverId: 'Dexcom'},
    enabled: {mac: true, win: true, linux: true}
  },
  glucocardexpression: {
    instructions: {
                    text: i18n.t('Plug in meter with cable and set meter to'),
                    linkText: i18n.t('PC Link Mode'),
                    link: 'https://support.tidepool.org/hc/en-us/articles/4402234174100',
                  },
    name: 'GLUCOCARD Expression',
    key: 'glucocardexpression',
    source: {type: 'device', driverId: 'GlucocardExpression'},
    enabled: {mac: true, win: true, linux: true}
  },
  glucocardshine: {
    instructions: i18n.t('Plug in meter with cable and make sure the meter is switched on'),
    name: 'GLUCOCARD Shine & Shine XL',
    key: 'glucocardshine',
    source: {type: 'device', driverId: 'GlucocardShine'},
    enabled: {mac: true, win: true, linux: true}
  },
  glucocardshinehid: {
    instructions: i18n.t('Make sure the meter is switched off and plug in with micro-USB cable'),
    name: 'GLUCOCARD Shine Connex & Shine Express',
    key: 'glucocardshinehid',
    source: {type: 'device', driverId: 'GlucocardShineHID'},
    enabled: {mac: true, win: true, linux: true}
  },
  omnipod: {
    instructions: [i18n.t('Classic PDM: Plug into USB. Wait for Export to complete. Click Upload.'), i18n.t('DASH PDM: Unlock. Plug into USB. Tap Export on PDM. Click Upload.')],
    key: 'omnipod',
    name: 'Insulet Omnipod',
    source: {type: 'device', driverId: 'InsuletOmniPod', extension: '.ibf'},
    enabled: {mac: true, win: true, linux: true},
    powerOnlyWarning: true,
  },
  medtronic: {
    instructions: i18n.t('Connect your Contour Next Link to your computer'),
    image: {
      'src': mm723Image,
      'height': 128,
      'width': 200,
      'alt': 'Contour Next Link'
    },
    key: 'medtronic',
    name: 'Medtronic 523, 723, Veo or 530G',
    selectName: 'Medtronic 523, 723, Veo or 530G (using Contour Next Link)',
    source: {type: 'device', driverId: 'Medtronic'},
    enabled: {mac: true, win: true, linux: true}
  },
  medtronic600: {
    instructions: i18n.t('Connect your Contour Next Link 2.4 to your computer'),
    image: {
      'src': mm600Image,
      'height': 128,
      'width': 200,
      'alt': 'Bayer Contour Next Link 2.4'
    },
    key: 'medtronic600',
    name: 'Medtronic 630G, 640G or 670G',
    selectName: 'Medtronic 630G, 640G, 670G (using Contour Next Link 2.4)',
    showDriverLink: {mac: false, win: false},
    source: {type: 'device', driverId: 'Medtronic600'},
    enabled: {mac: true, win: true, linux: true}
  },
  onetouchverio: {
    instructions: i18n.t('Plug in meter with micro-USB'),
    name: 'OneTouch Verio, Verio Flex and Verio Reflect',
    key: 'onetouchverio',
    source: {type: 'device', driverId: 'OneTouchVerio'},
    enabled: {linux: true, mac: true, win: true},
    powerOnlyWarning: true,
  },
  onetouchverioiq: {
    instructions: i18n.t('Plug in meter with mini-USB'),
    name: 'OneTouch VerioIQ',
    key: 'onetouchverioiq',
    source: {type: 'device', driverId: 'OneTouchVerioIQ'},
    enabled: {mac: true, win: true, linux: true},
    powerOnlyWarning: true,
  },
  onetouchverioble: {
    instructions: i18n.t('Turn meter on and make sure Bluetooth is switched on'),
    name: 'OneTouch Verio Flex & Verio Reflect (with Bluetooth)',
    key: 'onetouchverioble',
    source: {type: 'device', driverId: 'OneTouchVerioBLE'},
    enabled: {mac: true, win: false, linux: true}
    // PIN pairing for WebBluetooth is not currently supported on Windows 10:
    // https://bugs.chromium.org/p/chromium/issues/detail?id=960258
  },
  onetouchultramini: {
    instructions: i18n.t('Plug in meter with cable and make sure the meter is switched off'),
    name: 'OneTouch UltraMini',
    key: 'onetouchultramini',
    source: {type: 'device', driverId: 'OneTouchUltraMini'},
    enabled: {mac: true, win: true, linux: true}
  },
  onetouchultra2: {
    instructions: i18n.t('Plug in meter with cable and make sure the meter is switched off'),
    name: 'OneTouch Ultra 2',
    key: 'onetouchultra2',
    source: {type: 'device', driverId: 'OneTouchUltra2'},
    enabled: {mac: true, win: true, linux: true}
  },
  relionpremier: {
    instructions: i18n.t('Plug in meter with cable and make sure the meter is switched on'),
    name: 'ReliOn Premier (BLU, Voice & Classic)',
    key: 'relionpremier',
    source: {type: 'device', driverId: 'ReliOnPremier'},
    enabled: {mac: true, win: true, linux: true}
  },
  accuchekusb: {
    instructions: i18n.t('Plug in meter with micro-USB cable'),
    name: 'Roche Accu-Chek Aviva Connect, Guide & Guide Me',
    key: 'accuchekusb',
    source: {type: 'device', driverId: 'AccuChekUSB'},
    enabled: {mac: true, win: true, linux: true},
    powerOnlyWarning: true,  // shows warning for power-only USB cables
  },
  tandem: {
    instructions: i18n.t('Plug in pump with micro-USB'),
    key: 'tandem',
    name: 'Tandem',
    source: {type: 'device', driverId: 'Tandem'},
    enabled: {mac: true, win: true, linux: true},
    powerOnlyWarning: true,
  },
  truemetrix: {
    instructions: i18n.t('True Metrix & True Metrix Air: Place meter in cradle \u2022 True Metrix Go: Plug in meter with micro-USB cable'),
    name: 'Trividia Health True Metrix',
    key: 'truemetrix',
    source: {type: 'device', driverId: 'TrueMetrix'},
    enabled: {mac: true, win: true, linux: true}
  },
};

export default devices;<|MERGE_RESOLUTION|>--- conflicted
+++ resolved
@@ -15,7 +15,71 @@
     source: {type: 'carelink'},
     enabled: {mac: true, win: true, linux: true}
   },
-<<<<<<< HEAD
+  abbottfreestylelibre: {
+    instructions: i18n.t('Plug in meter with micro-USB cable'),
+    key: 'abbottfreestylelibre',
+    name: 'Abbott FreeStyle Libre',
+    source: {type: 'device', driverId: 'AbbottFreeStyleLibre'},
+    enabled: {linux: true, mac: true, win: true},
+    powerOnlyWarning: true,
+  },
+  abbottfreestylelite: {
+    instructions: i18n.t('Plug in meter with cable'),
+    key: 'abbottfreestylelite',
+    name: 'Abbott FreeStyle Lite & Freedom Lite',
+    source: {type: 'device', driverId: 'AbbottFreeStyleLite'},
+    enabled: {mac: false, win: true, linux: true}
+  },
+  abbottfreestyleneo: {
+    instructions: i18n.t('Plug in meter with micro-USB cable'),
+    key: 'abbottfreestyleneo',
+    name: 'Abbott FreeStyle Precision/Optium Neo',
+    source: {type: 'device', driverId: 'AbbottFreeStyleNeo'},
+    enabled: {linux: true, mac: true, win: true},
+    powerOnlyWarning: true,
+  },
+  precisionxtra: {
+    instructions: i18n.t('Plug in meter with cable'),
+    key: 'precisionxtra',
+    name: 'Abbott Precision Xtra',
+    source: {type: 'device', driverId: 'AbbottPrecisionXtra'},
+    enabled: {mac: false, win: true, linux: true}
+  },
+  animas: {
+    instructions: i18n.t('Suspend and align back of pump with IR dongle front'),
+    key: 'animas',
+    name: 'Animas',
+    source: {type: 'device', driverId: 'Animas'},
+    enabled: {mac: true, win: true, linux: true}
+  },
+  bayercontournext: {
+    instructions: i18n.t('Plug meter into USB port'),
+    key: 'bayercontournext',
+    name: 'Ascensia (Bayer) Contour Next',
+    source: {type: 'device', driverId: 'BayerContourNext'},
+    enabled: {mac: true, win: true, linux: true}
+  },
+  bayercontour: {
+    instructions: i18n.t('Plug in meter with cable and make sure meter is switched on'),
+    key: 'bayercontour',
+    name: 'Ascensia (Bayer) Contour Next EZ, Contour, Contour Link or Contour Plus',
+    source: {type: 'device', driverId: 'BayerContour'},
+    enabled: {mac: true, win: true, linux: true}
+  },
+  contourplusone: {
+    instructions: i18n.t('Plug meter into USB port'),
+    key: 'contourplusone',
+    name: 'Ascensia Contour Plus One',
+    source: {type: 'device', driverId: 'ContourPlusOne'},
+    enabled: {mac: true, win: true, linux: true}
+  },
+  caresens: {
+    instructions: i18n.t('Plug in meter with cable and make sure the meter is switched on'),
+    name: 'CareSens N Premier & Dual',
+    key: 'caresens',
+    source: {type: 'device', driverId: 'CareSens'},
+    enabled: {mac: true, win: true, linux: true}
+  },
   caresensble: {
     instructions: i18n.t('Once paired, hold in right arrow until "BT Send" appears on the screen'),
     name: 'CareSens N Premier & Dual (using Bluetooth)',
@@ -24,79 +88,6 @@
     enabled: {mac: true, win: false, linux: true}
     // PIN pairing for WebBluetooth is not currently supported on Windows 10:
     // https://bugs.chromium.org/p/chromium/issues/detail?id=960258
-=======
-  abbottfreestylelibre: {
-    instructions: i18n.t('Plug in meter with micro-USB cable'),
-    key: 'abbottfreestylelibre',
-    name: 'Abbott FreeStyle Libre',
-    source: {type: 'device', driverId: 'AbbottFreeStyleLibre'},
-    enabled: {linux: true, mac: true, win: true},
-    powerOnlyWarning: true,
-  },
-  abbottfreestylelite: {
-    instructions: i18n.t('Plug in meter with cable'),
-    key: 'abbottfreestylelite',
-    name: 'Abbott FreeStyle Lite & Freedom Lite',
-    source: {type: 'device', driverId: 'AbbottFreeStyleLite'},
-    enabled: {mac: false, win: true, linux: true}
-  },
-  abbottfreestyleneo: {
-    instructions: i18n.t('Plug in meter with micro-USB cable'),
-    key: 'abbottfreestyleneo',
-    name: 'Abbott FreeStyle Precision/Optium Neo',
-    source: {type: 'device', driverId: 'AbbottFreeStyleNeo'},
-    enabled: {linux: true, mac: true, win: true},
-    powerOnlyWarning: true,
-  },
-  precisionxtra: {
-    instructions: i18n.t('Plug in meter with cable'),
-    key: 'precisionxtra',
-    name: 'Abbott Precision Xtra',
-    source: {type: 'device', driverId: 'AbbottPrecisionXtra'},
-    enabled: {mac: false, win: true, linux: true}
-  },
-  animas: {
-    instructions: i18n.t('Suspend and align back of pump with IR dongle front'),
-    key: 'animas',
-    name: 'Animas',
-    source: {type: 'device', driverId: 'Animas'},
-    enabled: {mac: true, win: true, linux: true}
-  },
-  bayercontournext: {
-    instructions: i18n.t('Plug meter into USB port'),
-    key: 'bayercontournext',
-    name: 'Ascensia (Bayer) Contour Next',
-    source: {type: 'device', driverId: 'BayerContourNext'},
-    enabled: {mac: true, win: true, linux: true}
-  },
-  bayercontour: {
-    instructions: i18n.t('Plug in meter with cable and make sure meter is switched on'),
-    key: 'bayercontour',
-    name: 'Ascensia (Bayer) Contour Next EZ, Contour, Contour Link or Contour Plus',
-    source: {type: 'device', driverId: 'BayerContour'},
-    enabled: {mac: true, win: true, linux: true}
-  },
-  contourplusone: {
-    instructions: i18n.t('Plug meter into USB port'),
-    key: 'contourplusone',
-    name: 'Ascensia Contour Plus One',
-    source: {type: 'device', driverId: 'ContourPlusOne'},
-    enabled: {mac: true, win: true, linux: true}
->>>>>>> 6900a616
-  },
-  caresens: {
-    instructions: i18n.t('Plug in meter with cable and make sure the meter is switched on'),
-    name: 'CareSens N Premier & Dual',
-    key: 'caresens',
-    source: {type: 'device', driverId: 'CareSens'},
-    enabled: {mac: true, win: true, linux: true}
-  },
-  caresensble: {
-    instructions: i18n.t('Once paired, hold in right arrow until "BT Send" appears on the screen'),
-    name: 'CareSens N Premier & Dual (using Bluetooth)',
-    key: 'caresensble',
-    source: {type: 'device', driverId: 'BluetoothLE'},
-    enabled: {mac: true, win: false, linux: true}
   },
   dexcom: {
     instructions: i18n.t('Plug in receiver with micro-USB'),

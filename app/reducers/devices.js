import mm723Image from '../../images/MM723_CNL_combo@2x.jpg';
import mm600Image from '../../images/MM600_CNL_combo@2x.jpg';
<<<<<<< HEAD
//const remote = require('@electron/remote');
=======
const remote = require('@electron/remote');

const i18n = remote.getGlobal( 'i18n' );
>>>>>>> c83f259e

// // const i18n = remote.getGlobal( 'i18n' );
let i18n = {t:string => string};
const devices = {
  abbottfreestylelibre: {
    instructions: i18n.t('Plug in meter with micro-USB cable'),
    key: 'abbottfreestylelibre',
    name: 'Abbott FreeStyle Libre',
    source: {type: 'device', driverId: 'AbbottFreeStyleLibre'},
    enabled: {linux: true, mac: true, win: true},
    powerOnlyWarning: true,
  },
  abbottfreestylelite: {
    instructions: i18n.t('Plug in meter with cable'),
    key: 'abbottfreestylelite',
    name: 'Abbott FreeStyle Lite & Freedom Lite',
    source: {type: 'device', driverId: 'AbbottFreeStyleLite'},
    enabled: {mac: false, win: true, linux: true}
  },
  abbottfreestyleneo: {
    instructions: i18n.t('Plug in meter with micro-USB cable'),
    key: 'abbottfreestyleneo',
    name: 'Abbott FreeStyle Precision/Optium Neo',
    source: {type: 'device', driverId: 'AbbottFreeStyleNeo'},
    enabled: {linux: true, mac: true, win: true},
    powerOnlyWarning: true,
  },
  abbottlibreview: {
    instructions: i18n.t('Select CSV file downloaded from LibreView'),
    key: 'abbottlibreview',
    name: 'Abbott LibreView',
    source: {type: 'block', driverId: 'AbbottLibreView', extension: '.csv'},
    enabled: {linux: true, mac: true, win: true},
  },
  precisionxtra: {
    instructions: i18n.t('Plug in meter with cable'),
    key: 'precisionxtra',
    name: 'Abbott Precision Xtra',
    source: {type: 'device', driverId: 'AbbottPrecisionXtra'},
    enabled: {mac: false, win: true, linux: true}
  },
  animas: {
    instructions: i18n.t('Suspend and align back of pump with IR dongle front'),
    key: 'animas',
    name: 'Animas',
    source: {type: 'device', driverId: 'Animas'},
    enabled: {mac: true, win: true, linux: true}
  },
  bayercontournext: {
    instructions: i18n.t('Plug meter into USB port'),
    key: 'bayercontournext',
    name: 'Ascensia (Bayer) Contour Next',
    source: {type: 'device', driverId: 'BayerContourNext'},
    enabled: {mac: true, win: true, linux: true}
  },
  bayercontour: {
    instructions: i18n.t('Plug in meter with cable and make sure meter is switched on'),
    key: 'bayercontour',
    name: 'Ascensia (Bayer) Contour Next EZ, Contour, Contour Link or Contour Plus',
    source: {type: 'device', driverId: 'BayerContour'},
    enabled: {mac: true, win: true, linux: true}
  },
  contourplus: {
    instructions: i18n.t('Plug in meter with micro-USB'),
    key: 'contourplus',
    name: 'Ascensia Contour Plus One/Blue',
    source: {type: 'device', driverId: 'ContourPlus'},
    enabled: {mac: true, win: true, linux: true}
  },
  caresens: {
    instructions: i18n.t('Plug in meter with cable and make sure the meter is switched on'),
    name: 'CareSens N Premier, Dual & N Plus BT',
    key: 'caresens',
    source: {type: 'device', driverId: 'CareSens'},
    enabled: {mac: true, win: true, linux: true}
  },
  caresensble: {
    instructions: {
                    text: i18n.t('For uploading instructions,'),
                    linkText: i18n.t('visit our support site'),
                    link: 'https://support.tidepool.org/hc/en-us/articles/360035332972#h_01EDCWR70ZH3WMHY4RX3SC80NX',
                  },
    name: 'CareSens N Premier, Dual & N Plus BT (using Bluetooth)',
    key: 'caresensble',
    source: {type: 'device', driverId: 'BluetoothLE'},
    enabled: {mac: true, win: false, linux: true}
    // PIN pairing for WebBluetooth is not currently supported on Windows 10:
    // https://bugs.chromium.org/p/chromium/issues/detail?id=960258
  },
  dexcom: {
    instructions: i18n.t('Plug in receiver with micro-USB'),
    key: 'dexcom',
    name: 'Dexcom',
    source: {type: 'device', driverId: 'Dexcom'},
    enabled: {mac: true, win: true, linux: true}
  },
  weitai: {
    instructions: 'Plug in PDA with micro-USB',
    name: 'Equil Insulin Patch/Micro Pump',
    key: 'weitai',
    source: {type: 'device', driverId: 'Weitai'},
    enabled: {mac: true, win: true, linux: true}
  },
  glucocardexpression: {
    instructions: {
                    text: i18n.t('Plug in meter with cable and set meter to'),
                    linkText: i18n.t('PC Link Mode'),
                    link: 'https://support.tidepool.org/hc/en-us/articles/4402234174100',
                  },
    name: 'GLUCOCARD Expression',
    key: 'glucocardexpression',
    source: {type: 'device', driverId: 'GlucocardExpression'},
    enabled: {mac: true, win: true, linux: true}
  },
  glucocardshine: {
    instructions: i18n.t('Plug in meter with cable and make sure the meter is switched on'),
    name: 'GLUCOCARD Shine & Shine XL',
    key: 'glucocardshine',
    source: {type: 'device', driverId: 'GlucocardShine'},
    enabled: {mac: true, win: true, linux: true}
  },
  glucocardshinehid: {
    instructions: i18n.t('Make sure the meter is switched off and plug in with micro-USB cable'),
    name: 'GLUCOCARD Shine Connex & Shine Express',
    key: 'glucocardshinehid',
    source: {type: 'device', driverId: 'GlucocardShineHID'},
    enabled: {mac: true, win: true, linux: true}
  },
  glucocardvital: {
    instructions: i18n.t('Make sure the meter is switched off and plug in cable'),
    name: 'GLUCOCARD Vital',
    key: 'glucocardvital',
    source: {type: 'device', driverId: 'GlucocardVital'},
    enabled: {mac: true, win: true, linux: true}
  },
  glucorx: {
    instructions: [i18n.t('Nexus and HCT: Plug in meter with mini-USB cable'), i18n.t('Nexus Mini Ultra & Go: Plug in meter with strip port cable')],
    name: 'GlucoRx Nexus, Nexus Mini Ultra, Go & HCT',
    key: 'glucorx',
    source: {type: 'device', driverId: 'GlucoRx'},
    enabled: {mac: true, win: true, linux: true}
  },
  omnipod: {
    instructions: [i18n.t('Classic PDM: Plug into USB. Wait for Export to complete. Click Upload.'), i18n.t('DASH PDM: Unlock. Plug into USB. Tap Export on PDM. Click Upload.')],
    key: 'omnipod',
    name: 'Insulet Omnipod',
    source: {type: 'device', driverId: 'InsuletOmniPod', extension: '.ibf'},
    enabled: {mac: true, win: true, linux: true},
    powerOnlyWarning: true,
  },
  medtronic: {
    instructions: i18n.t('Connect your Contour Next Link to your computer'),
    image: {
      'src': mm723Image,
      'height': 128,
      'width': 200,
      'alt': 'Contour Next Link'
    },
    key: 'medtronic',
    name: 'Medtronic 523, 723, Veo or 530G',
    selectName: 'Medtronic 523, 723, Veo or 530G (using Contour Next Link)',
    source: {type: 'device', driverId: 'Medtronic'},
    enabled: {mac: true, win: true, linux: true}
  },
  medtronic600: {
    instructions: i18n.t('Connect your Contour Next Link 2.4 to your computer'),
    image: {
      'src': mm600Image,
      'height': 128,
      'width': 200,
      'alt': 'Bayer Contour Next Link 2.4'
    },
    key: 'medtronic600',
    name: 'Medtronic 630G, 640G or 670G',
    selectName: 'Medtronic 630G, 640G, 670G (using Contour Next Link 2.4)',
    showDriverLink: {mac: false, win: false},
    source: {type: 'device', driverId: 'Medtronic600'},
    enabled: {mac: true, win: true, linux: true}
  },
<<<<<<< HEAD
  omnipod: {
    instructions: [i18n.t('Classic PDM: Plug into USB. Wait for Export to complete. Click Upload.'), i18n.t('DASH PDM: Unlock. Plug into USB. Tap Export on PDM. Click Upload.')],
    key: 'omnipod',
    name: 'Insulet Omnipod DASH',
    source: {type: 'device', driverId: 'InsuletOmniPod', extension: '.ibf'},
    enabled: {mac: true, win: true, linux: true},
    powerOnlyWarning: true,
  },
  omnipoderos: {
    instructions: i18n.t('Plug into USB. Wait for Export to complete. Click Upload.'),
    key: 'omnipoderos',
    name: 'Insulet Omnipod Classic',
    source: {type: 'device', driverId: 'InsuletOmniPod', extension: '.ibf'},
    enabled: {mac: true, win: true, linux: true},
    powerOnlyWarning: true,
  },
  dexcom: {
    instructions: i18n.t('Plug in receiver with micro-USB'),
    key: 'dexcom',
    name: 'Dexcom',
    source: {type: 'device', driverId: 'Dexcom'},
    enabled: {mac: true, win: true, linux: true}
  },
  precisionxtra: {
    instructions: i18n.t('Plug in meter with cable'),
    key: 'precisionxtra',
    name: 'Abbott Precision Xtra',
    source: {type: 'device', driverId: 'AbbottPrecisionXtra'},
    enabled: {mac: false, win: true, linux: true}
  },
  tandem: {
    instructions: i18n.t('Plug in pump with micro-USB'),
    key: 'tandem',
    name: 'Tandem',
    source: {type: 'device', driverId: 'Tandem'},
    enabled: {mac: true, win: true, linux: true},
    powerOnlyWarning: true,
  },
  abbottfreestylelite: {
    instructions: i18n.t('Plug in meter with cable'),
    key: 'abbottfreestylelite',
    name: 'Abbott FreeStyle Lite & Freedom Lite',
    source: {type: 'device', driverId: 'AbbottFreeStyleLite'},
    enabled: {mac: false, win: true, linux: true}
  },
  abbottfreestylelibre: {
    instructions: i18n.t('Plug in meter with micro-USB cable'),
    key: 'abbottfreestylelibre',
    name: 'Abbott FreeStyle Libre',
    source: {type: 'device', driverId: 'AbbottFreeStyleLibre'},
    enabled: {linux: true, mac: true, win: true},
    powerOnlyWarning: true,
  },
  abbottfreestyleneo: {
    instructions: i18n.t('Plug in meter with micro-USB cable'),
    key: 'abbottfreestyleneo',
    name: 'Abbott FreeStyle Precision/Optium Neo',
    source: {type: 'device', driverId: 'AbbottFreeStyleNeo'},
=======
  onetouchselect: {
    instructions: i18n.t('Plug in meter with micro-USB'),
    name: 'OneTouch Select Plus Flex',
    key: 'onetouchselect',
    source: {type: 'device', driverId: 'OneTouchSelect'},
>>>>>>> c83f259e
    enabled: {linux: true, mac: true, win: true},
    powerOnlyWarning: true,
  },
  onetouchverio: {
    instructions: i18n.t('Plug in meter with micro-USB'),
    name: 'OneTouch Verio, Verio Flex and Verio Reflect',
    key: 'onetouchverio',
    source: {type: 'device', driverId: 'OneTouchVerio'},
    enabled: {linux: true, mac: true, win: true},
    powerOnlyWarning: true,
  },
  onetouchverioble: {
    instructions: i18n.t('Turn meter on and make sure Bluetooth is switched on'),
    name: 'OneTouch Verio Flex, Verio Reflect & Select Plus Flex (with Bluetooth)',
    key: 'onetouchverioble',
    source: {type: 'device', driverId: 'OneTouchVerioBLE'},
    enabled: {mac: true, win: false, linux: true}
    // PIN pairing for WebBluetooth is not currently supported on Windows 10:
    // https://bugs.chromium.org/p/chromium/issues/detail?id=960258
  },
  onetouchverioiq: {
    instructions: i18n.t('Plug in meter with mini-USB'),
    name: 'OneTouch VerioIQ',
    key: 'onetouchverioiq',
    source: {type: 'device', driverId: 'OneTouchVerioIQ'},
    enabled: {mac: true, win: true, linux: true},
    powerOnlyWarning: true,
  },
  onetouchultramini: {
    instructions: i18n.t('Plug in meter with cable and make sure the meter is switched off'),
    name: 'OneTouch UltraMini',
    key: 'onetouchultramini',
    source: {type: 'device', driverId: 'OneTouchUltraMini'},
    enabled: {mac: true, win: true, linux: true}
  },
  onetouchultra2: {
    instructions: i18n.t('Plug in meter with cable and make sure the meter is switched off'),
    name: 'OneTouch Ultra 2',
    key: 'onetouchultra2',
    source: {type: 'device', driverId: 'OneTouchUltra2'},
    enabled: {mac: true, win: true, linux: true}
  },
  relionpremier: {
    instructions: i18n.t('Plug in meter with cable and make sure the meter is switched on'),
    name: 'ReliOn Premier (BLU, Voice & Classic)',
    key: 'relionpremier',
    source: {type: 'device', driverId: 'ReliOnPremier'},
    enabled: {mac: true, win: true, linux: true}
  },
  relionprime: {
    instructions: i18n.t('Make sure meter is switched off before plugging in cable'),
    name: 'ReliOn Prime',
    key: 'relionprime',
    source: {type: 'device', driverId: 'ReliOnPrime'},
    enabled: {mac: true, win: true, linux: true},
  },
  accuchekusb: {
    instructions: i18n.t('Plug in meter with micro-USB cable'),
    name: 'Roche Accu-Chek Aviva Connect, Instant, Guide & Guide Me',
    key: 'accuchekusb',
    source: {type: 'device', driverId: 'AccuChekUSB'},
    enabled: {mac: true, win: true, linux: true},
    powerOnlyWarning: true,  // shows warning for power-only USB cables
  },
  tandem: {
    instructions: i18n.t('Plug in pump with micro-USB'),
    key: 'tandem',
    name: 'Tandem',
    source: {type: 'device', driverId: 'Tandem'},
    enabled: {mac: true, win: true, linux: true},
    powerOnlyWarning: true,
  },
  truemetrix: {
    instructions: i18n.t('True Metrix & True Metrix Air: Place meter in cradle \u2022 True Metrix Go: Plug in meter with micro-USB cable'),
    name: 'Trividia Health True Metrix',
    key: 'truemetrix',
    source: {type: 'device', driverId: 'TrueMetrix'},
    enabled: {mac: true, win: true, linux: true}
  },
};

export default devices;<|MERGE_RESOLUTION|>--- conflicted
+++ resolved
@@ -1,12 +1,6 @@
 import mm723Image from '../../images/MM723_CNL_combo@2x.jpg';
 import mm600Image from '../../images/MM600_CNL_combo@2x.jpg';
-<<<<<<< HEAD
 //const remote = require('@electron/remote');
-=======
-const remote = require('@electron/remote');
-
-const i18n = remote.getGlobal( 'i18n' );
->>>>>>> c83f259e
 
 // // const i18n = remote.getGlobal( 'i18n' );
 let i18n = {t:string => string};
@@ -186,72 +180,11 @@
     source: {type: 'device', driverId: 'Medtronic600'},
     enabled: {mac: true, win: true, linux: true}
   },
-<<<<<<< HEAD
-  omnipod: {
-    instructions: [i18n.t('Classic PDM: Plug into USB. Wait for Export to complete. Click Upload.'), i18n.t('DASH PDM: Unlock. Plug into USB. Tap Export on PDM. Click Upload.')],
-    key: 'omnipod',
-    name: 'Insulet Omnipod DASH',
-    source: {type: 'device', driverId: 'InsuletOmniPod', extension: '.ibf'},
-    enabled: {mac: true, win: true, linux: true},
-    powerOnlyWarning: true,
-  },
-  omnipoderos: {
-    instructions: i18n.t('Plug into USB. Wait for Export to complete. Click Upload.'),
-    key: 'omnipoderos',
-    name: 'Insulet Omnipod Classic',
-    source: {type: 'device', driverId: 'InsuletOmniPod', extension: '.ibf'},
-    enabled: {mac: true, win: true, linux: true},
-    powerOnlyWarning: true,
-  },
-  dexcom: {
-    instructions: i18n.t('Plug in receiver with micro-USB'),
-    key: 'dexcom',
-    name: 'Dexcom',
-    source: {type: 'device', driverId: 'Dexcom'},
-    enabled: {mac: true, win: true, linux: true}
-  },
-  precisionxtra: {
-    instructions: i18n.t('Plug in meter with cable'),
-    key: 'precisionxtra',
-    name: 'Abbott Precision Xtra',
-    source: {type: 'device', driverId: 'AbbottPrecisionXtra'},
-    enabled: {mac: false, win: true, linux: true}
-  },
-  tandem: {
-    instructions: i18n.t('Plug in pump with micro-USB'),
-    key: 'tandem',
-    name: 'Tandem',
-    source: {type: 'device', driverId: 'Tandem'},
-    enabled: {mac: true, win: true, linux: true},
-    powerOnlyWarning: true,
-  },
-  abbottfreestylelite: {
-    instructions: i18n.t('Plug in meter with cable'),
-    key: 'abbottfreestylelite',
-    name: 'Abbott FreeStyle Lite & Freedom Lite',
-    source: {type: 'device', driverId: 'AbbottFreeStyleLite'},
-    enabled: {mac: false, win: true, linux: true}
-  },
-  abbottfreestylelibre: {
-    instructions: i18n.t('Plug in meter with micro-USB cable'),
-    key: 'abbottfreestylelibre',
-    name: 'Abbott FreeStyle Libre',
-    source: {type: 'device', driverId: 'AbbottFreeStyleLibre'},
-    enabled: {linux: true, mac: true, win: true},
-    powerOnlyWarning: true,
-  },
-  abbottfreestyleneo: {
-    instructions: i18n.t('Plug in meter with micro-USB cable'),
-    key: 'abbottfreestyleneo',
-    name: 'Abbott FreeStyle Precision/Optium Neo',
-    source: {type: 'device', driverId: 'AbbottFreeStyleNeo'},
-=======
   onetouchselect: {
     instructions: i18n.t('Plug in meter with micro-USB'),
     name: 'OneTouch Select Plus Flex',
     key: 'onetouchselect',
     source: {type: 'device', driverId: 'OneTouchSelect'},
->>>>>>> c83f259e
     enabled: {linux: true, mac: true, win: true},
     powerOnlyWarning: true,
   },
@@ -333,4 +266,4 @@
   },
 };
 
-export default devices;+export default devices;

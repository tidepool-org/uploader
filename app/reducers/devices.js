import mm723Image from '../../images/MM723_CNL_combo@2x.jpg';
import mm600Image from '../../images/MM600_CNL_combo@2x.jpg';
import { remote } from 'electron';

const i18n = remote.getGlobal( 'i18n' );

const devices = {
  carelink: {
    instructions: [i18n.t('Import from CareLink'), i18n.t('(We will not store your credentials)')],
    isFetching: false,
    key: 'carelink',
    name: 'Medtronic',
    // for the device selection list
    selectName: 'Medtronic (CareLink import)',
    source: {type: 'carelink'},
    enabled: {mac: true, win: true, linux: true}
  },
  abbottfreestylelibre: {
    instructions: i18n.t('Plug in meter with micro-USB cable'),
    key: 'abbottfreestylelibre',
    name: 'Abbott FreeStyle Libre',
    source: {type: 'device', driverId: 'AbbottFreeStyleLibre'},
    enabled: {linux: true, mac: true, win: true},
    powerOnlyWarning: true,
  },
  abbottfreestylelite: {
    instructions: i18n.t('Plug in meter with cable'),
    key: 'abbottfreestylelite',
    name: 'Abbott FreeStyle Lite & Freedom Lite',
    source: {type: 'device', driverId: 'AbbottFreeStyleLite'},
    enabled: {mac: false, win: true, linux: true}
  },
  abbottfreestyleneo: {
    instructions: i18n.t('Plug in meter with micro-USB cable'),
    key: 'abbottfreestyleneo',
    name: 'Abbott FreeStyle Precision/Optium Neo',
    source: {type: 'device', driverId: 'AbbottFreeStyleNeo'},
    enabled: {linux: true, mac: true, win: true},
    powerOnlyWarning: true,
  },
  precisionxtra: {
    instructions: i18n.t('Plug in meter with cable'),
    key: 'precisionxtra',
    name: 'Abbott Precision Xtra',
    source: {type: 'device', driverId: 'AbbottPrecisionXtra'},
    enabled: {mac: false, win: true, linux: true}
  },
  animas: {
    instructions: i18n.t('Suspend and align back of pump with IR dongle front'),
    key: 'animas',
    name: 'Animas',
    source: {type: 'device', driverId: 'Animas'},
    enabled: {mac: true, win: true, linux: true}
  },
  bayercontournext: {
    instructions: i18n.t('Plug meter into USB port'),
    key: 'bayercontournext',
    name: 'Ascensia (Bayer) Contour Next',
    source: {type: 'device', driverId: 'BayerContourNext'},
    enabled: {mac: true, win: true, linux: true}
  },
  bayercontour: {
    instructions: i18n.t('Plug in meter with cable and make sure meter is switched on'),
    key: 'bayercontour',
    name: 'Ascensia (Bayer) Contour Next EZ, Contour, Contour Link or Contour Plus',
    source: {type: 'device', driverId: 'BayerContour'},
    enabled: {mac: true, win: true, linux: true}
  },
  caresens: {
    instructions: i18n.t('Plug in meter with cable and make sure the meter is switched on'),
    name: 'CareSens N Premier & Dual',
    key: 'caresens',
    source: {type: 'device', driverId: 'CareSens'},
    enabled: {mac: true, win: true, linux: true}
  },
  caresensble: {
    instructions: i18n.t('Once paired, hold in right arrow until "BT Send" appears on the screen'),
    name: 'CareSens N Premier & Dual (using Bluetooth)',
    key: 'caresensble',
    source: {type: 'device', driverId: 'BluetoothLE'},
    enabled: {mac: true, win: false, linux: true}
  },
  dexcom: {
    instructions: i18n.t('Plug in receiver with micro-USB'),
    key: 'dexcom',
    name: 'Dexcom',
    source: {type: 'device', driverId: 'Dexcom'},
    enabled: {mac: true, win: true, linux: true}
  },
  glucocardexpression: {
    instructions: {
                    text: i18n.t('Plug in meter with cable and set meter to'),
                    linkText: i18n.t('PC Link Mode'),
                    link: 'https://support.tidepool.org/hc/en-us/articles/4402234174100',
                  },
    name: 'GLUCOCARD Expression',
    key: 'glucocardexpression',
    source: {type: 'device', driverId: 'GlucocardExpression'},
    enabled: {mac: true, win: true, linux: true}
  },
  glucocardshine: {
    instructions: i18n.t('Plug in meter with cable and make sure the meter is switched on'),
    name: 'GLUCOCARD Shine & Shine XL',
    key: 'glucocardshine',
    source: {type: 'device', driverId: 'GlucocardShine'},
    enabled: {mac: true, win: true, linux: true}
  },
  glucocardshinehid: {
    instructions: i18n.t('Make sure the meter is switched off and plug in with micro-USB cable'),
    name: 'GLUCOCARD Shine Connex & Shine Express',
    key: 'glucocardshinehid',
    source: {type: 'device', driverId: 'GlucocardShineHID'},
    enabled: {mac: true, win: true, linux: true}
  },
  omnipod: {
    instructions: [i18n.t('Classic PDM: Plug into USB. Wait for Export to complete. Click Upload.'), i18n.t('DASH PDM: Unlock. Plug into USB. Tap Export on PDM. Click Upload.')],
    key: 'omnipod',
    name: 'Insulet Omnipod',
    source: {type: 'device', driverId: 'InsuletOmniPod', extension: '.ibf'},
    enabled: {mac: true, win: true, linux: true},
    powerOnlyWarning: true,
  },
  medtronic: {
    instructions: i18n.t('Connect your Contour Next Link to your computer'),
    image: {
      'src': mm723Image,
      'height': 128,
      'width': 200,
      'alt': 'Contour Next Link'
    },
    key: 'medtronic',
    name: 'Medtronic 523, 723, Veo or 530G',
    selectName: 'Medtronic 523, 723, Veo or 530G (using Contour Next Link)',
    source: {type: 'device', driverId: 'Medtronic'},
    enabled: {mac: true, win: true, linux: true}
  },
  medtronic600: {
    instructions: i18n.t('Connect your Contour Next Link 2.4 to your computer'),
    image: {
      'src': mm600Image,
      'height': 128,
      'width': 200,
      'alt': 'Bayer Contour Next Link 2.4'
    },
    key: 'medtronic600',
    name: 'Medtronic 630G, 640G or 670G',
    selectName: 'Medtronic 630G, 640G, 670G (using Contour Next Link 2.4)',
    showDriverLink: {mac: false, win: false},
    source: {type: 'device', driverId: 'Medtronic600'},
    enabled: {mac: true, win: true, linux: true}
  },
<<<<<<< HEAD
  omnipod: {
    instructions: [i18n.t('Classic PDM: Plug into USB. Wait for Export to complete. Click Upload.'), i18n.t('DASH PDM: Unlock. Plug into USB. Tap Export on PDM. Click Upload.')],
    key: 'omnipod',
    name: 'Insulet OmniPod',
    source: {type: 'device', driverId: 'InsuletOmniPod', extension: '.ibf'},
    enabled: {mac: true, win: true, linux: true},
    powerOnlyWarning: true,
  },
  dexcom: {
    instructions: i18n.t('Plug in receiver with micro-USB'),
    key: 'dexcom',
    name: 'Dexcom',
    source: {type: 'device', driverId: 'Dexcom'},
    enabled: {mac: true, win: true, linux: true}
  },
  precisionxtra: {
    instructions: i18n.t('Plug in meter with cable'),
    key: 'precisionxtra',
    name: 'Abbott Precision Xtra',
    source: {type: 'device', driverId: 'AbbottPrecisionXtra'},
    enabled: {mac: false, win: true, linux: true}
  },
  tandem: {
    instructions: i18n.t('Plug in pump with micro-USB'),
    key: 'tandem',
    name: 'Tandem',
    source: {type: 'device', driverId: 'Tandem'},
    enabled: {mac: true, win: true, linux: true},
    powerOnlyWarning: true,
  },
  abbottfreestylelite: {
    instructions: i18n.t('Plug in meter with cable'),
    key: 'abbottfreestylelite',
    name: 'Abbott FreeStyle Lite & Freedom Lite',
    source: {type: 'device', driverId: 'AbbottFreeStyleLite'},
    enabled: {mac: false, win: true, linux: true}
  },
  abbottfreestylelibre: {
    instructions: i18n.t('Plug in meter with micro-USB cable'),
    key: 'abbottfreestylelibre',
    name: 'Abbott FreeStyle Libre',
    source: {type: 'device', driverId: 'AbbottFreeStyleLibre'},
    enabled: {linux: true, mac: true, win: true},
    powerOnlyWarning: true,
  },
  abbottfreestyleneo: {
    instructions: i18n.t('Plug in meter with micro-USB cable'),
    key: 'abbottfreestyleneo',
    name: 'Abbott FreeStyle Precision/Optium Neo',
    source: {type: 'device', driverId: 'AbbottFreeStyleNeo'},
    enabled: {linux: true, mac: true, win: true},
    powerOnlyWarning: true,
  },
  bayercontournext: {
    instructions: i18n.t('Plug meter into USB port'),
    key: 'bayercontournext',
    name: 'Ascensia (Bayer) Contour Next',
    source: {type: 'device', driverId: 'BayerContourNext'},
    enabled: {mac: true, win: true, linux: true}
  },
  bayercontour: {
    instructions: i18n.t('Plug in meter with cable and make sure meter is switched on'),
    key: 'bayercontour',
    name: 'Ascensia (Bayer) Contour Next EZ, Contour, Contour Link or Contour Plus',
    source: {type: 'device', driverId: 'BayerContour'},
    enabled: {mac: true, win: true, linux: true}
  },
  contourplusone: {
    instructions: i18n.t('Plug meter into USB port'),
    key: 'contourplusone',
    name: 'Ascensia Contour Plus One',
    source: {type: 'device', driverId: 'ContourPlusOne'},
    enabled: {mac: true, win: true, linux: true}
  },
  animas: {
    instructions: i18n.t('Suspend and align back of pump with IR dongle front'),
    key: 'animas',
    name: 'Animas',
    source: {type: 'device', driverId: 'Animas'},
    enabled: {mac: true, win: true, linux: true}
  },
=======
>>>>>>> 797a8378
  onetouchverio: {
    instructions: i18n.t('Plug in meter with micro-USB'),
    name: 'OneTouch Verio, Verio Flex and Verio Reflect',
    key: 'onetouchverio',
    source: {type: 'device', driverId: 'OneTouchVerio'},
    enabled: {linux: true, mac: true, win: true},
    powerOnlyWarning: true,
  },
  onetouchverioiq: {
    instructions: i18n.t('Plug in meter with mini-USB'),
    name: 'OneTouch VerioIQ',
    key: 'onetouchverioiq',
    source: {type: 'device', driverId: 'OneTouchVerioIQ'},
    enabled: {mac: true, win: true, linux: true},
    powerOnlyWarning: true,
  },
  onetouchultramini: {
    instructions: i18n.t('Plug in meter with cable and make sure the meter is switched off'),
    name: 'OneTouch UltraMini',
    key: 'onetouchultramini',
    source: {type: 'device', driverId: 'OneTouchUltraMini'},
    enabled: {mac: true, win: true, linux: true}
  },
  onetouchultra2: {
    instructions: i18n.t('Plug in meter with cable and make sure the meter is switched off'),
    name: 'OneTouch Ultra 2',
    key: 'onetouchultra2',
    source: {type: 'device', driverId: 'OneTouchUltra2'},
    enabled: {mac: true, win: true, linux: true}
  },
  relionpremier: {
    instructions: i18n.t('Plug in meter with cable and make sure the meter is switched on'),
    name: 'ReliOn Premier (BLU, Voice & Classic)',
    key: 'relionpremier',
    source: {type: 'device', driverId: 'ReliOnPremier'},
    enabled: {mac: true, win: true, linux: true}
  },
  accuchekusb: {
    instructions: i18n.t('Plug in meter with micro-USB cable'),
    name: 'Roche Accu-Chek Aviva Connect, Guide & Guide Me',
    key: 'accuchekusb',
    source: {type: 'device', driverId: 'AccuChekUSB'},
    enabled: {mac: true, win: true, linux: true},
    powerOnlyWarning: true,  // shows warning for power-only USB cables
  },
  tandem: {
    instructions: i18n.t('Plug in pump with micro-USB'),
    key: 'tandem',
    name: 'Tandem',
    source: {type: 'device', driverId: 'Tandem'},
    enabled: {mac: true, win: true, linux: true},
    powerOnlyWarning: true,
  },
  truemetrix: {
    instructions: i18n.t('True Metrix & True Metrix Air: Place meter in cradle \u2022 True Metrix Go: Plug in meter with micro-USB cable'),
    name: 'Trividia Health True Metrix',
    key: 'truemetrix',
    source: {type: 'device', driverId: 'TrueMetrix'},
    enabled: {mac: true, win: true, linux: true}
  },
};

export default devices;<|MERGE_RESOLUTION|>--- conflicted
+++ resolved
@@ -66,6 +66,13 @@
     source: {type: 'device', driverId: 'BayerContour'},
     enabled: {mac: true, win: true, linux: true}
   },
+  contourplusone: {
+    instructions: i18n.t('Plug meter into USB port'),
+    key: 'contourplusone',
+    name: 'Ascensia Contour Plus One',
+    source: {type: 'device', driverId: 'ContourPlusOne'},
+    enabled: {mac: true, win: true, linux: true}
+  },
   caresens: {
     instructions: i18n.t('Plug in meter with cable and make sure the meter is switched on'),
     name: 'CareSens N Premier & Dual',
@@ -149,90 +156,6 @@
     source: {type: 'device', driverId: 'Medtronic600'},
     enabled: {mac: true, win: true, linux: true}
   },
-<<<<<<< HEAD
-  omnipod: {
-    instructions: [i18n.t('Classic PDM: Plug into USB. Wait for Export to complete. Click Upload.'), i18n.t('DASH PDM: Unlock. Plug into USB. Tap Export on PDM. Click Upload.')],
-    key: 'omnipod',
-    name: 'Insulet OmniPod',
-    source: {type: 'device', driverId: 'InsuletOmniPod', extension: '.ibf'},
-    enabled: {mac: true, win: true, linux: true},
-    powerOnlyWarning: true,
-  },
-  dexcom: {
-    instructions: i18n.t('Plug in receiver with micro-USB'),
-    key: 'dexcom',
-    name: 'Dexcom',
-    source: {type: 'device', driverId: 'Dexcom'},
-    enabled: {mac: true, win: true, linux: true}
-  },
-  precisionxtra: {
-    instructions: i18n.t('Plug in meter with cable'),
-    key: 'precisionxtra',
-    name: 'Abbott Precision Xtra',
-    source: {type: 'device', driverId: 'AbbottPrecisionXtra'},
-    enabled: {mac: false, win: true, linux: true}
-  },
-  tandem: {
-    instructions: i18n.t('Plug in pump with micro-USB'),
-    key: 'tandem',
-    name: 'Tandem',
-    source: {type: 'device', driverId: 'Tandem'},
-    enabled: {mac: true, win: true, linux: true},
-    powerOnlyWarning: true,
-  },
-  abbottfreestylelite: {
-    instructions: i18n.t('Plug in meter with cable'),
-    key: 'abbottfreestylelite',
-    name: 'Abbott FreeStyle Lite & Freedom Lite',
-    source: {type: 'device', driverId: 'AbbottFreeStyleLite'},
-    enabled: {mac: false, win: true, linux: true}
-  },
-  abbottfreestylelibre: {
-    instructions: i18n.t('Plug in meter with micro-USB cable'),
-    key: 'abbottfreestylelibre',
-    name: 'Abbott FreeStyle Libre',
-    source: {type: 'device', driverId: 'AbbottFreeStyleLibre'},
-    enabled: {linux: true, mac: true, win: true},
-    powerOnlyWarning: true,
-  },
-  abbottfreestyleneo: {
-    instructions: i18n.t('Plug in meter with micro-USB cable'),
-    key: 'abbottfreestyleneo',
-    name: 'Abbott FreeStyle Precision/Optium Neo',
-    source: {type: 'device', driverId: 'AbbottFreeStyleNeo'},
-    enabled: {linux: true, mac: true, win: true},
-    powerOnlyWarning: true,
-  },
-  bayercontournext: {
-    instructions: i18n.t('Plug meter into USB port'),
-    key: 'bayercontournext',
-    name: 'Ascensia (Bayer) Contour Next',
-    source: {type: 'device', driverId: 'BayerContourNext'},
-    enabled: {mac: true, win: true, linux: true}
-  },
-  bayercontour: {
-    instructions: i18n.t('Plug in meter with cable and make sure meter is switched on'),
-    key: 'bayercontour',
-    name: 'Ascensia (Bayer) Contour Next EZ, Contour, Contour Link or Contour Plus',
-    source: {type: 'device', driverId: 'BayerContour'},
-    enabled: {mac: true, win: true, linux: true}
-  },
-  contourplusone: {
-    instructions: i18n.t('Plug meter into USB port'),
-    key: 'contourplusone',
-    name: 'Ascensia Contour Plus One',
-    source: {type: 'device', driverId: 'ContourPlusOne'},
-    enabled: {mac: true, win: true, linux: true}
-  },
-  animas: {
-    instructions: i18n.t('Suspend and align back of pump with IR dongle front'),
-    key: 'animas',
-    name: 'Animas',
-    source: {type: 'device', driverId: 'Animas'},
-    enabled: {mac: true, win: true, linux: true}
-  },
-=======
->>>>>>> 797a8378
   onetouchverio: {
     instructions: i18n.t('Plug in meter with micro-USB'),
     name: 'OneTouch Verio, Verio Flex and Verio Reflect',

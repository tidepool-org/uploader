import mm723Image from '../../images/MM723_CNL_combo@2x.jpg';
import mm600Image from '../../images/MM600_CNL_combo@2x.jpg';
const remote = require('@electron/remote');

const i18n = remote.getGlobal( 'i18n' );

const devices = {
  abbottfreestylelibre: {
    instructions: i18n.t('Plug in meter with micro-USB cable'),
    key: 'abbottfreestylelibre',
    name: 'Abbott FreeStyle Libre',
    source: {type: 'device', driverId: 'AbbottFreeStyleLibre'},
    enabled: {linux: true, mac: true, win: true},
    powerOnlyWarning: true,
  },
  abbottfreestylelite: {
    instructions: i18n.t('Plug in meter with cable'),
    key: 'abbottfreestylelite',
    name: 'Abbott FreeStyle Lite & Freedom Lite',
    source: {type: 'device', driverId: 'AbbottFreeStyleLite'},
    enabled: {mac: false, win: true, linux: true}
  },
  abbottfreestyleneo: {
    instructions: i18n.t('Plug in meter with micro-USB cable'),
    key: 'abbottfreestyleneo',
    name: 'Abbott FreeStyle Precision/Optium Neo',
    source: {type: 'device', driverId: 'AbbottFreeStyleNeo'},
    enabled: {linux: true, mac: true, win: true},
    powerOnlyWarning: true,
  },
  abbottlibreview: {
    instructions: i18n.t('Select CSV file downloaded from LibreView'),
    key: 'abbottlibreview',
    name: 'Abbott LibreView',
    source: {type: 'block', driverId: 'AbbottLibreView', extension: '.csv'},
    enabled: {linux: true, mac: true, win: true},
  },
  precisionxtra: {
    instructions: i18n.t('Plug in meter with cable'),
    key: 'precisionxtra',
    name: 'Abbott Precision Xtra',
    source: {type: 'device', driverId: 'AbbottPrecisionXtra'},
    enabled: {mac: false, win: true, linux: true}
  },
  animas: {
    instructions: i18n.t('Suspend and align back of pump with IR dongle front'),
    key: 'animas',
    name: 'Animas',
    source: {type: 'device', driverId: 'Animas'},
    enabled: {mac: true, win: true, linux: true}
  },
  bayercontournext: {
    instructions: i18n.t('Plug meter into USB port'),
    key: 'bayercontournext',
    name: 'Ascensia (Bayer) Contour Next',
    source: {type: 'device', driverId: 'BayerContourNext'},
    enabled: {mac: true, win: true, linux: true}
  },
  bayercontour: {
    instructions: i18n.t('Plug in meter with cable and make sure meter is switched on'),
    key: 'bayercontour',
    name: 'Ascensia (Bayer) Contour Next EZ, Contour, Contour Link or Contour Plus',
    source: {type: 'device', driverId: 'BayerContour'},
    enabled: {mac: true, win: true, linux: true}
  },
  contourplusone: {
    instructions: i18n.t('Plug meter into USB port'),
    key: 'contourplusone',
    name: 'Ascensia Contour Plus One',
    source: {type: 'device', driverId: 'ContourPlusOne'},
    enabled: {mac: true, win: true, linux: true}
  },
  caresens: {
    instructions: i18n.t('Plug in meter with cable and make sure the meter is switched on'),
    name: 'CareSens N Premier, Dual & N Plus BT',
    key: 'caresens',
    source: {type: 'device', driverId: 'CareSens'},
    enabled: {mac: true, win: true, linux: true}
  },
  caresensble: {
    instructions: i18n.t('Once paired, hold in right arrow until "BT Send" appears on the screen'),
    name: 'CareSens N Premier, Dual & N Plus BT (using Bluetooth)',
    key: 'caresensble',
    source: {type: 'device', driverId: 'BluetoothLE'},
    enabled: {mac: true, win: false, linux: true}
    // PIN pairing for Electron not currently supported on Windows:
    // https://github.com/electron/electron/issues/33111
  },
  dexcom: {
    instructions: i18n.t('Plug in receiver with micro-USB'),
    key: 'dexcom',
    name: 'Dexcom',
    source: {type: 'device', driverId: 'Dexcom'},
    enabled: {mac: true, win: true, linux: true}
  },
<<<<<<< HEAD
  foracareble: {
    instructions: i18n.t('Hold Bluetooth switch on meter until Bluetooth indicator starts to flash'),
    key: 'foracareble',
    name: 'Fora TN\'G Voice',
    source: {type: 'device', driverId: 'BluetoothLE'},
    enabled: {mac: true, win: false, linux: true}
    // PIN pairing for Electron not currently supported on Windows:
    // https://github.com/electron/electron/issues/33111
=======
  weitai: {
    instructions: 'Plug in PDA with micro-USB',
    name: 'Equil Insulin Patch/Micro Pump',
    key: 'weitai',
    source: {type: 'device', driverId: 'Weitai'},
    enabled: {mac: true, win: true, linux: true}
>>>>>>> 52fc6836
  },
  glucocardexpression: {
    instructions: {
                    text: i18n.t('Plug in meter with cable and set meter to'),
                    linkText: i18n.t('PC Link Mode'),
                    link: 'https://support.tidepool.org/hc/en-us/articles/4402234174100',
                  },
    name: 'GLUCOCARD Expression',
    key: 'glucocardexpression',
    source: {type: 'device', driverId: 'GlucocardExpression'},
    enabled: {mac: true, win: true, linux: true}
  },
  glucocardshine: {
    instructions: i18n.t('Plug in meter with cable and make sure the meter is switched on'),
    name: 'GLUCOCARD Shine & Shine XL',
    key: 'glucocardshine',
    source: {type: 'device', driverId: 'GlucocardShine'},
    enabled: {mac: true, win: true, linux: true}
  },
  glucocardshinehid: {
    instructions: i18n.t('Make sure the meter is switched off and plug in with micro-USB cable'),
    name: 'GLUCOCARD Shine Connex & Shine Express',
    key: 'glucocardshinehid',
    source: {type: 'device', driverId: 'GlucocardShineHID'},
    enabled: {mac: true, win: true, linux: true}
  },
  omnipod: {
    instructions: [i18n.t('Classic PDM: Plug into USB. Wait for Export to complete. Click Upload.'), i18n.t('DASH PDM: Unlock. Plug into USB. Tap Export on PDM. Click Upload.')],
    key: 'omnipod',
    name: 'Insulet Omnipod',
    source: {type: 'device', driverId: 'InsuletOmniPod', extension: '.ibf'},
    enabled: {mac: true, win: true, linux: true},
    powerOnlyWarning: true,
  },
  medtronic: {
    instructions: i18n.t('Connect your Contour Next Link to your computer'),
    image: {
      'src': mm723Image,
      'height': 128,
      'width': 200,
      'alt': 'Contour Next Link'
    },
    key: 'medtronic',
    name: 'Medtronic 523, 723, Veo or 530G',
    selectName: 'Medtronic 523, 723, Veo or 530G (using Contour Next Link)',
    source: {type: 'device', driverId: 'Medtronic'},
    enabled: {mac: true, win: true, linux: true}
  },
  medtronic600: {
    instructions: i18n.t('Connect your Contour Next Link 2.4 to your computer'),
    image: {
      'src': mm600Image,
      'height': 128,
      'width': 200,
      'alt': 'Bayer Contour Next Link 2.4'
    },
    key: 'medtronic600',
    name: 'Medtronic 630G, 640G or 670G',
    selectName: 'Medtronic 630G, 640G, 670G (using Contour Next Link 2.4)',
    showDriverLink: {mac: false, win: false},
    source: {type: 'device', driverId: 'Medtronic600'},
    enabled: {mac: true, win: true, linux: true}
  },
  onetouchselect: {
    instructions: i18n.t('Plug in meter with micro-USB'),
    name: 'OneTouch Select Plus Flex',
    key: 'onetouchselect',
    source: {type: 'device', driverId: 'OneTouchSelect'},
    enabled: {linux: true, mac: true, win: true},
    powerOnlyWarning: true,
  },
  onetouchverio: {
    instructions: i18n.t('Plug in meter with micro-USB'),
    name: 'OneTouch Verio, Verio Flex and Verio Reflect',
    key: 'onetouchverio',
    source: {type: 'device', driverId: 'OneTouchVerio'},
    enabled: {linux: true, mac: true, win: true},
    powerOnlyWarning: true,
  },
  onetouchverioble: {
    instructions: i18n.t('Turn meter on and make sure Bluetooth is switched on'),
    name: 'OneTouch Verio Flex, Verio Reflect & Select Plus Flex (with Bluetooth)',
    key: 'onetouchverioble',
    source: {type: 'device', driverId: 'OneTouchVerioBLE'},
    enabled: {mac: true, win: false, linux: true}
    // PIN pairing for Electron not currently supported on Windows:
    // https://github.com/electron/electron/issues/33111
  },
  onetouchverioiq: {
    instructions: i18n.t('Plug in meter with mini-USB'),
    name: 'OneTouch VerioIQ',
    key: 'onetouchverioiq',
    source: {type: 'device', driverId: 'OneTouchVerioIQ'},
    enabled: {mac: true, win: true, linux: true},
    powerOnlyWarning: true,
  },
  onetouchultramini: {
    instructions: i18n.t('Plug in meter with cable and make sure the meter is switched off'),
    name: 'OneTouch UltraMini',
    key: 'onetouchultramini',
    source: {type: 'device', driverId: 'OneTouchUltraMini'},
    enabled: {mac: true, win: true, linux: true}
  },
  onetouchultra2: {
    instructions: i18n.t('Plug in meter with cable and make sure the meter is switched off'),
    name: 'OneTouch Ultra 2',
    key: 'onetouchultra2',
    source: {type: 'device', driverId: 'OneTouchUltra2'},
    enabled: {mac: true, win: true, linux: true}
  },
  relionpremier: {
    instructions: i18n.t('Plug in meter with cable and make sure the meter is switched on'),
    name: 'ReliOn Premier (BLU, Voice & Classic)',
    key: 'relionpremier',
    source: {type: 'device', driverId: 'ReliOnPremier'},
    enabled: {mac: true, win: true, linux: true}
  },
  accuchekusb: {
    instructions: i18n.t('Plug in meter with micro-USB cable'),
    name: 'Roche Accu-Chek Aviva Connect, Instant, Guide & Guide Me',
    key: 'accuchekusb',
    source: {type: 'device', driverId: 'AccuChekUSB'},
    enabled: {mac: true, win: true, linux: true},
    powerOnlyWarning: true,  // shows warning for power-only USB cables
  },
  tandem: {
    instructions: i18n.t('Plug in pump with micro-USB'),
    key: 'tandem',
    name: 'Tandem',
    source: {type: 'device', driverId: 'Tandem'},
    enabled: {mac: true, win: true, linux: true},
    powerOnlyWarning: true,
  },
  truemetrix: {
    instructions: i18n.t('True Metrix & True Metrix Air: Place meter in cradle \u2022 True Metrix Go: Plug in meter with micro-USB cable'),
    name: 'Trividia Health True Metrix',
    key: 'truemetrix',
    source: {type: 'device', driverId: 'TrueMetrix'},
    enabled: {mac: true, win: true, linux: true}
  },
};

export default devices;<|MERGE_RESOLUTION|>--- conflicted
+++ resolved
@@ -93,7 +93,13 @@
     source: {type: 'device', driverId: 'Dexcom'},
     enabled: {mac: true, win: true, linux: true}
   },
-<<<<<<< HEAD
+  weitai: {
+    instructions: 'Plug in PDA with micro-USB',
+    name: 'Equil Insulin Patch/Micro Pump',
+    key: 'weitai',
+    source: {type: 'device', driverId: 'Weitai'},
+    enabled: {mac: true, win: true, linux: true}
+  },
   foracareble: {
     instructions: i18n.t('Hold Bluetooth switch on meter until Bluetooth indicator starts to flash'),
     key: 'foracareble',
@@ -102,14 +108,6 @@
     enabled: {mac: true, win: false, linux: true}
     // PIN pairing for Electron not currently supported on Windows:
     // https://github.com/electron/electron/issues/33111
-=======
-  weitai: {
-    instructions: 'Plug in PDA with micro-USB',
-    name: 'Equil Insulin Patch/Micro Pump',
-    key: 'weitai',
-    source: {type: 'device', driverId: 'Weitai'},
-    enabled: {mac: true, win: true, linux: true}
->>>>>>> 52fc6836
   },
   glucocardexpression: {
     instructions: {

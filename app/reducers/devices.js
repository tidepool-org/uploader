import mm723Image from '../../images/MM723_CNL_combo@2x.jpg';
const devices = {
  carelink: {
    instructions: ['Import from CareLink', '(We will not store your credentials)'],
    isFetching: false,
    key: 'carelink',
    name: 'Medtronic',
    // for the device selection list
    selectName: 'Medtronic (from CareLink)',
    source: {type: 'carelink'},
    enabled: {mac: true, win: true}
  },
  medtronic: {
    instructions: 'Connect your Bayer Contour Next Link to your computer',
    image: {
      'src': mm723Image,
      'height': 128,
      'width': 200,
      'alt': 'Bayer Contour Next Link'
    },
    key: 'medtronic',
    name: 'Medtronic - 523, 723 or 530G',
    selectName: 'Medtronic direct from Bayer Contour Next Link',
    source: {type: 'device', driverId: 'Medtronic'},
    enabled: {mac: true, win: true}
  },
  omnipod: {
    instructions: 'Plug in PDM with mini-USB and choose .ibf file from PDM',
    key: 'omnipod',
    name: 'Insulet OmniPod',
    source: {type: 'block', driverId: 'InsuletOmniPod', extension: '.ibf'},
    enabled: {mac: true, win: true}
  },
  dexcom: {
    instructions: 'Plug in receiver with micro-USB',
    key: 'dexcom',
    name: 'Dexcom',
    source: {type: 'device', driverId: 'Dexcom'},
    enabled: {mac: true, win: true}
  },
  precisionxtra: {
    instructions: 'Plug in meter with cable',
    key: 'precisionxtra',
    name: 'Abbott Precision Xtra',
    source: {type: 'device', driverId: 'AbbottPrecisionXtra'},
    enabled: {mac: false, win: true}
  },
  tandem: {
    instructions: 'Plug in pump with micro-USB',
    key: 'tandem',
    name: 'Tandem',
    source: {type: 'device', driverId: 'Tandem'},
    enabled: {mac: true, win: true}
  },
  abbottfreestylelite: {
    instructions: 'Plug in meter with cable',
    key: 'abbottfreestylelite',
    name: 'Abbott FreeStyle Lite & Freedom Lite',
    source: {type: 'device', driverId: 'AbbottFreeStyleLite'},
    enabled: {mac: false, win: true}
  },
<<<<<<< HEAD
  abbottfreestylefreedomlite: {
    instructions: 'Plug in meter with cable',
    key: 'abbottfreestylefreedomlite',
    name: 'Abbott FreeStyle Freedom Lite',
    source: {type: 'device', driverId: 'AbbottFreeStyleFreedomLite'},
    enabled: {mac: false, win: true}
  },
  abbottfreestylelibre: {
    instructions: '(Unsupported) Plug in meter with micro-USB cable',
    key: 'abbottfreestylelibre',
    name: 'Abbott FreeStyle Libre (Beta)',
    showDriverLink: {linux: false, mac: false, win: false},
    source: {type: 'device', driverId: 'AbbottFreeStyleLibre'},
    enabled: {linux: true, mac: true, win: true}
  },
=======
>>>>>>> 467c41d0
  bayercontournext: {
    instructions: 'Plug meter into USB port',
    key: 'bayercontournext',
    name: 'Bayer Contour Next',
    source: {type: 'device', driverId: 'BayerContourNext'},
    enabled: {mac: true, win: true}
  },
  animas: {
    instructions: 'Suspend and align back of pump with IR dongle front',
    key: 'animas',
    name: 'Animas',
    source: {type: 'device', driverId: 'Animas'},
    enabled: {mac: true, win: true}
  },
  onetouchverioiq: {
    instructions: 'Plug in meter with mini-USB',
    name: 'OneTouch VerioIQ',
    key: 'onetouchverioiq',
    source: {type: 'device', driverId: 'OneTouchVerioIQ'},
    enabled: {mac: true, win: true}
  },
  onetouchultramini: {
    instructions: 'Plug in meter with cable',
    name: 'OneTouch UltraMini',
    key: 'onetouchultramini',
    showDriverLink: {mac: true, win: true},
    source: {type: 'device', driverId: 'OneTouchUltraMini'},
    enabled: {mac: true, win: true}
  },
  onetouchultra2: {
    instructions: 'Plug in meter with cable',
    name: 'OneTouch Ultra 2',
    key: 'onetouchultra2',
    showDriverLink: {mac: true, win: true},
    source: {type: 'device', driverId: 'OneTouchUltra2'},
    enabled: {mac: true, win: true}
  }
};

export default devices;<|MERGE_RESOLUTION|>--- conflicted
+++ resolved
@@ -59,14 +59,6 @@
     source: {type: 'device', driverId: 'AbbottFreeStyleLite'},
     enabled: {mac: false, win: true}
   },
-<<<<<<< HEAD
-  abbottfreestylefreedomlite: {
-    instructions: 'Plug in meter with cable',
-    key: 'abbottfreestylefreedomlite',
-    name: 'Abbott FreeStyle Freedom Lite',
-    source: {type: 'device', driverId: 'AbbottFreeStyleFreedomLite'},
-    enabled: {mac: false, win: true}
-  },
   abbottfreestylelibre: {
     instructions: '(Unsupported) Plug in meter with micro-USB cable',
     key: 'abbottfreestylelibre',
@@ -75,8 +67,6 @@
     source: {type: 'device', driverId: 'AbbottFreeStyleLibre'},
     enabled: {linux: true, mac: true, win: true}
   },
-=======
->>>>>>> 467c41d0
   bayercontournext: {
     instructions: 'Plug meter into USB port',
     key: 'bayercontournext',

import _ from 'lodash';
import update from 'immutability-helper';

import * as types from '../constants/actionTypes';
import actionWorkingMap from '../constants/actionWorkingMap';

import initialState from './initialState';
const { working: initialWorkingState } = initialState;

export default (state = initialWorkingState, action) => {
  let key;
  switch (action.type) {
    case types.ACKNOWLEDGE_NOTIFICATION:
      if (action.payload.acknowledgedNotification) {
        return update(state, {
          [action.payload.acknowledgedNotification]: {
            notification: { $set: null }
          }
        });
      } else {
        return initialWorkingState;
      }

    /**
     * Request handling
     *  - All working state objects have a similar structure and are updated
     *  in a consistent manner
     */
    case types.FETCH_ASSOCIATED_ACCOUNTS_REQUEST:
    case types.FETCH_PATIENT_REQUEST:
    case types.LOGIN_REQUEST:
    case types.LOGOUT_REQUEST:
    case types.FETCH_PATIENTS_FOR_CLINIC_REQUEST:
    case types.CREATE_CUSTODIAL_ACCOUNT_REQUEST:
    case types.CREATE_CLINIC_CUSTODIAL_ACCOUNT_REQUEST:
    case types.UPDATE_CLINIC_PATIENT_REQUEST:
    case types.VERSION_CHECK_REQUEST:
    case types.UPLOAD_REQUEST:
    case types.AUTO_UPDATE_CHECKING_FOR_UPDATES:
    case types.MANUAL_UPDATE_CHECKING_FOR_UPDATES:
    case types.GET_CLINICS_FOR_CLINICIAN_REQUEST:
    case types.INIT_APP_REQUEST:
    case types.UPDATE_PROFILE_REQUEST:
    case types.FETCH_INFO_REQUEST:
    case types.FETCH_CLINIC_MRN_SETTINGS_REQUEST:
    case types.FETCH_CLINIC_EHR_SETTINGS_REQUEST:
    case types.FETCH_CLINIC_PATIENT_COUNT_REQUEST:
    case types.FETCH_CLINIC_PATIENT_COUNT_SETTINGS_REQUEST:
      key = actionWorkingMap(action.type);
      if (key) {
        if (_.includes([
          types.CREATE_CUSTODIAL_ACCOUNT_REQUEST,
          types.CREATE_CLINIC_CUSTODIAL_ACCOUNT_REQUEST,
          types.FETCH_PATIENTS_FOR_CLINIC_REQUEST,
          types.FETCH_CLINIC_PATIENT_COUNT_REQUEST,
          types.FETCH_CLINIC_PATIENT_COUNT_SETTINGS_REQUEST
        ], action.type)) {
          return update(state, {
            [key]: {
              $set: {
                inProgress: true,
                notification: null,
                completed: null, // For these types we don't persist the completed state
              }
            }
          });
        } else {
          return update(state, {
            [key]: {
              $set: {
                inProgress: true,
                notification: null,
                completed: state[key].completed,
              }
            }
          });
        }
      } else {
        return state;
      }

    /**
     * Success handling
     *  - All working state objects have a similar structure and are updated
     *  in a consistent manner
     */
    case types.FETCH_ASSOCIATED_ACCOUNTS_SUCCESS:
    case types.FETCH_PATIENT_SUCCESS:
    case types.LOGIN_SUCCESS:
    case types.LOGOUT_SUCCESS:
    case types.FETCH_PATIENTS_FOR_CLINIC_SUCCESS:
    case types.CREATE_CUSTODIAL_ACCOUNT_SUCCESS:
    case types.CREATE_CLINIC_CUSTODIAL_ACCOUNT_SUCCESS:
    case types.UPDATE_CLINIC_PATIENT_SUCCESS:
    case types.GET_CLINICS_FOR_CLINICIAN_SUCCESS:
    case types.VERSION_CHECK_SUCCESS:
    case types.UPLOAD_SUCCESS:
    case types.UPDATE_AVAILABLE:
    case types.UPDATE_NOT_AVAILABLE:
<<<<<<< HEAD
    case types.GET_CLINICS_FOR_CLINICIAN_SUCCESS:
=======
    case types.DRIVER_UPDATE_AVAILABLE:
    case types.DRIVER_UPDATE_NOT_AVAILABLE:
>>>>>>> cbcaaf9c
    case types.INIT_APP_SUCCESS:
    case types.UPDATE_PROFILE_SUCCESS:
    case types.FETCH_INFO_SUCCESS:
    case types.FETCH_CLINIC_MRN_SETTINGS_SUCCESS:
    case types.FETCH_CLINIC_EHR_SETTINGS_SUCCESS:
    case types.FETCH_CLINIC_PATIENT_COUNT_SUCCESS:
    case types.FETCH_CLINIC_PATIENT_COUNT_SETTINGS_SUCCESS:
      key = actionWorkingMap(action.type);
      if (key) {
        if (action.type === types.LOGOUT_SUCCESS) {
          return update(initialWorkingState, {
            [key]: {
              $set: {
                inProgress: false,
                notification: _.get(action, ['payload', 'notification'], null),
                completed: true,
              }
            }
          });
        } else {
          return update(state, {
            [key]: {
              $set: {
                inProgress: false,
                notification: _.get(action, ['payload', 'notification'], null),
                completed: true,
              }
            }
          });
        }
      }
      else {
        return state;
      }

    /**
     * Failure handling
     *  - All working state objects have a similar structure and are updated
     *  in a consistent manner
     */
    case types.FETCH_ASSOCIATED_ACCOUNTS_FAILURE:
    case types.FETCH_PATIENT_FAILURE:
    case types.LOGIN_FAILURE:
    case types.FETCH_PATIENTS_FOR_CLINIC_FAILURE:
    case types.CREATE_CUSTODIAL_ACCOUNT_FAILURE:
    case types.CREATE_CLINIC_CUSTODIAL_ACCOUNT_FAILURE:
    case types.UPDATE_CLINIC_PATIENT_FAILURE:
    case types.GET_CLINICS_FOR_CLINICIAN_FAILURE:
    case types.VERSION_CHECK_FAILURE:
    case types.READ_FILE_ABORTED:
    case types.READ_FILE_FAILURE:
    case types.UPLOAD_FAILURE:
    case types.UPLOAD_CANCELLED:
    case types.AUTOUPDATE_ERROR:
    case types.INIT_APP_FAILURE:
    case types.UPDATE_PROFILE_FAILURE:
    case types.FETCH_INFO_FAILURE:
    case types.FETCH_CLINIC_MRN_SETTINGS_FAILURE:
    case types.FETCH_CLINIC_EHR_SETTINGS_FAILURE:
    case types.FETCH_CLINIC_PATIENT_COUNT_FAILURE:
    case types.FETCH_CLINIC_PATIENT_COUNT_SETTINGS_FAILURE:
      key = actionWorkingMap(action.type);
      if (key) {
        return update(state, {
          [key]: {
            $set: {
              inProgress: false,
              notification: {
                type: 'error',
                message: _.get(action, ['error', 'message'], _.get(action, ['payload', 'message'], null)),
              },
              completed: false,
            }
          }
        });
      } else {
        return state;
      }

    case types.SELECT_CLINIC_SUCCESS:
      const newState = _.cloneDeep(state);
      _.forEach([
        'fetchingPatientsForClinic',
      ], key => _.set(newState, key, {
        inProgress: false,
        notification: null,
        completed: null,
      }));
      return newState;

    default:
      return state;
  }
};<|MERGE_RESOLUTION|>--- conflicted
+++ resolved
@@ -97,12 +97,6 @@
     case types.UPLOAD_SUCCESS:
     case types.UPDATE_AVAILABLE:
     case types.UPDATE_NOT_AVAILABLE:
-<<<<<<< HEAD
-    case types.GET_CLINICS_FOR_CLINICIAN_SUCCESS:
-=======
-    case types.DRIVER_UPDATE_AVAILABLE:
-    case types.DRIVER_UPDATE_NOT_AVAILABLE:
->>>>>>> cbcaaf9c
     case types.INIT_APP_SUCCESS:
     case types.UPDATE_PROFILE_SUCCESS:
     case types.FETCH_INFO_SUCCESS:

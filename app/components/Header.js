--- conflicted
+++ resolved
@@ -33,14 +33,9 @@
 import styles from '../../styles/components/Header.module.less';
 import logo from '../../images/Tidepool_Logo_Light x2.png';
 
-<<<<<<< HEAD
 //const remote = require('@electron/remote');
 // const i18n = remote.getGlobal( 'i18n' );
 let i18n = {t:string => string};
-=======
-const remote = require('@electron/remote');
-const i18n = remote.getGlobal( 'i18n' );
->>>>>>> c83f259e
 
 export class Header extends Component {
   static propTypes = {

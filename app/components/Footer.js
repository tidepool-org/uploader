/*
* == BSD2 LICENSE ==
* Copyright (c) 2016, Tidepool Project
*
* This program is free software; you can redistribute it and/or modify it under
* the terms of the associated License, which is identical to the BSD 2-Clause
* License as published by the Open Source Initiative at opensource.org.
*
* This program is distributed in the hope that it will be useful, but WITHOUT
* ANY WARRANTY; without even the implied warranty of MERCHANTABILITY or FITNESS
* FOR A PARTICULAR PURPOSE. See the License for more details.
*
* You should have received a copy of the License along with this program; if
* not, you can obtain one from Tidepool Project at tidepool.org.
* == BSD2 LICENSE ==
*/

import PropTypes from 'prop-types';

import React, { Component } from 'react';

import styles from '../../styles/components/Footer.module.less';
import logo from '../../images/JDRF_Reverse_Logo x2.png';
import debugMode from '../utils/debugMode';
<<<<<<< HEAD
import env from '../utils/env';
=======
import { getOSDetails } from '../actions/utils';
>>>>>>> ac5914df

let os, osName;
if(env.electron){
  os = require('os');
  osName = require('os-name');
}

//const remote = require('@electron/remote');
// const i18n = remote.getGlobal( 'i18n' );
let i18n = {t:string => string};

export default class Footer extends Component {
  static propTypes = {
    version: PropTypes.string.isRequired,
  };

  render() {
    const {version} = this.props;
    let osArch = '';
    let environment = '';

    if (debugMode.isDebug) {
<<<<<<< HEAD
      env.electron ? osArch = `  (${osName()} - ${os.arch()})`:'';
=======
      osArch = ` (${getOSDetails()})`;
>>>>>>> ac5914df
      environment = `  - ${this.props.environment}`;
    }

    return (
      <div className={styles.footer}>
        <div className={styles.footerRow}>
          <div>
            <a className={styles.footerLink} href="http://support.tidepool.org/" target="_blank">{i18n.t('Get Support')}</a>
          </div>
          <div>
            <a className={styles.footerLink} href="http://tidepool.org/legal/" target="_blank">{i18n.t('Privacy and Terms of Use')}</a>
          </div>
          <div className={styles.jdrfContainer}>
            <span className={styles.jdrfText}>{i18n.t('Made possible by')}</span><img className={styles.jdrfImage} src={logo}/>
          </div>
        </div>
        <div className={styles.footerRow}>
          <div className={styles.version}>{`v${version}${osArch}${environment}`}</div>
        </div>
      </div>
    );
  }
}<|MERGE_RESOLUTION|>--- conflicted
+++ resolved
@@ -22,17 +22,7 @@
 import styles from '../../styles/components/Footer.module.less';
 import logo from '../../images/JDRF_Reverse_Logo x2.png';
 import debugMode from '../utils/debugMode';
-<<<<<<< HEAD
-import env from '../utils/env';
-=======
 import { getOSDetails } from '../actions/utils';
->>>>>>> ac5914df
-
-let os, osName;
-if(env.electron){
-  os = require('os');
-  osName = require('os-name');
-}
 
 //const remote = require('@electron/remote');
 // const i18n = remote.getGlobal( 'i18n' );
@@ -49,11 +39,7 @@
     let environment = '';
 
     if (debugMode.isDebug) {
-<<<<<<< HEAD
-      env.electron ? osArch = `  (${osName()} - ${os.arch()})`:'';
-=======
       osArch = ` (${getOSDetails()})`;
->>>>>>> ac5914df
       environment = `  - ${this.props.environment}`;
     }
 

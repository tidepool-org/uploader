--- conflicted
+++ resolved
@@ -25,7 +25,6 @@
 
 import styles from '../../styles/components/UpdateModal.module.less';
 
-<<<<<<< HEAD
 import env from '../utils/env';
 let ipcRenderer;
 if(env.electron_renderer) {
@@ -35,10 +34,6 @@
 //const remote = require('@electron/remote');
 // const i18n = remote.getGlobal( 'i18n' );
 let i18n = {t:string => string};
-=======
-const remote = require('@electron/remote');
-const i18n = remote.getGlobal( 'i18n' );
->>>>>>> c83f259e
 
 export class UpdateModal extends Component {
   handleInstall = () => {

--- conflicted
+++ resolved
@@ -22,14 +22,9 @@
 import actions from '../actions/';
 const asyncActions = actions.async;
 
-<<<<<<< HEAD
 //const remote = require('@electron/remote');
 // const i18n = remote.getGlobal( 'i18n' );
 let i18n = {t:string => string};
-=======
-const remote = require('@electron/remote');
-const i18n = remote.getGlobal( 'i18n' );
->>>>>>> c83f259e
 
 import { keycloak } from '../keycloak';
 

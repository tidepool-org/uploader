--- conflicted
+++ resolved
@@ -25,14 +25,9 @@
 var personUtils = require('../../lib/core/personUtils');
 var styles = require('../../styles/components/ClinicUserEdit.module.less');
 
-<<<<<<< HEAD
 //const remote = require('@electron/remote');
 // const i18n = remote.getGlobal( 'i18n' );
 let i18n = {t:string => string};
-=======
-const remote = require('@electron/remote');
-const i18n = remote.getGlobal( 'i18n' );
->>>>>>> c83f259e
 
 function zeroPad(value){
   return _.padStart(value, 2, '0');

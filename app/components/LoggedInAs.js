/*
 * == BSD2 LICENSE ==
 * Copyright (c) 2014, Tidepool Project
 *
 * This program is free software; you can redistribute it and/or modify it under
 * the terms of the associated License, which is identical to the BSD 2-Clause
 * License as published by the Open Source Initiative at opensource.org.
 *
 * This program is distributed in the hope that it will be useful, but WITHOUT
 * ANY WARRANTY; without even the implied warranty of MERCHANTABILITY or FITNESS
 * FOR A PARTICULAR PURPOSE. See the License for more details.
 *
 * You should have received a copy of the License along with this program; if
 * not, you can obtain one from Tidepool Project at tidepool.org.
 * == BSD2 LICENSE ==
 */
import _ from 'lodash';
import PropTypes from 'prop-types';
import React, { Component } from 'react';
import { ipcRenderer } from 'electron';
const remote = require('@electron/remote');
const i18n = remote.getGlobal( 'i18n' );
import personUtils from '../../lib/core/personUtils';
import api from '../../lib/core/api';
import * as metrics from '../constants/metrics';

import ListIcon from '@material-ui/icons/List';
import SupervisedUserCircleIcon from '@material-ui/icons/SupervisedUserCircle';
import BusinessIcon from '@material-ui/icons/Business';
import ArrowDropDownIcon from '@material-ui/icons/ArrowDropDown';

import styles from '../../styles/components/LoggedInAs.module.less';

export default class LoggedInAs extends Component {
  static propTypes = {
    dropMenu: PropTypes.bool.isRequired,
    isUploadInProgress: PropTypes.bool.isRequired,
    onCheckForUpdates: PropTypes.func.isRequired,
    onChooseDevices: PropTypes.func.isRequired,
    onClicked: PropTypes.func.isRequired,
    onLogout: PropTypes.func.isRequired,
    user: PropTypes.object,
<<<<<<< HEAD
    isClinicAccount: PropTypes.bool,
    targetUsersForUpload: PropTypes.array
  };
=======
    targetUsersForUpload: PropTypes.array,
    clinics: PropTypes.object,
    hasPrivateWorkspace: PropTypes.bool,
    onWorkspaceSwitch: PropTypes.func.isRequired,
    goToPrivateWorkspace: PropTypes.func.isRequired,
    switchToClinic: PropTypes.func.isRequired,
    isClinicMember: PropTypes.bool.isRequired,
    uploadTargetUser: PropTypes.string,
    loggedInUser: PropTypes.string.isRequired,
    selectedClinicId: PropTypes.string.isRequired,
  }
>>>>>>> 04fb9d1b

  constructor(props) {
    super(props);
    this.state = { loggingOut: false };
  }

  noopHandler(e) {
    if (e) {
      e.preventDefault();
    }
  }

  handleChooseDevices = e => {
    e.preventDefault();
    this.props.onChooseDevices();
  };

  handleCheckForUpdates = e => {
    e.preventDefault();
    this.props.onCheckForUpdates();
    ipcRenderer.send('autoUpdater','checkForUpdates');
  };

  handleLogout = e => {
    e.preventDefault();
    this.setState({
      loggingOut: true
    });
    var self = this;
    this.props.onLogout(function(err) {
      if (err) {
        self.setState({
          loggingOut: false
        });
      }
    });
  };

  handleWorkspaces = e => {
    e.preventDefault();
    let metricProps = this.props.selectedClinicId ? { clinicId: this.props.selectedClinicId } : {};
    api.metrics.track(metrics.WORKSPACE_MENU_CHANGE, metricProps);
    this.props.onWorkspaceSwitch();
  };

  handleSwitchToPrivate = e => {
    e.preventDefault();
    this.props.goToPrivateWorkspace();
  }

  handleSwitchToClinic = clinic => {
    api.metrics.track(metrics.WORKSPACE_MENU_SWITCH, { clinicId: clinic.id});
    this.props.switchToClinic(clinic);
  }

  renderChooseDevices() {
    var title = '';
    var uploadInProgress = this.props.isUploadInProgress;
    var isDisabled = uploadInProgress;
    var {hasPrivateWorkspace, loggedInUser, uploadTargetUser} = this.props;

    if(uploadTargetUser !== loggedInUser) {
      return null;
    }

    if (_.isEmpty(this.props.targetUsersForUpload) && !hasPrivateWorkspace) {
     isDisabled = true;
    }

    if (uploadInProgress) {
      title = i18n.t('Upload in progress!\nPlease wait to change device selection.');
    } else if (isDisabled) {
      title = i18n.t('Set up data storage to upload devices.');
    }

    return (
      <li>
        <a className={styles.link}
          disabled={isDisabled}
          href=""
          onClick={isDisabled ? this.noopHandler : this.handleChooseDevices}
          title={title}>
          <i className={styles.editIcon}></i>
          {i18n.t('Choose Devices')}
        </a>
      </li>
    );
  }

  renderCheckForUpdates() {
    return (
      <li>
        <a className={styles.link}
          onClick={this.handleCheckForUpdates}
          href=""
          title={i18n.t('Check for Updates')}>
          <i className={styles.updateIcon}></i>
          {i18n.t('Check for Updates')}
        </a>
      </li>
    );
  }

  renderWorkspaces() {
    var {clinics, hasPrivateWorkspace} = this.props;
    var clinicIds = _.keys(clinics);
    if(clinicIds.length > 1){
      return (
        <li>
          <a className={styles.muiLink}
          onClick={this.handleWorkspaces}
          href=""
          title={i18n.t('Change Workspace')}>
            <ListIcon classes={{root:styles.workspaceSwitchIcon}} fontSize='inherit'/>
            {i18n.t('Change Workspace')}
          </a>
        </li>
      );
    }
    if(clinicIds.length == 1 && hasPrivateWorkspace){
      return (
        <li>
          <a className={styles.muiLink}
          onClick={(e) => {
            e.preventDefault();
            this.handleSwitchToClinic(clinics[clinicIds[0]]);
          }}
          href=""
          title={clinics[clinicIds[0]].name}>
            <BusinessIcon classes={{root:styles.workspaceSwitchIcon}} fontSize='inherit'/>
            {clinics[clinicIds[0]].name}
          </a>
        </li>
      );
    }
  }

  renderPrivateWorkspace() {
    var {hasPrivateWorkspace, isClinicMember} = this.props;
    if(hasPrivateWorkspace && isClinicMember) {
      return (
        <li>
          <a className={styles.muiLink}
            onClick={this.handleSwitchToPrivate}
            href=""
            title={i18n.t('Private Workspace')}>
              <SupervisedUserCircleIcon classes={{root:styles.privateWorkspaceIcon}} fontSize='inherit' />
              {i18n.t('Private Workspace')}
            </a>
        </li>
      );
    }
  }

  renderLogout() {
    var uploadInProgress = this.props.isUploadInProgress;

    if (this.state.loggingOut) {
      return <span className={styles.link}>Logging out...</span>;
    }

    return (
      <a className={styles.link}
        disabled={uploadInProgress}
        href=""
        onClick={uploadInProgress ? this.noopHandler : this.handleLogout}
        title={uploadInProgress ? i18n.t('Upload in progress!\nPlease wait to log out.') : ''}>
        <i className={styles.logoutIcon}></i>
        {i18n.t('Logout')}
      </a>
    );
  }

  renderDropMenu() {
    function stopPropagation(e) {
      e.stopPropagation();
    }
    return (
      <div className={styles.dropdown} onClick={stopPropagation}>
        <ul>
          {this.renderChooseDevices()}
          {this.renderCheckForUpdates()}
          {this.renderWorkspaces()}
          {this.renderPrivateWorkspace()}
          <li>{this.renderLogout()}</li>
        </ul>
      </div>
    );
  }

  render() {
    var dropMenu = this.props.dropMenu ? this.renderDropMenu() : null;
    var {user} = this.props;

    return (
      <div className={styles.wrapper}>
        <div className={styles.main} onClick={this.props.onClicked}>
          <span className={styles.name}>{personUtils.patientFullName(user)}</span>
          <ArrowDropDownIcon />
        </div>
        {dropMenu}
      </div>
    );
  }
}<|MERGE_RESOLUTION|>--- conflicted
+++ resolved
@@ -40,11 +40,6 @@
     onClicked: PropTypes.func.isRequired,
     onLogout: PropTypes.func.isRequired,
     user: PropTypes.object,
-<<<<<<< HEAD
-    isClinicAccount: PropTypes.bool,
-    targetUsersForUpload: PropTypes.array
-  };
-=======
     targetUsersForUpload: PropTypes.array,
     clinics: PropTypes.object,
     hasPrivateWorkspace: PropTypes.bool,
@@ -56,7 +51,6 @@
     loggedInUser: PropTypes.string.isRequired,
     selectedClinicId: PropTypes.string.isRequired,
   }
->>>>>>> 04fb9d1b
 
   constructor(props) {
     super(props);

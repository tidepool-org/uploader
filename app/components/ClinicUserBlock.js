--- conflicted
+++ resolved
@@ -22,14 +22,9 @@
 var personUtils = require('../../lib/core/personUtils');
 var cx = require('classnames');
 
-<<<<<<< HEAD
 //const remote = require('@electron/remote');
 // const i18n = remote.getGlobal( 'i18n' );
 let i18n = {t:string => string};
-=======
-const remote = require('@electron/remote');
-const i18n = remote.getGlobal( 'i18n' );
->>>>>>> c83f259e
 
 var styles = require('../../styles/components/ClinicUserBlock.module.less');
 
@@ -72,8 +67,6 @@
       [styles.disabled]: isUploadInProgress
     });
 
-<<<<<<< HEAD
-=======
     if(selectedClinicId){
       user = _.get(clinics, [selectedClinicId, 'patients', targetId]);
       isCustodialAccount = _.has(_.get(user, ['permissions']), 'custodian');
@@ -86,7 +79,6 @@
       fullName = personUtils.patientFullName(user);
     }
 
->>>>>>> c83f259e
     return (
       <div className={styles.main}>
         <div className={styles.nameWrap}>

--- conflicted
+++ resolved
@@ -26,14 +26,9 @@
 import step1_img from '../../images/adhoc_s1.png';
 import step2_img from '../../images/adhoc_s2.png';
 
-<<<<<<< HEAD
 //const remote = require('@electron/remote');
 // const i18n = remote.getGlobal( 'i18n' );
 let i18n = {t:string => string};
-=======
-const remote = require('@electron/remote');
-const i18n = remote.getGlobal( 'i18n' );
->>>>>>> c83f259e
 
 export class AdHocModal extends Component {
   handleContinue = () => {

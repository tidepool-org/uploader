/*
* == BSD2 LICENSE ==
* Copyright (c) 2014-2016, Tidepool Project
*
* This program is free software; you can redistribute it and/or modify it under
* the terms of the associated License, which is identical to the BSD 2-Clause
* License as published by the Open Source Initiative at opensource.org.
*
* This program is distributed in the hope that it will be useful, but WITHOUT
* ANY WARRANTY; without even the implied warranty of MERCHANTABILITY or FITNESS
* FOR A PARTICULAR PURPOSE. See the License for more details.
*
* You should have received a copy of the License along with this program; if
* not, you can obtain one from Tidepool Project at tidepool.org.
* == BSD2 LICENSE ==
*/

import _ from 'lodash';
import React, { Component } from 'react';
import { connect } from 'react-redux';
import { bindActionCreators } from 'redux';

import { sync as syncActions } from '../actions/';

import styles from '../../styles/components/UpdateDriverModal.module.less';
import env from '../utils/env';

<<<<<<< HEAD
let sudo;
if(env.electron_renderer){
  sudo = require('sudo-prompt');
}

//const remote = require('@electron/remote');
// const i18n = remote.getGlobal( 'i18n' );
let i18n = {t:string => string};
=======
const remote = require('@electron/remote');
const i18n = remote.getGlobal( 'i18n' );
>>>>>>> c83f259e

export class UpdateDriverModal extends Component {
  handleInstall = () => {
    const { sync, driverUpdateShellOpts } = this.props;
    const { execString, options } = driverUpdateShellOpts.opts;
    if(env.electron_renderer){
      sudo.exec(execString, options,
        (error, stdout, stderr) => {
          console.log('sudo result: ' + stdout);
          if (error) {
            console.log(error);
          }
          sync.driverInstall();
        }
      );
    }
  };

  render() {
    const {
      checkingDriverUpdate,
      driverUpdateAvailable,
      driverUpdateAvailableDismissed,
      driverUpdateComplete,
      sync
    } = this.props;

    let title, text, actions;

    if(driverUpdateAvailableDismissed || driverUpdateComplete || !driverUpdateAvailable){
      return null;
    }

    if (checkingDriverUpdate){
      title = i18n.t('Checking for driver update...');
    } else {
      if (driverUpdateAvailable) {
        title = i18n.t('Driver Update Available!');
        text = i18n.t('After clicking Install, the uploader will ask for your password to complete the installation. This window will close when completed.');
        actions = [
          <button key='dismiss' className={styles.buttonSecondary} onClick={sync.dismissDriverUpdateAvailable}>
            {i18n.t('Dismiss')}
          </button>,
          <button key='install' className={styles.button} onClick={this.handleInstall}>
            {i18n.t('Install')}
          </button>
        ];
      }
    }

    return (
      <div className={styles.modalWrap}>
        <div className={styles.modal}>
          <div className={styles.title}>
            {title}
          </div>
          <div className={styles.text}>
            {text}
          </div>
          <div className={styles.actions}>
            {actions}
          </div>
        </div>
      </div>
    );
  }
};

export default connect(
  (state, ownProps) => {
    return {
      // plain state
      checkingDriverUpdate: state.working.checkingDriverUpdate.inProgress,
      driverUpdateAvailableDismissed: state.driverUpdateAvailableDismissed,
      driverUpdateAvailable: state.driverUpdateAvailable,
      driverUpdateShellOpts: state.driverUpdateShellOpts,
      driverUpdateComplete: state.driverUpdateComplete
    };
  },
  (dispatch) => {
    return {
      sync: bindActionCreators(syncActions, dispatch)
    };
  }
)(UpdateDriverModal);<|MERGE_RESOLUTION|>--- conflicted
+++ resolved
@@ -25,7 +25,6 @@
 import styles from '../../styles/components/UpdateDriverModal.module.less';
 import env from '../utils/env';
 
-<<<<<<< HEAD
 let sudo;
 if(env.electron_renderer){
   sudo = require('sudo-prompt');
@@ -34,10 +33,6 @@
 //const remote = require('@electron/remote');
 // const i18n = remote.getGlobal( 'i18n' );
 let i18n = {t:string => string};
-=======
-const remote = require('@electron/remote');
-const i18n = remote.getGlobal( 'i18n' );
->>>>>>> c83f259e
 
 export class UpdateDriverModal extends Component {
   handleInstall = () => {

/*
* == BSD2 LICENSE ==
* Copyright (c) 2014, Tidepool Project
*
* This program is free software; you can redistribute it and/or modify it under
* the terms of the associated License, which is identical to the BSD 2-Clause
* License as published by the Open Source Initiative at opensource.org.
*
* This program is distributed in the hope that it will be useful, but WITHOUT
* ANY WARRANTY; without even the implied warranty of MERCHANTABILITY or FITNESS
* FOR A PARTICULAR PURPOSE. See the License for more details.
*
* You should have received a copy of the License along with this program; if
* not, you can obtain one from Tidepool Project at tidepool.org.
* == BSD2 LICENSE ==
*/

var _ = require('lodash');
var PropTypes = require('prop-types');
var React = require('react');
var cx = require('classnames');
var node_os = require('os');
<<<<<<< HEAD
//const remote = require('@electron/remote');
// const i18n = remote.getGlobal( 'i18n' );
let i18n = {t:string => string};
=======
const remote = require('@electron/remote');
const i18n = remote.getGlobal( 'i18n' );
>>>>>>> c83f259e

import { urls } from '../constants/otherConstants';

import styles from '../../styles/components/DeviceSelection.module.less';

var hostMap = {
  'darwin': 'mac',
  'win32' : 'win',
  'linux': 'linux',
};

class DeviceSelection extends React.Component {
  static propTypes = {
    disabled: PropTypes.bool.isRequired,
    devices: PropTypes.object.isRequired,
    targetDevices: PropTypes.array.isRequired,
    // targetId can be null when logged in user is not a data storage account
    // for example a clinic worker
    targetId: PropTypes.string,
    timezoneIsSelected: PropTypes.bool.isRequired,
    userDropdownShowing: PropTypes.bool.isRequired,
    userIsSelected: PropTypes.bool.isRequired,
    addDevice: PropTypes.func.isRequired,
    removeDevice: PropTypes.func.isRequired,
    onDone: PropTypes.func.isRequired,
    renderClinicUi: PropTypes.bool.isRequired,
    selectedClinicId: PropTypes.string,
  };

  UNSAFE_componentWillReceiveProps(nextProps) {
    var self = this;

    if (!this.props.userIsSelected && nextProps.userIsSelected) {
      _.each(self.props.targetDevices, function(device) {
        self.props.addDevice(nextProps.targetId, device, self.props.selectedClinicId);
      });
    }
  }

  render() {
    var {selectedClinicId} = this.props;
    var targetUser = this.props.targetId || 'noUserSelected';
    var addDevice = this.props.addDevice.bind(null, targetUser);
    var removeDevice = this.props.removeDevice.bind(null, targetUser);
    var {devices} = this.props;

    var onCheckedChange = function(e) {
      if (e.target.checked) {
        addDevice(e.target.value, selectedClinicId);
      }
      else {
        removeDevice(e.target.value, selectedClinicId);
      }
    };
    var {targetDevices} = this.props;

    var items = _.map(devices, function(device) {
      var isChecked = _.includes(targetDevices, device.key);

      return (
        <div key={device.key}>
          <div className={styles.checkbox}>
            <input type="checkbox"
              value={device.key}
              ref={device.key}
              id={device.key}
              checked={isChecked}
              onChange={onCheckedChange} />
              <label className={styles.label} htmlFor={device.key}>{device.selectName || device.name}</label>
          </div>
        </div>
      );
    });

    // TODO: when this gets the ES6 treatment, use computed property syntax
    var formClassesObject = {};
    formClassesObject[styles.form] = true;
    formClassesObject[styles.onlyme] = !this.props.userDropdownShowing;
    formClassesObject[styles.groups] = this.props.userDropdownShowing;
    formClassesObject[styles.clinic] = this.props.renderClinicUi;
    var formClasses = cx(formClassesObject);

    var disabled = (this.props.targetDevices.length > 0 &&
      this.props.userIsSelected) &&
      !this.props.disabled ?
      false : true;
    return (
      <div>
        <div className={styles.main}>
          <h3 className={styles.headline}>{i18n.t('Choose devices')}</h3>
          <form className={formClasses}>{items}</form>
        </div>
        <div className={styles.buttonWrap}>
          <button type="submit"
            className={styles.button}
            onClick={this.handleSubmit}
            disabled={disabled}>
            {i18n.t('Done')}
          </button>
        </div>
      </div>
    );
  }

  handleSubmit = () => {
    this.props.onDone();
  };
}

module.exports = DeviceSelection;<|MERGE_RESOLUTION|>--- conflicted
+++ resolved
@@ -20,14 +20,9 @@
 var React = require('react');
 var cx = require('classnames');
 var node_os = require('os');
-<<<<<<< HEAD
 //const remote = require('@electron/remote');
 // const i18n = remote.getGlobal( 'i18n' );
 let i18n = {t:string => string};
-=======
-const remote = require('@electron/remote');
-const i18n = remote.getGlobal( 'i18n' );
->>>>>>> c83f259e
 
 import { urls } from '../constants/otherConstants';
 

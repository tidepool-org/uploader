--- conflicted
+++ resolved
@@ -115,23 +115,6 @@
     });
   }
 
-<<<<<<< HEAD
-  handleCareLinkUpload = () => {
-    /*
-    Once everyone has switched away from the CareLink option, this function, as
-    well as the props addDevice, removeDevice and onDone can be removed from
-    Upload, UploadList and MainPage components. See following PR for details:
-    https://github.com/tidepool-org/chrome-uploader/pull/602
-    */
-    var addDevice = this.props.addDevice.bind(null, this.props.targetId);
-    var removeDevice = this.props.removeDevice.bind(null, this.props.targetId);
-    addDevice('medtronic', this.props.selectedClinicId);
-    removeDevice('carelink', this.props.selectedClinicId);
-    this.props.onDone();
-  };
-
-=======
->>>>>>> d3cbf316
   handleMedtronicUpload() {
     if (this.state.medtronicSerialNumberRemember) {
       // Only set the password if it is different

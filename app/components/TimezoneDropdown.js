/*
* == BSD2 LICENSE ==
* Copyright (c) 2014, Tidepool Project
*
* This program is free software; you can redistribute it and/or modify it under
* the terms of the associated License, which is identical to the BSD 2-Clause
* License as published by the Open Source Initiative at opensource.org.
*
* This program is distributed in the hope that it will be useful, but WITHOUT
* ANY WARRANTY; without even the implied warranty of MERCHANTABILITY or FITNESS
* FOR A PARTICULAR PURPOSE. See the License for more details.
*
* You should have received a copy of the License along with this program; if
* not, you can obtain one from Tidepool Project at tidepool.org.
* == BSD2 LICENSE ==
*/
import Select from 'react-select';

var _ = require('lodash');
var React = require('react');
var PropTypes = require('prop-types');
var sundial = require('sundial');
var cx = require('classnames');

var styles = require('../../styles/components/TimezoneDropdown.module.less');

<<<<<<< HEAD
//const remote = require('@electron/remote');
// const i18n = remote.getGlobal( 'i18n' );
let i18n = {t:string => string};
=======
const remote = require('@electron/remote');
const i18n = remote.getGlobal( 'i18n' );
>>>>>>> c83f259e

class TimezoneDropdown extends React.Component {
  constructor(props) {
    super(props);

    this.timezoneSelect = null;

    this.setTimezoneSelect = element => {
      this.timezoneSelect = element;
    };
  }

  static propTypes = {
    onTimezoneChange: PropTypes.func.isRequired,
    selectorLabel: PropTypes.string.isRequired,
    // targetId can be null when logged in user is not a data storage account
    // for example a clinic worker
    targetId: PropTypes.string,
    targetTimezone: PropTypes.string,
    updateProfileErrorMessage: PropTypes.string,
    updateProfileErrorDismissed: PropTypes.bool,
    dismissUpdateProfileError: PropTypes.func.isRequired,
    renderClinicUi: PropTypes.bool,
    userDropdownShowing: PropTypes.bool,
    isUploadInProgress: PropTypes.bool.isRequired,
    onBlur: PropTypes.func.isRequired,
    isTimezoneFocused: PropTypes.bool.isRequired
  };

  UNSAFE_componentWillReceiveProps(nextProps) {
    if (!this.props.targetId && nextProps.targetId !== null) {
      if (this.props.targetTimezone !== null) {
        this.props.onTimezoneChange(
          nextProps.targetId,
          this.props.targetTimezone
        );
      }
    }
  }

  componentDidMount() {
    var self = this;
    self.updateSuggestedInterval = setInterval(
      function(){
        self.setState({time: new Date()});
      }, 1000 * 60
    );
  }

  componentWillUnmount() {
    clearInterval(this.updateSuggestedInterval);
  }

  componentDidUpdate() {
    if (this.timezoneSelect && this.props.isTimezoneFocused) {
      this.timezoneSelect.focus();
    }
  }

  buildTzSelector = () => {
    function sortByOffset(timezones) {
      return _.sortBy(timezones, function(tz) {
        return tz.offset;
      });
    }
    var timezones = sundial.getTimezones();
    var opts = sortByOffset(timezones.bigFour)
      .concat(sortByOffset(timezones.unitedStates))
      .concat(sortByOffset(timezones.hoisted))
      .concat(sortByOffset(timezones.theRest));
    var targetUser = this.props.targetId || 'noUserSelected';

    return (
      <Select clearable={false}
        name={'timezoneSelect'}
        onBlur={this.props.onBlur}
        onChange={this.props.onTimezoneChange.bind(null, targetUser)}
        options={opts}
        simpleValue={true}
        placeholder={i18n.t('Type to search...')}
        value={this.props.targetTimezone}
        disabled={this.props.isUploadInProgress}
        ref={this.setTimezoneSelect} />
    );
  };

  renderSuggestedTime = () => {
    if(this.props.targetTimezone){
      let textClinic = i18n.t('The device times should be approximately');
      let textPatient = i18n.t('Your device times should be approximately');
      let text = this.props.renderClinicUi ? textClinic : textPatient;
      let timez = this.props.targetTimezone;
      return (
        <div className={styles.timeDetail}>
          {text} {sundial.formatInTimezone(new Date(), timez, 'LT')}
        </div>
      );
    } else {
      return (
        <div className={styles.timeDetail}>
          {i18n.t('Please select a time zone.')}
        </div>
      );
    }
  };

  renderError = () => {
    if(this.props.updateProfileErrorMessage && !this.props.updateProfileErrorDismissed){
      return (
        <div className={styles.error}>
          {this.props.updateProfileErrorMessage}
          <i className={styles.iconClose} onClick={this.props.dismissUpdateProfileError}></i>
        </div>
      );
    }
  };

  render() {
    var timezoneClasses = cx({
      [styles.clinic]: this.props.renderClinicUi,
      [styles.userDropdownShowing]: this.props.userDropdownShowing,
      [styles.timezoneDropdown]: true
    });

    var listClasses = cx({
      [styles.list]: true,
      [styles.listNoValue]: !this.props.targetTimezone
    });

    return (
      <div className={timezoneClasses}>
      {this.renderError()}
        <div className={styles.timezone}>
          <div className={styles.label}>{this.props.selectorLabel}</div>
          <div className={listClasses}>
            {this.buildTzSelector()}
          </div>
          {this.renderSuggestedTime()}
        </div>
      </div>
    );
  }
}

module.exports = TimezoneDropdown;<|MERGE_RESOLUTION|>--- conflicted
+++ resolved
@@ -24,14 +24,9 @@
 
 var styles = require('../../styles/components/TimezoneDropdown.module.less');
 
-<<<<<<< HEAD
 //const remote = require('@electron/remote');
 // const i18n = remote.getGlobal( 'i18n' );
 let i18n = {t:string => string};
-=======
-const remote = require('@electron/remote');
-const i18n = remote.getGlobal( 'i18n' );
->>>>>>> c83f259e
 
 class TimezoneDropdown extends React.Component {
   constructor(props) {

--- conflicted
+++ resolved
@@ -61,8 +61,4 @@
 export const UNSUPPORTED_SCREEN_DISPLAYED = 'Electron Uploader - Unsupported screen displayed';
 export const QUIT_AND_INSTALL = 'Electron Uploader - Auto-update occurred';
 
-<<<<<<< HEAD
-export const DEVICE_TIME_INCORRECT = 'Device time incorrect';
-=======
-export const DEVICE_TIME_INCORRECT = 'Device time incorrect';
->>>>>>> d3cbf316
+export const DEVICE_TIME_INCORRECT = 'Device time incorrect';
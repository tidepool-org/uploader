--- conflicted
+++ resolved
@@ -64,8 +64,6 @@
     case types.FETCH_CLINIC_EHR_SETTINGS_FAILURE:
       return 'fetchingClinicEHRSettings';
 
-<<<<<<< HEAD
-=======
     case types.FETCH_CLINIC_PATIENT_COUNT_REQUEST:
     case types.FETCH_CLINIC_PATIENT_COUNT_SUCCESS:
     case types.FETCH_CLINIC_PATIENT_COUNT_FAILURE:
@@ -76,12 +74,6 @@
     case types.FETCH_CLINIC_PATIENT_COUNT_SETTINGS_FAILURE:
       return 'fetchingClinicPatientCountSettings';
 
-    case types.CHECKING_FOR_DRIVER_UPDATE:
-    case types.DRIVER_UPDATE_AVAILABLE:
-    case types.DRIVER_UPDATE_NOT_AVAILABLE:
-      return 'checkingDriverUpdate';
-
->>>>>>> cbcaaf9c
     case types.AUTO_UPDATE_CHECKING_FOR_UPDATES:
     case types.MANUAL_UPDATE_CHECKING_FOR_UPDATES:
     case types.UPDATE_AVAILABLE:

--- conflicted
+++ resolved
@@ -15,10 +15,6 @@
  * == BSD2 LICENSE ==
  */
 
-<<<<<<< HEAD
-import { app } from '@electron/remote';
-=======
->>>>>>> c83f259e
 import plist from 'plist';
 import fs from 'fs';
 import path from 'path';
@@ -74,7 +70,7 @@
     return false;
   }
 
-  const appFolder = path.dirname(app.getAppPath());
+  const appFolder = path.dirname(remote.app.getAppPath());
   let helperPath = path.join(appFolder, 'driver/helpers/');
   let driverPath = path.join(appFolder, 'driver/');
   let iconsPath = path.join(appFolder, '/icon.icns');

--- conflicted
+++ resolved
@@ -39,11 +39,7 @@
 
     processData(progress, function(err) {
       if (err) {
-<<<<<<< HEAD
-        return cb({error: 'badlogin',message: 'Incorrect username or password', code: 403});
-=======
         cb(err);
->>>>>>> 062459cb
       }
       return cb(null, data.records);
     });

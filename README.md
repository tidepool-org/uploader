--- conflicted
+++ resolved
@@ -1,12 +1,8 @@
 # Tidepool Uploader
 
-<<<<<<< HEAD
 [![Build Status](https://travis-ci.org/tidepool-org/chrome-uploader.png)](https://travis-ci.org/tidepool-org/chrome-uploader)
 
-These notes were updated on Sunday, November 9, 2014. 
-=======
 These notes were updated on Sunday, November 9, 2014.
->>>>>>> 9afd5eff
 
 This is a Chrome App that acts as an uploader client for Tidepool. It is intended to allow you to plug devices into the USB port and automatically load the data stored on it up to the Tidepool cloud.
 

--- conflicted
+++ resolved
@@ -23,7 +23,6 @@
 ## How to set it up
 
 1. Clone this repository.
-<<<<<<< HEAD
 1. Make sure you have node v7.x installed. If you are managing node installations with [`nvm`](https://github.com/creationix/nvm 'GitHub: nvm'), which we **highly recommend**, you can just do `nvm use` when navigating to this repository to switch to the correct version of node. (In this repository, the correct version of node will always be the version of node packaged by the version of Electron that we are using and specified in the `.nvmrc` file.)
 1. Check that you are also using npm v4.x, which should come with any node v7.x by default, but if not, run `npm install -g npm@4` to get the latest v4.x version.
 1. Run `npm install` or, preferably, `yarn`
@@ -38,18 +37,6 @@
 (This will bundle the application with webpack and watch for changes. When it stops printing output you can continue to the next step.)
 
 **NB:** React components and CSS will hot load after changes (this can be confirmed by watching the JavaScript console), but changes to device drivers and other code outside of the React components will not - use 'Reload' to reload after such changes. If the compilation/hot reload of a component fails for any reason (e.g. from a syntax error) you may need to reinitialize the hot loader by reloading the application.
-=======
-1. Make sure you're running Node 6.x.
-1. Run `yarn install`
-1. Set the config for the environment you want to target (see [Config](#config) below)
-1. Run `yarn start` (This will bundle the application with webpack and watch for changes. When it stops printing output you can continue to the next step.)
-1. Open Chrome. Go to chrome://extensions and turn on Developer mode (checkbox on the top line).
-1. Click "Load Unpacked Extension".
-1. Choose the directory where you cloned the repository and click OK. (You may see a warning from Chrome concerning the inclusion of a key file. (`This extension includes the key file '<project_path>/node_modules/webpack-dev-server/node_modules/sockjs-client/node_modules/eventsource/test/key.pem`) This is due to the loading of all the `node_modules` and their various internal testing utilities. This isn't a security issue, nor is the associated key used or referenced anywhere in the running code and can safely be ignored.)
-1. To run it, you can choose "Launch" from the chrome://extensions page. You can also run it from the Chrome App Launcher, which Chrome may install for you whether you want it or not.
-1. To open the JavaScript console/Chrome Dev Tools, click on the `index.html` link in the section of chrome://extensions devoted to the uploader. (Note: this link will only appear after you've launched the uploader.)
-1. React components and CSS will hot load after changes (this can be confirmed by watching the JavaScript console), but changes to device drivers and other code outside of the React components will not - use 'Reload' from chrome://extensions to reload after such changes. If the compilation/hot reload of a component fails for any reason (e.g. from a syntax error) you may need to reinitialize the hot loader by reloading the extension. You will definitely need to reload any time you change the manifest.
->>>>>>> 10cf9359
 
 ## Config
 
@@ -99,11 +86,6 @@
 
 To run the linter (which also runs on CircleCI and Appveyor with every push, along with `npm test`), use:
 
-<<<<<<< HEAD
-=======
-```bash
-$ yarn run browser-tests
->>>>>>> 10cf9359
 ```
 $ npm run lint
 ```
@@ -137,11 +119,7 @@
 ## Editor Configuration
 **Atom**
 ```bash
-<<<<<<< HEAD
 apm install editorconfig es6-javascript javascript-snippets linter linter-eslint language-babel autocomplete-modules file-icons
-=======
-$ yarn run node-tests
->>>>>>> 10cf9359
 ```
 
 **Sublime**
@@ -181,37 +159,25 @@
 If you want to update extensions version, please set `UPGRADE_EXTENSIONS` env, just run:
 
 ```bash
-<<<<<<< HEAD
 $ UPGRADE_EXTENSIONS=1 npm run dev
 
 # For Windows
 $ set UPGRADE_EXTENSIONS=1 && npm run dev
-=======
-$ yarn run test-watch
->>>>>>> 10cf9359
 ```
 
 ## CSS Modules
 
 All `.module.less` files will be use css-modules.
 
-<<<<<<< HEAD
 ## Packaging
-=======
-To run the linter (which also runs on Travis CI with every push, along with `yarn test`), use:
->>>>>>> 10cf9359
 
 To package apps for the local platform:
 
 ```bash
 $ npm run package
 ```
-<<<<<<< HEAD
 ```bash
 $ yarn package
-=======
-$ yarn run lint
->>>>>>> 10cf9359
 ```
 
 To package apps with options:
@@ -240,26 +206,10 @@
 
 See [electron-builder CLI Usage](https://github.com/electron-userland/electron-builder#cli-usage)
 
-<<<<<<< HEAD
 #### Module Structure
-=======
-1. Use the command `mversion minor -m` to bump the version number and create a tag. (You will need to `yarn global add mversion` if you don't have [mversion](https://github.com/mikaelbr/mversion) installed already.)
-1. Push the new tag commit and tag up to GitHub with `git push origin <branch_name>` and `git push origin --tags`.
-1. Merge your approved pull request.
->>>>>>> 10cf9359
 
 This project uses a [two package.json structure](https://github.com/electron-userland/electron-builder/wiki/Two-package.json-Structure).
 
-<<<<<<< HEAD
 1. If the module is native to a platform or otherwise should be included with the published package (i.e. bcrypt, openbci), it should be listed under `dependencies` in `./app/package.json`.
 2. If a module is `import`ed by another module, include it in `dependencies` in `./package.json`.   See [this ESLint rule](https://github.com/benmosher/eslint-plugin-import/blob/master/docs/rules/no-extraneous-dependencies.md).
-3. Otherwise, modules used for building, testing and debugging should be included in `devDependencies` in `./package.json`.
-=======
-1. Start with a fresh Terminal window and `cd` into the chrome-uploader repo. (Alternatively, just make certain you haven't set any environment variables locally; but jebeck likes to start fresh to be absolutely certain of this.)
-1. Checkout the tag you wish to build, using `git checkout tags/<tag_name>`.
-1. Remove your node modules with `rm -rf node_modules/`. (This may not always be necessary, but it's good to be safe in case anything has changed.)
-1. Make sure you are using node v6.x and install fresh dependencies with `yarn install`.
-1. Build the `dist.zip` file with `yarn run build`. Look for the "**Using the default environment, which is now production**" message at the beginning of the build process. (You can check the success of a build (prior to publishing) by pointing 'Load unpacked extension' from chrome://extensions to the `dist/` subdir.)
-1. Follow instructions in secrets for actually publishing to the Chrome store.
-1. Fill out the release notes for the tag on GitHub and attach `dist.zip` to your notes. This is so that if you built for the development Chrome store, you can then distribute the same `dist.zip` to the production Chrome store without having to rebuild everything. If the tag is known to *not* be a release candidate, mark it as a pre-release.
->>>>>>> 10cf9359
+3. Otherwise, modules used for building, testing and debugging should be included in `devDependencies` in `./package.json`.
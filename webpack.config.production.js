/**
* Build config for electron 'Renderer Process' file
*/

import path from 'path';
import webpack from 'webpack';
import ExtractTextPlugin from 'extract-text-webpack-plugin';
import merge from 'webpack-merge';
import HtmlWebpackPlugin from 'html-webpack-plugin';
import BabiliPlugin from 'babili-webpack-plugin';
import baseConfig from './webpack.config.base';
import RollbarSourceMapPlugin from 'rollbar-sourcemap-webpack-plugin';
import cp from 'child_process';

const VERSION_SHA = process.env.CIRCLE_SHA1 ||
  process.env.APPVEYOR_REPO_COMMIT ||
  cp.execSync('git rev-parse HEAD', {cwd: __dirname, encoding: 'utf8' });

const ROLLBAR_POST_TOKEN = process.env.ROLLBAR_POST_TOKEN;

if (process.env.DEBUG_ERROR === 'true') {
  console.log('~ ~ ~ ~ ~ ~ ~ ~ ~ ~');
  console.log('### DEBUG MODE ###');
  console.log('~ ~ ~ ~ ~ ~ ~ ~ ~ ~');
  console.log();
}

if ((!process.env.API_URL && !process.env.UPLOAD_URL && !process.env.DATA_URL && !process.env.BLIP_URL)) {
  console.log('Using the default environment, which is now production.');
} else {
  console.log('***** NOT using the default environment *****');
  console.log('The default right-click server menu may be incorrect.');
  console.log('API_URL =', process.env.API_URL);
  console.log('UPLOAD_URL =', process.env.UPLOAD_URL);
  console.log('DATA_URL =', process.env.DATA_URL);
  console.log('BLIP_URL =', process.env.BLIP_URL);
}


export default merge(baseConfig, {
  devtool: 'source-map',

  entry: ['babel-polyfill', './app/index'],

  output: {
    path: path.join(__dirname, 'app/dist'),
    publicPath: '../dist/'
  },

  module: {
    rules: [
      // Extract all .global.css to style.css as is
      {
        test: /\.global\.css$/,
        use: ExtractTextPlugin.extract({
          fallback: {
            loader: 'style-loader',
            options: {
              hmr: false
            }
          },
          use: 'css-loader'
        })
      },

      // Pipe other styles through css modules and append to style.css
      {
        test: /^((?!\.global).)*\.css$/,
        use: ExtractTextPlugin.extract({
          fallback: {
            loader: 'style-loader',
            options: {
              hmr: false
            }
          },
          use: 'css-loader?modules&importLoaders=1&localIdentName=[name]__[local]___[hash:base64:5]'
        })
      },

      {
        test: /\.module\.less$/,
        use: [{
          loader: 'style-loader',
          options: {
            hmr: false
          }
        }, {
          loader: 'css-loader',
          options: {
            modules: true,
            importLoaders: 1,
            localIdentName: '[name]__[local]___[hash:base64:5]'
          }
        }, {
          loader: 'less-loader'
        }]
      },

      {
        test: /^((?!module).)*\.less$/,
        use: ExtractTextPlugin.extract({
          fallback: 'style-loader',
          use: ['css-loader', 'less-loader']
        })
      },

      // Fonts
      { test: /\.woff(\?v=\d+\.\d+\.\d+)?$/, use: [{
        loader: 'url-loader',

        options: {
          limit: 10000,
          mimetype: 'application/font-woff'
        }
      }] },
      { test: /\.woff2(\?v=\d+\.\d+\.\d+)?$/, use: [{
        loader: 'url-loader',

        options: {
          limit: 10000,
          mimetype: 'application/font-woff'
        }
      }] },
      { test: /\.ttf(\?v=\d+\.\d+\.\d+)?$/, use: [{
        loader: 'url-loader',

        options: {
          limit: 10000,
          mimetype: 'application/octet-stream'
        }
      }] },
      { test: /\.eot(\?v=\d+\.\d+\.\d+)?$/, use: [{
        loader: 'file-loader'
      }] },
      { test: /\.svg(\?v=\d+\.\d+\.\d+)?$/, use: [{
        loader: 'url-loader',

        options: {
          limit: 10000,
          mimetype: 'image/svg+xml'
        }
      }] },

      // Images
      {
        test: /\.(?:ico|gif|png|jpg|jpeg|webp)$/,
        use: [{
          loader: 'url-loader'
        }]
      }
    ]
  },

  plugins: [
    /**
    * Create global constants which can be configured at compile time.
    *
    * Useful for allowing different behaviour between development builds and
    * release builds
    *
    * NODE_ENV should be production so that modules do not perform certain
    * development checks
    */
    new webpack.DefinePlugin({
      'process.env.NODE_ENV': JSON.stringify(process.env.NODE_ENV) || '"production"',
      'process.env.BUILD': JSON.stringify(process.env.BUILD) || '"prod"',
      __DEBUG__: JSON.stringify(JSON.parse(process.env.DEBUG_ERROR || 'false')),
<<<<<<< HEAD
=======
      __REDUX_LOG__: JSON.stringify(JSON.parse(process.env.REDUX_LOG || 'false')),
      __TEST__: false,
      __VERSION_SHA__: JSON.stringify(VERSION_SHA),
      __ROLLBAR_POST_TOKEN__: JSON.stringify(ROLLBAR_POST_TOKEN),
>>>>>>> a5b5d773
      'global.GENTLY': false, // http://github.com/visionmedia/superagent/wiki/SuperAgent-for-Webpack for platform-client
    }),
    /**
    * Babli is an ES6+ aware minifier based on the Babel toolchain (beta)

    new BabiliPlugin({
<<<<<<< HEAD
    // Disable deadcode until https://github.com/babel/babili/issues/385 fixed
    deadcode: false,
  }),
  */
  new ExtractTextPlugin({ filename: 'style.css', allChunks: true }),
  /**
  * Dynamically generate index.html page
  */
  new HtmlWebpackPlugin({
    filename: '../app.html',
    template: 'app/app.html',
    inject: false
  })],
=======
      // Disable deadcode until https://github.com/babel/babili/issues/385 fixed
      deadcode: false,
    }),
    */
    new ExtractTextPlugin('style.css', { allChunks: true }),

    /**
     * Dynamically generate index.html page
     */
    new HtmlWebpackPlugin({
      filename: '../app.html',
      template: 'app/app.html',
      inject: false
    }),

    /** Upload sourcemap to Rollbar */
    new RollbarSourceMapPlugin({
      accessToken: ROLLBAR_POST_TOKEN,
      version: VERSION_SHA,
      publicPath: 'http://dynamichost/dist'
    })
  ],
>>>>>>> a5b5d773

  // https://github.com/chentsulin/webpack-target-electron-renderer#how-this-module-works
  target: 'electron-renderer',
  node: {
    __dirname: true, // https://github.com/visionmedia/superagent/wiki/SuperAgent-for-Webpack for platform-client
  }
});<|MERGE_RESOLUTION|>--- conflicted
+++ resolved
@@ -165,20 +165,14 @@
       'process.env.NODE_ENV': JSON.stringify(process.env.NODE_ENV) || '"production"',
       'process.env.BUILD': JSON.stringify(process.env.BUILD) || '"prod"',
       __DEBUG__: JSON.stringify(JSON.parse(process.env.DEBUG_ERROR || 'false')),
-<<<<<<< HEAD
-=======
-      __REDUX_LOG__: JSON.stringify(JSON.parse(process.env.REDUX_LOG || 'false')),
-      __TEST__: false,
       __VERSION_SHA__: JSON.stringify(VERSION_SHA),
       __ROLLBAR_POST_TOKEN__: JSON.stringify(ROLLBAR_POST_TOKEN),
->>>>>>> a5b5d773
       'global.GENTLY': false, // http://github.com/visionmedia/superagent/wiki/SuperAgent-for-Webpack for platform-client
     }),
     /**
     * Babli is an ES6+ aware minifier based on the Babel toolchain (beta)
 
     new BabiliPlugin({
-<<<<<<< HEAD
     // Disable deadcode until https://github.com/babel/babili/issues/385 fixed
     deadcode: false,
   }),
@@ -191,31 +185,14 @@
     filename: '../app.html',
     template: 'app/app.html',
     inject: false
+  }),
+
+  /** Upload sourcemap to Rollbar */
+  new RollbarSourceMapPlugin({
+    accessToken: ROLLBAR_POST_TOKEN,
+    version: VERSION_SHA,
+    publicPath: 'http://dynamichost/dist'
   })],
-=======
-      // Disable deadcode until https://github.com/babel/babili/issues/385 fixed
-      deadcode: false,
-    }),
-    */
-    new ExtractTextPlugin('style.css', { allChunks: true }),
-
-    /**
-     * Dynamically generate index.html page
-     */
-    new HtmlWebpackPlugin({
-      filename: '../app.html',
-      template: 'app/app.html',
-      inject: false
-    }),
-
-    /** Upload sourcemap to Rollbar */
-    new RollbarSourceMapPlugin({
-      accessToken: ROLLBAR_POST_TOKEN,
-      version: VERSION_SHA,
-      publicPath: 'http://dynamichost/dist'
-    })
-  ],
->>>>>>> a5b5d773
 
   // https://github.com/chentsulin/webpack-target-electron-renderer#how-this-module-works
   target: 'electron-renderer',
